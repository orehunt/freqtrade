"""
Freqtrade is the main module of this bot. It contains the class Freqtrade()
"""
import copy
import logging
import traceback
from datetime import datetime
from math import isclose
from threading import Lock
from typing import Any, Dict, List, Optional, Tuple

import arrow
from cachetools import TTLCache

from freqtrade import __version__, constants, persistence
from freqtrade.configuration import validate_config_consistency
from freqtrade.data.converter import order_book_to_dataframe
from freqtrade.data.dataprovider import DataProvider
from freqtrade.edge import Edge
from freqtrade.exceptions import (DependencyException, ExchangeError,
                                  InvalidOrderException, PricingError)
from freqtrade.exchange import timeframe_to_minutes, timeframe_to_next_date
from freqtrade.misc import safe_value_fallback
from freqtrade.pairlist.pairlistmanager import PairListManager
from freqtrade.persistence import Trade
from freqtrade.resolvers import ExchangeResolver, StrategyResolver
from freqtrade.rpc import RPCManager, RPCMessageType
from freqtrade.state import State
from freqtrade.strategy.interface import IStrategy, SellType
from freqtrade.strategy.strategy_wrapper import strategy_safe_wrapper
from freqtrade.wallets import Wallets

import user_data.modules.helper as hlp

logger = logging.getLogger(__name__)


class FreqtradeBot:
    """
    Freqtrade is the main class of the bot.
    This is from here the bot start its logic.
    """

    def __init__(self, config: Dict[str, Any]) -> None:
        """
        Init all variables and objects the bot needs to work
        :param config: configuration dict, you can use Configuration.get_config()
        to get the config dict.
        """

        logger.info("Starting freqtrade %s", __version__)

        # Init bot state
        self.state = State.STOPPED

        # Init objects
        self.config = config

        # Cache values for 1800 to avoid frequent polling of the exchange for prices
        # Caching only applies to RPC methods, so prices for open trades are still
        # refreshed once every iteration.
        self._sell_rate_cache = TTLCache(maxsize=100, ttl=1800)
        self._buy_rate_cache = TTLCache(maxsize=100, ttl=1800)

        self.strategy: IStrategy = StrategyResolver.load_strategy(self.config)

        # Check config consistency here since strategies can set certain options
        validate_config_consistency(config)

        self.exchange = ExchangeResolver.load_exchange(self.config["exchange"]["name"], self.config)

        persistence.init(self.config.get("db_url", None), clean_open_orders=self.config["dry_run"])

        self.wallets = Wallets(self.config, self.exchange)

        self.pairlists = PairListManager(self.exchange, self.config)

        self.dataprovider = DataProvider(self.config, self.exchange, self.pairlists)

        # Attach Dataprovider to Strategy baseclass
        IStrategy.dp = self.dataprovider
        # Attach Wallets to Strategy baseclass
        IStrategy.wallets = self.wallets

        # Initializing Edge only if enabled
        self.edge = (
            Edge(self.config, self.exchange, self.strategy)
            if self.config.get("edge", {}).get("enabled", False)
            else None
        )

        self.active_pair_whitelist = self._refresh_active_whitelist()

        # Set initial bot state from config
        initial_state = self.config.get("initial_state")
        self.state = State[initial_state.upper()] if initial_state else State.STOPPED

        # RPC runs in separate threads, can start handling external commands just after
        # initialization, even before Freqtradebot has a chance to start its throttling,
        # so anything in the Freqtradebot instance should be ready (initialized), including
        # the initial state of the bot.
        # Keep this at the end of this initialization method.
        self.rpc: RPCManager = RPCManager(self)
        # Protect sell-logic from forcesell and viceversa
        self._sell_lock = Lock()

    def notify_status(self, msg: str) -> None:
        """
        Public method for users of this class (worker, etc.) to send notifications
        via RPC about changes in the bot status.
        """
        self.rpc.send_msg({"type": RPCMessageType.STATUS_NOTIFICATION, "status": msg})

    def cleanup(self) -> None:
        """
        Cleanup pending resources on an already stopped bot
        :return: None
        """
        logger.info("Cleaning up modules ...")

        if self.config['cancel_open_orders_on_exit']:
            self.cancel_all_open_orders()

        self.check_for_open_trades()

        self.rpc.cleanup()
        persistence.cleanup()

    def startup(self) -> None:
        """
        Called on startup and after reloading the bot - triggers notifications and
        performs startup tasks
        """
        self.rpc.startup_messages(self.config, self.pairlists)
        if not self.edge:
            # Adjust stoploss if it was changed
            Trade.stoploss_reinitialization(self.strategy.amounts)

    def process(self) -> None:
        """
        Queries the persistence layer for open trades and handles them,
        otherwise a new trade is created.
        :return: True if one or more trades has been created or closed, False otherwise
        """

        # Check whether markets have to be reloaded and reload them when it's needed
        self.exchange.reload_markets()

        # Query trades from persistence layer
        trades = Trade.get_open_trades()

        self.active_pair_whitelist = self._refresh_active_whitelist(trades)

        # Refreshing candles
        self.dataprovider.refresh(self.pairlists.create_pair_list(self.active_pair_whitelist),
                                  self.strategy.informative_pairs())

        strategy_safe_wrapper(self.strategy.bot_loop_start, supress_error=True)()

        self.strategy.analyze(self.active_pair_whitelist)

        with self._sell_lock:
            # Check and handle any timed out open orders
            self.check_handle_timedout()

        # Protect from collisions with forcesell.
        # Without this, freqtrade my try to recreate stoploss_on_exchange orders
        # while selling is in process, since telegram messages arrive in an different thread.
        with self._sell_lock:
            # First process current opened trades (positions)
            self.exit_positions(trades)

        # Then looking for buy opportunities
        if self.get_free_open_trades():
            self.enter_positions()

        Trade.session.flush()

    def process_stopped(self) -> None:
        """
        Close all orders that were left open
        """
        if self.config['cancel_open_orders_on_exit']:
            self.cancel_all_open_orders()

    def check_for_open_trades(self):
        """
        Notify the user when the bot is stopped
        and there are still open trades active.
        """
        open_trades = Trade.get_trades([Trade.is_open == 1]).all()

        if len(open_trades) != 0:
            msg = {
                'type': RPCMessageType.WARNING_NOTIFICATION,
                'status':  f"{len(open_trades)} open trades active.\n\n"
                           f"Handle these trades manually on {self.exchange.name}, "
                           f"or '/start' the bot again and use '/stopbuy' "
                           f"to handle open trades gracefully. \n"
                           f"{'Trades are simulated.' if self.config['dry_run'] else ''}",
            }
            self.rpc.send_msg(msg)

    def _refresh_active_whitelist(self, trades: List[Trade] = []) -> List[str]:
        """
        Refresh active whitelist from pairlist or edge and extend it with
        pairs that have open trades.
        """
        # Refresh whitelist
        self.pairlists.refresh_pairlist()
        _whitelist = self.pairlists.whitelist

        # Calculating Edge positioning
        if self.edge:
            self.edge.calculate()
            _whitelist = self.edge.adjust(_whitelist)

        if trades:
            # Extend active-pair whitelist with pairs of open trades
            # It ensures that candle (OHLCV) data are downloaded for open trades as well
            _whitelist.extend([trade.pair for trade in trades if trade.pair not in _whitelist])
        return _whitelist

    def get_free_open_trades(self):
        """
        Return the number of free open trades slots or 0 if
        max number of open trades reached
        """
        open_trades = len(Trade.get_open_trades())
        return max(0, self.config["max_open_trades"] - open_trades)

    #
    # BUY / enter positions / open trades logic and methods
    #

    def enter_positions(self) -> int:
        """
        Tries to execute buy orders for new trades (positions)
        """
        trades_created = 0

        whitelist = copy.deepcopy(self.active_pair_whitelist)
        if not whitelist:
            logger.info("Active pair whitelist is empty.")
        else:
            # Remove pairs for currently opened trades from the whitelist
            for trade in Trade.get_open_trades():
                if trade.pair in whitelist:
                    whitelist.remove(trade.pair)
                    logger.debug("Ignoring %s in pair whitelist", trade.pair)

            if not whitelist:
                logger.info(
                    "No currency pair in active pair whitelist, "
                    "but checking to sell open trades."
                )
            else:
                # Create entity and execute trade for each pair from whitelist
                all_signals = hlp.get_all_signals(
                    self.strategy.get_signal,
                    {
                        pair: (
                            pair,
                            self.strategy.ticker_interval,
                            self.dataprovider.ohlcv(pair, self.strategy.ticker_interval),
                        )
                        for pair in whitelist
                    },
                )
                for pair in whitelist:
                    try:
                        trades_created += self.create_trade(pair, all_signals[pair])
                    except DependencyException as exception:
                        logger.warning("Unable to create trade for %s: %s", pair, exception)

                if not trades_created:
                    logger.debug(
                        "Found no buy signals for whitelisted currencies. " "Trying again..."
                    )

        return trades_created

    def get_buy_rate(self, pair: str, refresh: bool) -> float:
        """
        Calculates bid target between current ask price and last price
        :param pair: Pair to get rate for
        :param refresh: allow cached data
        :return: float: Price
        """
        if not refresh:
            rate = self._buy_rate_cache.get(pair)
            # Check if cache has been invalidated
            if rate:
                logger.info(f"Using cached buy rate for {pair}.")
                return rate

        bid_strategy = self.config.get("bid_strategy", {})
        if "use_order_book" in bid_strategy and bid_strategy.get("use_order_book", False):
            logger.info(
                f"Getting price from order book {bid_strategy['price_side'].capitalize()} side."
            )
            order_book_top = bid_strategy.get('order_book_top', 1)
            order_book = self.exchange.fetch_l2_order_book(pair, order_book_top)
            logger.debug('order_book %s', order_book)
            # top 1 = index 0
            try:
                rate_from_l2 = order_book[f"{bid_strategy['price_side']}s"][order_book_top - 1][0]
            except (IndexError, KeyError) as e:
                logger.warning(
                    "Buy Price from orderbook could not be determined."
                    f"Orderbook: {order_book}"
                 )
                raise PricingError from e
            logger.info(f'...top {order_book_top} order book buy rate {rate_from_l2:.8f}')
            used_rate = rate_from_l2
        else:
            logger.info(f"Using Last {bid_strategy['price_side'].capitalize()} / Last Price")
            ticker = self.exchange.fetch_ticker(pair)
            ticker_rate = ticker[bid_strategy["price_side"]]
            if ticker["last"] and ticker_rate > ticker["last"]:
                balance = self.config["bid_strategy"]["ask_last_balance"]
                ticker_rate = ticker_rate + balance * (ticker["last"] - ticker_rate)
            used_rate = ticker_rate

        self._buy_rate_cache[pair] = used_rate

        return used_rate

    def get_trade_stake_amount(self, pair: str) -> float:
        """
        Calculate stake amount for the trade
        :return: float: Stake amount
        :raise: DependencyException if the available stake amount is too low
        """
        stake_amount: float
        # Ensure wallets are uptodate.
        self.wallets.update()

        if self.edge:
            stake_amount = self.edge.stake_amount(
                pair,
                self.wallets.get_free(self.config["stake_currency"]),
                self.wallets.get_total(self.config["stake_currency"]),
                Trade.total_open_trades_stakes(),
            )
        else:
            stake_amount = self.config["stake_amount"]
            if stake_amount == constants.UNLIMITED_STAKE_AMOUNT:
                stake_amount = self._calculate_unlimited_stake_amount()

        return self._check_available_stake_amount(stake_amount)

    def _get_available_stake_amount(self) -> float:
        """
        Return the total currently available balance in stake currency,
        respecting tradable_balance_ratio.
        Calculated as
        <open_trade stakes> + free amount ) * tradable_balance_ratio - <open_trade stakes>
        """
        val_tied_up = Trade.total_open_trades_stakes()

        # Ensure <tradable_balance_ratio>% is used from the overall balance
        # Otherwise we'd risk lowering stakes with each open trade.
        # (tied up + current free) * ratio) - tied up
        available_amount = (
            (val_tied_up + self.wallets.get_free(self.config["stake_currency"]))
            * self.config["tradable_balance_ratio"]
        ) - val_tied_up
        return available_amount

    def _calculate_unlimited_stake_amount(self) -> float:
        """
        Calculate stake amount for "unlimited" stake amount
        :return: 0 if max number of trades reached, else stake_amount to use.
        """
        free_open_trades = self.get_free_open_trades()
        if not free_open_trades:
            return 0

        available_amount = self._get_available_stake_amount()

        return available_amount / free_open_trades

    def _check_available_stake_amount(self, stake_amount: float) -> float:
        """
        Check if stake amount can be fulfilled with the available balance
        for the stake currency
        :return: float: Stake amount
        """
        available_amount = self._get_available_stake_amount()

        if self.config["amend_last_stake_amount"]:
            # Remaining amount needs to be at least stake_amount * last_stake_amount_min_ratio
            # Otherwise the remaining amount is too low to trade.
            if available_amount > (stake_amount * self.config["last_stake_amount_min_ratio"]):
                stake_amount = min(stake_amount, available_amount)
            else:
                stake_amount = 0

        if available_amount < stake_amount:
            raise DependencyException(
                f"Available balance ({available_amount} {self.config['stake_currency']}) is "
                f"lower than stake amount ({stake_amount} {self.config['stake_currency']})"
            )

        return stake_amount

    def _get_min_pair_stake_amount(self, pair: str, price: float) -> Optional[float]:
        try:
            market = self.exchange.markets[pair]
        except KeyError:
            raise ValueError(f"Can't get market information for symbol {pair}")

        if "limits" not in market:
            return None

        min_stake_amounts = []
        limits = market["limits"]
        if "cost" in limits and "min" in limits["cost"] and limits["cost"]["min"] is not None:
            min_stake_amounts.append(limits["cost"]["min"])

        if "amount" in limits and "min" in limits["amount"] and limits["amount"]["min"] is not None:
            min_stake_amounts.append(limits["amount"]["min"] * price)

        if not min_stake_amounts:
            return None

        # reserve some percent defined in config (5% default) + stoploss
        amount_reserve_percent = 1.0 - self.config.get(
            "amount_reserve_percent", constants.DEFAULT_AMOUNT_RESERVE_PERCENT
        )
        stoploss = self.strategy.amounts.get(f"{pair}_stoploss", self.strategy.amounts["stoploss"])
        if stoploss is not None:
            amount_reserve_percent += stoploss
        # it should not be more than 50%
        amount_reserve_percent = max(amount_reserve_percent, 0.5)

        # The value returned should satisfy both limits: for amount (base currency) and
        # for cost (quote, stake currency), so max() is used here.
        # See also #2575 at github.
        return max(min_stake_amounts) / amount_reserve_percent

    def create_trade(self, pair: str, signals: Tuple[bool, bool] = None) -> bool:
        """
        Check the implemented trading strategy for buy signals.

        If the pair triggers the buy signal a new trade record gets created
        and the buy-order opening the trade gets issued towards the exchange.

        :return: True if a trade has been created.
        """
        logger.debug(f"create_trade for pair {pair}")

        if self.strategy.is_pair_locked(pair):
            logger.info(f"Pair {pair} is currently locked.")
            return False

        # get_free_open_trades is checked before create_trade is called
        # but it is still used here to prevent opening too many trades within one iteration
        if not self.get_free_open_trades():
            logger.debug(f"Can't open a new trade for {pair}: max number of trades is reached.")
            return False

        # running get_signal on historical data fetched
<<<<<<< HEAD
        if signals:
            buy = signals[0]
            sell = signals[1]
        else:
            (buy, sell) = self.strategy.get_signal(
                pair,
                self.strategy.timeframe,
                self.dataprovider.ohlcv(pair, self.strategy.timeframe),
            )
=======
        analyzed_df, _ = self.dataprovider.get_analyzed_dataframe(pair, self.strategy.timeframe)
        (buy, sell) = self.strategy.get_signal(pair, self.strategy.timeframe, analyzed_df)
>>>>>>> 86cf6201

        if buy and not sell:
            stake_amount = self.get_trade_stake_amount(pair)
            if not stake_amount:
                logger.debug(f"Stake amount is 0, ignoring possible trade for {pair}.")
                return False

            logger.info(
                f"Buy signal found: about create a new trade with stake_amount: "
                f"{stake_amount} ..."
            )

            bid_check_dom = self.config.get("bid_strategy", {}).get("check_depth_of_market", {})
            if (bid_check_dom.get("enabled", False)) and (
                bid_check_dom.get("bids_to_ask_delta", 0) > 0
            ):
                if self._check_depth_of_market_buy(pair, bid_check_dom):
                    logger.info(f"Executing Buy for {pair}.")
                    return self.execute_buy(pair, stake_amount)
                else:
                    return False

            logger.info(f"Executing Buy for {pair}")
            return self.execute_buy(pair, stake_amount)
        else:
            return False

    def _check_depth_of_market_buy(self, pair: str, conf: Dict) -> bool:
        """
        Checks depth of market before executing a buy
        """
        conf_bids_to_ask_delta = conf.get("bids_to_ask_delta", 0)
        logger.info(f"Checking depth of market for {pair} ...")
        order_book = self.exchange.fetch_l2_order_book(pair, 1000)
        order_book_data_frame = order_book_to_dataframe(order_book['bids'], order_book['asks'])
        order_book_bids = order_book_data_frame['b_size'].sum()
        order_book_asks = order_book_data_frame['a_size'].sum()
        bids_ask_delta = order_book_bids / order_book_asks
        logger.info(
            f"Bids: {order_book_bids}, Asks: {order_book_asks}, Delta: {bids_ask_delta}, "
            f"Bid Price: {order_book['bids'][0][0]}, Ask Price: {order_book['asks'][0][0]}, "
            f"Immediate Bid Quantity: {order_book['bids'][0][1]}, "
            f"Immediate Ask Quantity: {order_book['asks'][0][1]}."
        )
        if bids_ask_delta >= conf_bids_to_ask_delta:
            logger.info(f"Bids to asks delta for {pair} DOES satisfy condition.")
            return True
        else:
            logger.info(f"Bids to asks delta for {pair} does not satisfy condition.")
            return False

    def execute_buy(self, pair: str, stake_amount: float, price: Optional[float] = None) -> bool:
        """
        Executes a limit buy for the given pair
        :param pair: pair for which we want to create a LIMIT_BUY
        :return: True if a buy order is created, false if it fails.
        """
        time_in_force = self.strategy.order_time_in_force["buy"]

        if price:
            buy_limit_requested = price
        else:
            # Calculate price
            buy_limit_requested = self.get_buy_rate(pair, True)

        min_stake_amount = self._get_min_pair_stake_amount(pair, buy_limit_requested)
        if min_stake_amount is not None and min_stake_amount > stake_amount:
            logger.warning(
                f"Can't open a new trade for {pair}: stake amount "
                f"is too small ({stake_amount} < {min_stake_amount})"
            )
            return False

        amount = stake_amount / buy_limit_requested
<<<<<<< HEAD
        order_type = self.strategy.order_types["buy"]
        order = self.exchange.buy(
            pair=pair,
            ordertype=order_type,
            amount=amount,
            rate=buy_limit_requested,
            time_in_force=time_in_force,
        )
        order_id = order["id"]
        order_status = order.get("status", None)
=======
        order_type = self.strategy.order_types['buy']
        if not strategy_safe_wrapper(self.strategy.confirm_trade_entry, default_retval=True)(
                pair=pair, order_type=order_type, amount=amount, rate=buy_limit_requested,
                time_in_force=time_in_force):
            logger.info(f"User requested abortion of buying {pair}")
            return False

        order = self.exchange.buy(pair=pair, ordertype=order_type,
                                  amount=amount, rate=buy_limit_requested,
                                  time_in_force=time_in_force)
        order_id = order['id']
        order_status = order.get('status', None)
>>>>>>> 86cf6201

        # we assume the order is executed at the price requested
        buy_limit_filled_price = buy_limit_requested

        if order_status == "expired" or order_status == "rejected":
            order_tif = self.strategy.order_time_in_force["buy"]

            # return false if the order is not filled
            if float(order["filled"]) == 0:
                logger.warning(
                    "Buy %s order with time in force %s for %s is %s by %s."
                    " zero amount is fulfilled.",
                    order_tif,
                    order_type,
                    pair,
                    order_status,
                    self.exchange.name,
                )
                return False
            else:
                # the order is partially fulfilled
                # in case of IOC orders we can check immediately
                # if the order is fulfilled fully or partially
                logger.warning(
                    "Buy %s order with time in force %s for %s is %s by %s."
                    " %s amount fulfilled out of %s (%s remaining which is canceled).",
                    order_tif,
                    order_type,
                    pair,
                    order_status,
                    self.exchange.name,
                    order["filled"],
                    order["amount"],
                    order["remaining"],
                )
                stake_amount = order["cost"]
                amount = order["amount"]
                buy_limit_filled_price = order["price"]
                order_id = None

        # in case of FOK the order may be filled immediately and fully
        elif order_status == "closed":
            stake_amount = order["cost"]
            amount = order["amount"]
            buy_limit_filled_price = order["price"]

        # Fee is applied twice because we make a LIMIT_BUY and LIMIT_SELL
        fee = self.exchange.get_fee(symbol=pair, taker_or_maker="maker")
        trade = Trade(
            pair=pair,
            stake_amount=stake_amount,
            amount=amount,
            fee_open=fee,
            fee_close=fee,
            open_rate=buy_limit_filled_price,
            open_rate_requested=buy_limit_requested,
            open_date=datetime.utcnow(),
            exchange=self.exchange.id,
            open_order_id=order_id,
            strategy=self.strategy.get_strategy_name(),
            timeframe=timeframe_to_minutes(self.config['timeframe'])
        )

        # Update fees if order is closed
        if order_status == "closed":
            self.update_trade_state(trade, order)

        Trade.session.add(trade)
        Trade.session.flush()

        # Updating wallets
        self.wallets.update()

        self._notify_buy(trade, order_type)

        return True

    def _notify_buy(self, trade: Trade, order_type: str) -> None:
        """
        Sends rpc notification when a buy occured.
        """
        msg = {
            "type": RPCMessageType.BUY_NOTIFICATION,
            "exchange": self.exchange.name.capitalize(),
            "pair": trade.pair,
            "limit": trade.open_rate,
            "order_type": order_type,
            "stake_amount": trade.stake_amount,
            "stake_currency": self.config["stake_currency"],
            "fiat_currency": self.config.get("fiat_display_currency", None),
            "amount": trade.amount,
            "open_date": trade.open_date or datetime.utcnow(),
            "current_rate": trade.open_rate_requested,
        }

        # Send the message
        self.rpc.send_msg(msg)

    def _notify_buy_cancel(self, trade: Trade, order_type: str) -> None:
        """
        Sends rpc notification when a buy cancel occured.
        """
        current_rate = self.get_buy_rate(trade.pair, False)

        msg = {
            "type": RPCMessageType.BUY_CANCEL_NOTIFICATION,
            "exchange": self.exchange.name.capitalize(),
            "pair": trade.pair,
            "limit": trade.open_rate,
            "order_type": order_type,
            "stake_amount": trade.stake_amount,
            "stake_currency": self.config["stake_currency"],
            "fiat_currency": self.config.get("fiat_display_currency", None),
            "amount": trade.amount,
            "open_date": trade.open_date,
            "current_rate": current_rate,
        }

        # Send the message
        self.rpc.send_msg(msg)

    #
    # SELL / exit positions / close trades logic and methods
    #

    def exit_positions(self, trades: List[Any]) -> int:
        """
        Tries to execute sell orders for open trades (positions)
        """
        trades_closed = 0
        trades_pairlist = [t.pair for t in trades]
        trades_signals = hlp.get_all_signals(
            self.strategy.get_signal,
            {
                pair: (
                    pair,
                    self.strategy.ticker_interval,
                    self.dataprovider.ohlcv(pair, self.strategy.ticker_interval),
                )
                for pair in trades_pairlist
            },
        )
        for trade in trades:
            try:

                if self.strategy.order_types.get(
                    "stoploss_on_exchange"
                ) and self.handle_stoploss_on_exchange(trade):
                    trades_closed += 1
                    continue
                # Check if we can sell our current pair
                if trade.open_order_id is None and trade.is_open and self.handle_trade(trade, trades_signals[trade.pair]):
                    trades_closed += 1

            except DependencyException as exception:
                logger.warning("Unable to sell trade: %s", exception)

        # Updating wallets if any trade occured
        if trades_closed:
            self.wallets.update()

        return trades_closed

    def _order_book_gen(
        self, pair: str, side: str, order_book_max: int = 1, order_book_min: int = 1
    ):
        """
        Helper generator to query orderbook in loop (used for early sell-order placing)
        """
        order_book = self.exchange.fetch_l2_order_book(pair, order_book_max)
        for i in range(order_book_min, order_book_max + 1):
            yield order_book[side][i - 1][0]

    def get_sell_rate(self, pair: str, refresh: bool) -> float:
        """
        Get sell rate - either using ticker bid or first bid based on orderbook
        The orderbook portion is only used for rpc messaging, which would otherwise fail
        for BitMex (has no bid/ask in fetch_ticker)
        or remain static in any other case since it's not updating.
        :param pair: Pair to get rate for
        :param refresh: allow cached data
        :return: Bid rate
        """
        if not refresh:
            rate = self._sell_rate_cache.get(pair)
            # Check if cache has been invalidated
            if rate:
                logger.info(f"Using cached sell rate for {pair}.")
                return rate

        ask_strategy = self.config.get("ask_strategy", {})
        if ask_strategy.get("use_order_book", False):
            # This code is only used for notifications, selling uses the generator directly
            logger.info(
                f"Getting price from order book {ask_strategy['price_side'].capitalize()} side."
            )
            try:
                rate = next(self._order_book_gen(pair, f"{ask_strategy['price_side']}s"))
            except (IndexError, KeyError) as e:
                logger.warning("Sell Price at location from orderbook could not be determined.")
                raise PricingError from e
        else:
            rate = self.exchange.fetch_ticker(pair)[ask_strategy['price_side']]
        if rate is None:
            raise PricingError(f"Sell-Rate for {pair} was empty.")
        self._sell_rate_cache[pair] = rate
        return rate

    def handle_trade(self, trade: Trade, signals: Tuple[bool, bool] = None) -> bool:
        """
        Sells the current pair if the threshold is reached and updates the trade record.
        :return: True if trade has been sold, False otherwise
        """
        if not trade.is_open:
            raise DependencyException(f"Attempt to handle closed trade: {trade}")

        logger.debug("Handling %s ...", trade)

        (buy, sell) = (False, False)

        config_ask_strategy = self.config.get("ask_strategy", {})

<<<<<<< HEAD
        if config_ask_strategy.get("use_sell_signal", True) or config_ask_strategy.get(
            "ignore_roi_if_buy_signal", False
        ):
            if signals:
                (buy, sell) = signals[0], signals[1]
            else:
                (buy, sell) = self.strategy.get_signal(
                    trade.pair,
                    self.strategy.timeframe,
                    self.dataprovider.ohlcv(trade.pair, self.strategy.timeframe),
                )
=======
        if (config_ask_strategy.get('use_sell_signal', True) or
                config_ask_strategy.get('ignore_roi_if_buy_signal', False)):
            analyzed_df, _ = self.dataprovider.get_analyzed_dataframe(trade.pair,
                                                                      self.strategy.timeframe)

            (buy, sell) = self.strategy.get_signal(trade.pair, self.strategy.timeframe, analyzed_df)
>>>>>>> 86cf6201

        if config_ask_strategy.get('use_order_book', False):
            order_book_min = config_ask_strategy.get('order_book_min', 1)
            order_book_max = config_ask_strategy.get('order_book_max', 1)
            logger.debug(f'Using order book between {order_book_min} and {order_book_max} '
                         f'for selling {trade.pair}...')

            order_book = self._order_book_gen(trade.pair, f"{config_ask_strategy['price_side']}s",
                                              order_book_min=order_book_min,
                                              order_book_max=order_book_max)
            for i in range(order_book_min, order_book_max + 1):
                try:
                    sell_rate = next(order_book)
                except (IndexError, KeyError) as e:
                    logger.warning(
                        f"Sell Price at location {i} from orderbook could not be determined."
                    )
                    raise PricingError from e
                logger.debug(f"  order book {config_ask_strategy['price_side']} top {i}: "
                             f"{sell_rate:0.8f}")
                # Assign sell-rate to cache - otherwise sell-rate is never updated in the cache,
                # resulting in outdated RPC messages
                self._sell_rate_cache[trade.pair] = sell_rate

                if self._check_and_execute_sell(trade, sell_rate, buy, sell):
                    return True

        else:
            logger.debug("checking sell")
            sell_rate = self.get_sell_rate(trade.pair, True)
            if self._check_and_execute_sell(trade, sell_rate, buy, sell):
                return True

        logger.debug("Found no sell signal for %s.", trade)
        return False

    def create_stoploss_order(self, trade: Trade, stop_price: float, rate: float) -> bool:
        """
        Abstracts creating stoploss orders from the logic.
        Handles errors and updates the trade database object.
        Force-sells the pair (using EmergencySell reason) in case of Problems creating the order.
        :return: True if the order succeeded, and False in case of problems.
        """
        try:
            stoploss_order = self.exchange.stoploss(
                pair=trade.pair,
                amount=trade.amount,
                stop_price=stop_price,
                order_types=self.strategy.order_types,
            )
            trade.stoploss_order_id = str(stoploss_order["id"])
            return True
        except InvalidOrderException as e:
            trade.stoploss_order_id = None
            logger.error(f"Unable to place a stoploss order on exchange. {e}")
            logger.warning("Selling the trade forcefully")
            self.execute_sell(trade, trade.stop_loss, sell_reason=SellType.EMERGENCY_SELL)

        except ExchangeError:
            trade.stoploss_order_id = None
            logger.exception("Unable to place a stoploss order on exchange.")
        return False

    def handle_stoploss_on_exchange(self, trade: Trade) -> bool:
        """
        Check if trade is fulfilled in which case the stoploss
        on exchange should be added immediately if stoploss on exchange
        is enabled.
        """

        logger.debug("Handling stoploss on exchange %s ...", trade)

        stoploss_order = None

        try:
            # First we check if there is already a stoploss on exchange
            stoploss_order = self.exchange.fetch_stoploss_order(
                trade.stoploss_order_id, trade.pair) if trade.stoploss_order_id else None
        except InvalidOrderException as exception:
            logger.warning("Unable to fetch stoploss order: %s", exception)

        # We check if stoploss order is fulfilled
        if stoploss_order and stoploss_order['status'] in ('closed', 'triggered'):
            trade.sell_reason = SellType.STOPLOSS_ON_EXCHANGE.value
            self.update_trade_state(trade, stoploss_order, sl_order=True)
            # Lock pair for one candle to prevent immediate rebuys
            self.strategy.lock_pair(trade.pair,
                                    timeframe_to_next_date(self.config['timeframe']))
            self._notify_sell(trade, "stoploss")
            return True

        if trade.open_order_id or not trade.is_open:
            # Trade has an open Buy or Sell order, Stoploss-handling can't happen in this case
            # as the Amount on the exchange is tied up in another trade.
            # The trade can be closed already (sell-order fill confirmation came in this iteration)
            return False

        # If buy order is fulfilled but there is no stoploss, we add a stoploss on exchange
        if not stoploss_order:

            stoploss = self.edge.stoploss(pair=trade.pair) if self.edge else self.strategy.stoploss

            stop_price = trade.open_rate * (1 + stoploss)

            if self.create_stoploss_order(trade=trade, stop_price=stop_price, rate=stop_price):
                trade.stoploss_last_update = datetime.now()
                return False

        # If stoploss order is canceled for some reason we add it
        if stoploss_order and stoploss_order['status'] in ('canceled', 'cancelled'):
            if self.create_stoploss_order(trade=trade, stop_price=trade.stop_loss,
                                          rate=trade.stop_loss):
                return False
            else:
                trade.stoploss_order_id = None
                logger.warning("Stoploss order was cancelled, but unable to recreate one.")

        # Finally we check if stoploss on exchange should be moved up because of trailing.
        if stoploss_order and self.config.get("trailing_stop", False):
            # if trailing stoploss is enabled we check if stoploss value has changed
            # in which case we cancel stoploss order and put another one with new
            # value immediately
            self.handle_trailing_stoploss_on_exchange(trade, stoploss_order)

        return False

    def handle_trailing_stoploss_on_exchange(self, trade: Trade, order: dict) -> None:
        """
        Check to see if stoploss on exchange should be updated
        in case of trailing stoploss on exchange
        :param Trade: Corresponding Trade
        :param order: Current on exchange stoploss order
        :return: None
        """
        if self.exchange.stoploss_adjust(trade.stop_loss, order):
            # we check if the update is neccesary
            update_beat = self.strategy.order_types.get("stoploss_on_exchange_interval", 60)
            if (datetime.utcnow() - trade.stoploss_last_update).total_seconds() >= update_beat:
                # cancelling the current stoploss on exchange first
                logger.info(
                    "Trailing stoploss: cancelling current stoploss on exchange (id:{%s}) "
                    "in order to add another one ...",
                    order["id"],
                )
                try:
                    self.exchange.cancel_stoploss_order(order['id'], trade.pair)
                except InvalidOrderException:
                    logger.exception(
                        f"Could not cancel stoploss order {order['id']} " f"for pair {trade.pair}"
                    )

                # Create new stoploss order
                if not self.create_stoploss_order(
                    trade=trade, stop_price=trade.stop_loss, rate=trade.stop_loss
                ):
                    logger.warning(
                        f"Could not create trailing stoploss order " f"for pair {trade.pair}."
                    )

    def _check_and_execute_sell(
        self, trade: Trade, sell_rate: float, buy: bool, sell: bool
    ) -> bool:
        """
        Check and execute sell
        """
        should_sell = self.strategy.should_sell(
            trade,
            sell_rate,
            datetime.utcnow(),
            buy,
            sell,
            force_stoploss=self.edge.stoploss(trade.pair) if self.edge else 0,
        )

        if should_sell.sell_flag:
            logger.info(f"Executing Sell for {trade.pair}. Reason: {should_sell.sell_type}")
            self.execute_sell(trade, sell_rate, should_sell.sell_type)
            return True
        return False

    def _check_timed_out(self, side: str, order: dict) -> bool:
        """
        Check if timeout is active, and if the order is still open and timed out
        """
        timeout = self.config.get("unfilledtimeout", {}).get(side)
        ordertime = arrow.get(order["datetime"]).datetime
        if timeout is not None:
            timeout_threshold = arrow.utcnow().shift(minutes=-timeout).datetime

            return (
                order["status"] == "open"
                and order["side"] == side
                and ordertime < timeout_threshold
            )
        return False

    def check_handle_timedout(self) -> None:
        """
        Check if any orders are timed out and cancel if neccessary
        :param timeoutvalue: Number of minutes until order is considered timed out
        :return: None
        """

        for trade in Trade.get_open_order_trades():
            try:
                if not trade.open_order_id:
                    continue
<<<<<<< HEAD
                order = self.exchange.get_order(trade.open_order_id, trade.pair)
            except (RequestException, DependencyException, InvalidOrderException):
                logger.info("Cannot query order for %s due to %s", trade, traceback.format_exc())
=======
                order = self.exchange.fetch_order(trade.open_order_id, trade.pair)
            except (ExchangeError, InvalidOrderException):
                logger.info('Cannot query order for %s due to %s', trade, traceback.format_exc())
>>>>>>> 86cf6201
                continue

            fully_cancelled = self.update_trade_state(trade, order)

            if (order['side'] == 'buy' and (order['status'] == 'open' or fully_cancelled) and (
                    fully_cancelled
                    or self._check_timed_out('buy', order)
                    or strategy_safe_wrapper(self.strategy.check_buy_timeout,
                                             default_retval=False)(pair=trade.pair,
                                                                   trade=trade,
                                                                   order=order))):
                self.handle_cancel_buy(trade, order, constants.CANCEL_REASON['TIMEOUT'])

            elif (order['side'] == 'sell' and (order['status'] == 'open' or fully_cancelled) and (
                  fully_cancelled
                  or self._check_timed_out('sell', order)
                  or strategy_safe_wrapper(self.strategy.check_sell_timeout,
                                           default_retval=False)(pair=trade.pair,
                                                                 trade=trade,
                                                                 order=order))):
                self.handle_cancel_sell(trade, order, constants.CANCEL_REASON['TIMEOUT'])

    def cancel_all_open_orders(self) -> None:
        """
        Cancel all orders that are currently open
        :return: None
        """

        for trade in Trade.get_open_order_trades():
            try:
                order = self.exchange.fetch_order(trade.open_order_id, trade.pair)
            except (DependencyException, InvalidOrderException):
                logger.info('Cannot query order for %s due to %s', trade, traceback.format_exc())
                continue

            if order['side'] == 'buy':
                self.handle_cancel_buy(trade, order, constants.CANCEL_REASON['ALL_CANCELLED'])

            elif order['side'] == 'sell':
                self.handle_cancel_sell(trade, order, constants.CANCEL_REASON['ALL_CANCELLED'])

    def handle_cancel_buy(self, trade: Trade, order: Dict, reason: str) -> bool:
        """
        Buy cancel - cancel order
        :return: True if order was fully cancelled
        """
        was_trade_fully_canceled = False

        # Cancelled orders may have the status of 'canceled' or 'closed'
        if order['status'] not in ('canceled', 'closed'):
            reason = constants.CANCEL_REASON['TIMEOUT']
            corder = self.exchange.cancel_order_with_result(trade.open_order_id, trade.pair,
                                                            trade.amount)
        else:
            # Order was cancelled already, so we can reuse the existing dict
            corder = order
            reason = constants.CANCEL_REASON['CANCELLED_ON_EXCHANGE']

        logger.info("Buy order %s for %s.", reason, trade)

        # Using filled to determine the filled amount
        filled_amount = safe_value_fallback(corder, order, 'filled', 'filled')

        if isclose(filled_amount, 0.0, abs_tol=constants.MATH_CLOSE_PREC):
            logger.info('Buy order fully cancelled. Removing %s from database.', trade)
            # if trade is not partially completed, just delete the trade
            Trade.session.delete(trade)
            Trade.session.flush()
            was_trade_fully_canceled = True
        else:
            # if trade is partially complete, edit the stake details for the trade
            # and close the order
            # cancel_order may not contain the full order dict, so we need to fallback
            # to the order dict aquired before cancelling.
            # we need to fall back to the values from order if corder does not contain these keys.
            trade.amount = filled_amount
            trade.stake_amount = trade.amount * trade.open_rate
            self.update_trade_state(trade, corder, trade.amount)

            trade.open_order_id = None
            logger.info('Partial buy order timeout for %s.', trade)
            self.rpc.send_msg({
                'type': RPCMessageType.STATUS_NOTIFICATION,
                'status': f'Remaining buy order for {trade.pair} cancelled due to timeout'
            })

        self.wallets.update()
        self._notify_buy_cancel(trade, order_type=self.strategy.order_types['buy'])
        return was_trade_fully_canceled

    def handle_cancel_sell(self, trade: Trade, order: Dict, reason: str) -> str:
        """
        Sell cancel - cancel order and update trade
        :return: Reason for cancel
        """
        # if trade is not partially completed, just cancel the order
        if order['remaining'] == order['amount'] or order.get('filled') == 0.0:
            if not self.exchange.check_order_canceled_empty(order):
                try:
                    # if trade is not partially completed, just delete the order
                    self.exchange.cancel_order(trade.open_order_id, trade.pair)
                except InvalidOrderException:
                    logger.exception(f"Could not cancel sell order {trade.open_order_id}")
                    return 'error cancelling order'
                logger.info('Sell order %s for %s.', reason, trade)
            else:
                reason = constants.CANCEL_REASON['CANCELLED_ON_EXCHANGE']
                logger.info('Sell order %s for %s.', reason, trade)

            trade.close_rate = None
            trade.close_rate_requested = None
            trade.close_profit = None
            trade.close_profit_abs = None
            trade.close_date = None
            trade.is_open = True
            trade.open_order_id = None
        else:
            # TODO: figure out how to handle partially complete sell orders
            reason = constants.CANCEL_REASON['PARTIALLY_FILLED']

        self.wallets.update()
        self._notify_sell_cancel(
            trade,
            order_type=self.strategy.order_types['sell'],
            reason=reason
        )
        return reason

    def _safe_sell_amount(self, pair: str, amount: float) -> float:
        """
        Get sellable amount.
        Should be trade.amount - but will fall back to the available amount if necessary.
        This should cover cases where get_real_amount() was not able to update the amount
        for whatever reason.
        :param pair: Pair we're trying to sell
        :param amount: amount we expect to be available
        :return: amount to sell
        :raise: DependencyException: if available balance is not within 2% of the available amount.
        """
        # Update wallets to ensure amounts tied up in a stoploss is now free!
        self.wallets.update()
        trade_base_currency = self.exchange.get_pair_base_currency(pair)
        wallet_amount = self.wallets.get_free(trade_base_currency)
        logger.debug(f"{pair} - Wallet: {wallet_amount} - Trade-amount: {amount}")
        if wallet_amount >= amount:
            return amount
        elif wallet_amount > amount * 0.98:
            logger.info(f"{pair} - Falling back to wallet-amount {wallet_amount} -> {amount}.")
            return wallet_amount
        else:
            raise DependencyException(
                f"Not enough amount to sell. Trade-amount: {amount}, Wallet: {wallet_amount}"
            )

    def execute_sell(self, trade: Trade, limit: float, sell_reason: SellType) -> bool:
        """
        Executes a limit sell for the given trade and limit
        :param trade: Trade instance
        :param limit: limit rate for the sell order
        :param sellreason: Reason the sell was triggered
        :return: True if it succeeds (supported) False (not supported)
        """
        sell_type = "sell"
        if sell_reason in (SellType.STOP_LOSS, SellType.TRAILING_STOP_LOSS):
            sell_type = "stoploss"

        # if stoploss is on exchange and we are on dry_run mode,
        # we consider the sell price stop price
        if (
            self.config["dry_run"]
            and sell_type == "stoploss"
            and self.strategy.order_types["stoploss_on_exchange"]
        ):
            limit = trade.stop_loss

        # First cancelling stoploss on exchange ...
        if self.strategy.order_types.get("stoploss_on_exchange") and trade.stoploss_order_id:
            try:
                self.exchange.cancel_stoploss_order(trade.stoploss_order_id, trade.pair)
            except InvalidOrderException:
                logger.exception(f"Could not cancel stoploss order {trade.stoploss_order_id}")

        order_type = self.strategy.order_types[sell_type]
        if sell_reason == SellType.EMERGENCY_SELL:
            # Emergency sells (default to market!)
            order_type = self.strategy.order_types.get("emergencysell", "market")

        amount = self._safe_sell_amount(trade.pair, trade.amount)
        time_in_force = self.strategy.order_time_in_force['sell']

        if not strategy_safe_wrapper(self.strategy.confirm_trade_exit, default_retval=True)(
                pair=trade.pair, trade=trade, order_type=order_type, amount=amount, rate=limit,
                time_in_force=time_in_force,
                sell_reason=sell_reason.value):
            logger.info(f"User requested abortion of selling {trade.pair}")
            return False

        # Execute sell and update trade record
<<<<<<< HEAD
        order = self.exchange.sell(
            pair=str(trade.pair),
            ordertype=order_type,
            amount=amount,
            rate=limit,
            time_in_force=self.strategy.order_time_in_force["sell"],
        )
=======
        order = self.exchange.sell(pair=str(trade.pair),
                                   ordertype=order_type,
                                   amount=amount, rate=limit,
                                   time_in_force=time_in_force
                                   )
>>>>>>> 86cf6201

        trade.open_order_id = order["id"]
        trade.close_rate_requested = limit
        trade.sell_reason = sell_reason.value
        # In case of market sell orders the order can be closed immediately
        if order.get('status', 'unknown') == 'closed':
            self.update_trade_state(trade, order)
        Trade.session.flush()

        # Lock pair for one candle to prevent immediate rebuys
        self.strategy.lock_pair(trade.pair, timeframe_to_next_date(self.config['timeframe']))

        self._notify_sell(trade, order_type)

        return True

    def _notify_sell(self, trade: Trade, order_type: str) -> None:
        """
        Sends rpc notification when a sell occured.
        """
        profit_rate = trade.close_rate if trade.close_rate else trade.close_rate_requested
        profit_trade = trade.calc_profit(rate=profit_rate)
        # Use cached rates here - it was updated seconds ago.
        current_rate = self.get_sell_rate(trade.pair, False)
        profit_ratio = trade.calc_profit_ratio(profit_rate)
        gain = "profit" if profit_ratio > 0 else "loss"

        msg = {
            "type": RPCMessageType.SELL_NOTIFICATION,
            "exchange": trade.exchange.capitalize(),
            "pair": trade.pair,
            "gain": gain,
            "limit": profit_rate,
            "order_type": order_type,
            "amount": trade.amount,
            "open_rate": trade.open_rate,
            "current_rate": current_rate,
            "profit_amount": profit_trade,
            "profit_ratio": profit_ratio,
            "sell_reason": trade.sell_reason,
            "open_date": trade.open_date,
            "close_date": trade.close_date or datetime.utcnow(),
            "stake_currency": self.config["stake_currency"],
            "fiat_currency": self.config.get("fiat_display_currency", None),
        }

        if "fiat_display_currency" in self.config:
            msg.update(
                {"fiat_currency": self.config["fiat_display_currency"],}
            )

        # Send the message
        self.rpc.send_msg(msg)

    def _notify_sell_cancel(self, trade: Trade, order_type: str, reason: str) -> None:
        """
        Sends rpc notification when a sell cancel occured.
        """
        if trade.sell_order_status == reason:
            return
        else:
            trade.sell_order_status = reason

        profit_rate = trade.close_rate if trade.close_rate else trade.close_rate_requested
        profit_trade = trade.calc_profit(rate=profit_rate)
        current_rate = self.get_sell_rate(trade.pair, False)
        profit_ratio = trade.calc_profit_ratio(profit_rate)
        gain = "profit" if profit_ratio > 0 else "loss"

        msg = {
            "type": RPCMessageType.SELL_CANCEL_NOTIFICATION,
            "exchange": trade.exchange.capitalize(),
            "pair": trade.pair,
            "gain": gain,
            "limit": profit_rate,
            "order_type": order_type,
            "amount": trade.amount,
            "open_rate": trade.open_rate,
            "current_rate": current_rate,
            "profit_amount": profit_trade,
            "profit_ratio": profit_ratio,
            "sell_reason": trade.sell_reason,
            "open_date": trade.open_date,
            "close_date": trade.close_date,
            "stake_currency": self.config["stake_currency"],
            "fiat_currency": self.config.get("fiat_display_currency", None),
            "reason": reason,
        }

        if "fiat_display_currency" in self.config:
            msg.update(
                {"fiat_currency": self.config["fiat_display_currency"],}
            )

        # Send the message
        self.rpc.send_msg(msg)

    #
    # Common update trade state methods
    #

    def update_trade_state(self, trade: Trade, action_order: dict = None,
                           order_amount: float = None, sl_order: bool = False) -> bool:
        """
        Checks trades with open orders and updates the amount if necessary
        Handles closing both buy and sell orders.
        :return: True if order has been cancelled without being filled partially, False otherwise
        """
        # Get order details for actual price per unit
        if trade.open_order_id:
            order_id = trade.open_order_id
        elif trade.stoploss_order_id and sl_order:
            order_id = trade.stoploss_order_id
        else:
            return False
        # Update trade with order values
        logger.info('Found open order for %s', trade)
        try:
            order = action_order or self.exchange.fetch_order(order_id, trade.pair)
        except InvalidOrderException as exception:
            logger.warning('Unable to fetch order %s: %s', order_id, exception)
            return False
        # Try update amount (binance-fix)
        try:
            new_amount = self.get_real_amount(trade, order, order_amount)
            if not isclose(order['amount'], new_amount, abs_tol=constants.MATH_CLOSE_PREC):
                order['amount'] = new_amount
                order.pop('filled', None)
                trade.recalc_open_trade_price()
        except DependencyException as exception:
            logger.warning("Could not update trade amount: %s", exception)

        if self.exchange.check_order_canceled_empty(order):
            # Trade has been cancelled on exchange
            # Handling of this will happen in check_handle_timeout.
            return True
        trade.update(order)

        # Updating wallets when order is closed
        if not trade.is_open:
            self.wallets.update()
        return False

    def apply_fee_conditional(self, trade: Trade, trade_base_currency: str,
                              amount: float, fee_abs: float) -> float:
        """
        Applies the fee to amount (either from Order or from Trades).
        Can eat into dust if more than the required asset is available.
        """
        self.wallets.update()
        if fee_abs != 0 and self.wallets.get_free(trade_base_currency) >= amount:
            # Eat into dust if we own more than base currency
            logger.info(f"Fee amount for {trade} was in base currency - "
                        f"Eating Fee {fee_abs} into dust.")
        elif fee_abs != 0:
            real_amount = self.exchange.amount_to_precision(trade.pair, amount - fee_abs)
            logger.info(f"Applying fee on amount for {trade} "
                        f"(from {amount} to {real_amount}).")
            return real_amount
        return amount

    def get_real_amount(self, trade: Trade, order: Dict, order_amount: float = None) -> float:
        """
        Detect and update trade fee.
        Calls trade.update_fee() uppon correct detection.
        Returns modified amount if the fee was taken from the destination currency.
        Necessary for exchanges which charge fees in base currency (e.g. binance)
        :return: identical (or new) amount for the trade
        """
        # Init variables
        if order_amount is None:
            order_amount = order["amount"]
        # Only run for closed orders
        if trade.fee_updated(order.get('side', '')) or order['status'] == 'open':
            return order_amount

        trade_base_currency = self.exchange.get_pair_base_currency(trade.pair)
        # use fee from order-dict if possible
        if self.exchange.order_has_fee(order):
            fee_cost, fee_currency, fee_rate = self.exchange.extract_cost_curr_rate(order)
            logger.info(f"Fee for Trade {trade} [{order.get('side')}]: "
                        f"{fee_cost:.8g} {fee_currency} - rate: {fee_rate}")

            trade.update_fee(fee_cost, fee_currency, fee_rate, order.get('side', ''))
            if trade_base_currency == fee_currency:
                # Apply fee to amount
                return self.apply_fee_conditional(trade, trade_base_currency,
                                                  amount=order_amount, fee_abs=fee_cost)
            return order_amount
        return self.fee_detection_from_trades(trade, order, order_amount)

    def fee_detection_from_trades(self, trade: Trade, order: Dict, order_amount: float) -> float:
        """
        fee-detection fallback to Trades. Parses result of fetch_my_trades to get correct fee.
        """
        trades = self.exchange.get_trades_for_order(trade.open_order_id, trade.pair,
                                                    trade.open_date)

        if len(trades) == 0:
            logger.info("Applying fee on amount for %s failed: myTrade-Dict empty found", trade)
            return order_amount
        fee_currency = None
        amount = 0
        fee_abs = 0.0
        fee_cost = 0.0
        trade_base_currency = self.exchange.get_pair_base_currency(trade.pair)
        fee_rate_array: List[float] = []
        for exectrade in trades:
            amount += exectrade['amount']
            if self.exchange.order_has_fee(exectrade):
                fee_cost_, fee_currency, fee_rate_ = self.exchange.extract_cost_curr_rate(exectrade)
                fee_cost += fee_cost_
                if fee_rate_ is not None:
                    fee_rate_array.append(fee_rate_)
                # only applies if fee is in quote currency!
                if trade_base_currency == fee_currency:
                    fee_abs += fee_cost_
        # Ensure at least one trade was found:
        if fee_currency:
            # fee_rate should use mean
            fee_rate = sum(fee_rate_array) / float(len(fee_rate_array)) if fee_rate_array else None
            trade.update_fee(fee_cost, fee_currency, fee_rate, order.get('side', ''))

        if not isclose(amount, order_amount, abs_tol=constants.MATH_CLOSE_PREC):
            logger.warning(f"Amount {amount} does not match amount {trade.amount}")
            raise DependencyException("Half bought? Amounts don't match")

        if fee_abs != 0:
            return self.apply_fee_conditional(trade, trade_base_currency,
                                              amount=amount, fee_abs=fee_abs)
        else:
            return amount<|MERGE_RESOLUTION|>--- conflicted
+++ resolved
@@ -256,20 +256,9 @@
                 )
             else:
                 # Create entity and execute trade for each pair from whitelist
-                all_signals = hlp.get_all_signals(
-                    self.strategy.get_signal,
-                    {
-                        pair: (
-                            pair,
-                            self.strategy.ticker_interval,
-                            self.dataprovider.ohlcv(pair, self.strategy.ticker_interval),
-                        )
-                        for pair in whitelist
-                    },
-                )
                 for pair in whitelist:
                     try:
-                        trades_created += self.create_trade(pair, all_signals[pair])
+                        trades_created += self.create_trade(pair)
                     except DependencyException as exception:
                         logger.warning("Unable to create trade for %s: %s", pair, exception)
 
@@ -440,7 +429,7 @@
         # See also #2575 at github.
         return max(min_stake_amounts) / amount_reserve_percent
 
-    def create_trade(self, pair: str, signals: Tuple[bool, bool] = None) -> bool:
+    def create_trade(self, pair: str) -> bool:
         """
         Check the implemented trading strategy for buy signals.
 
@@ -462,20 +451,8 @@
             return False
 
         # running get_signal on historical data fetched
-<<<<<<< HEAD
-        if signals:
-            buy = signals[0]
-            sell = signals[1]
-        else:
-            (buy, sell) = self.strategy.get_signal(
-                pair,
-                self.strategy.timeframe,
-                self.dataprovider.ohlcv(pair, self.strategy.timeframe),
-            )
-=======
         analyzed_df, _ = self.dataprovider.get_analyzed_dataframe(pair, self.strategy.timeframe)
         (buy, sell) = self.strategy.get_signal(pair, self.strategy.timeframe, analyzed_df)
->>>>>>> 86cf6201
 
         if buy and not sell:
             stake_amount = self.get_trade_stake_amount(pair)
@@ -550,18 +527,6 @@
             return False
 
         amount = stake_amount / buy_limit_requested
-<<<<<<< HEAD
-        order_type = self.strategy.order_types["buy"]
-        order = self.exchange.buy(
-            pair=pair,
-            ordertype=order_type,
-            amount=amount,
-            rate=buy_limit_requested,
-            time_in_force=time_in_force,
-        )
-        order_id = order["id"]
-        order_status = order.get("status", None)
-=======
         order_type = self.strategy.order_types['buy']
         if not strategy_safe_wrapper(self.strategy.confirm_trade_entry, default_retval=True)(
                 pair=pair, order_type=order_type, amount=amount, rate=buy_limit_requested,
@@ -574,7 +539,6 @@
                                   time_in_force=time_in_force)
         order_id = order['id']
         order_status = order.get('status', None)
->>>>>>> 86cf6201
 
         # we assume the order is executed at the price requested
         buy_limit_filled_price = buy_limit_requested
@@ -705,18 +669,6 @@
         Tries to execute sell orders for open trades (positions)
         """
         trades_closed = 0
-        trades_pairlist = [t.pair for t in trades]
-        trades_signals = hlp.get_all_signals(
-            self.strategy.get_signal,
-            {
-                pair: (
-                    pair,
-                    self.strategy.ticker_interval,
-                    self.dataprovider.ohlcv(pair, self.strategy.ticker_interval),
-                )
-                for pair in trades_pairlist
-            },
-        )
         for trade in trades:
             try:
 
@@ -726,7 +678,7 @@
                     trades_closed += 1
                     continue
                 # Check if we can sell our current pair
-                if trade.open_order_id is None and trade.is_open and self.handle_trade(trade, trades_signals[trade.pair]):
+                if trade.open_order_id is None and trade.is_open and self.handle_trade(trade):
                     trades_closed += 1
 
             except DependencyException as exception:
@@ -783,7 +735,7 @@
         self._sell_rate_cache[pair] = rate
         return rate
 
-    def handle_trade(self, trade: Trade, signals: Tuple[bool, bool] = None) -> bool:
+    def handle_trade(self, trade: Trade) -> bool:
         """
         Sells the current pair if the threshold is reached and updates the trade record.
         :return: True if trade has been sold, False otherwise
@@ -797,26 +749,12 @@
 
         config_ask_strategy = self.config.get("ask_strategy", {})
 
-<<<<<<< HEAD
         if config_ask_strategy.get("use_sell_signal", True) or config_ask_strategy.get(
             "ignore_roi_if_buy_signal", False
         ):
-            if signals:
-                (buy, sell) = signals[0], signals[1]
-            else:
-                (buy, sell) = self.strategy.get_signal(
-                    trade.pair,
-                    self.strategy.timeframe,
-                    self.dataprovider.ohlcv(trade.pair, self.strategy.timeframe),
-                )
-=======
-        if (config_ask_strategy.get('use_sell_signal', True) or
-                config_ask_strategy.get('ignore_roi_if_buy_signal', False)):
             analyzed_df, _ = self.dataprovider.get_analyzed_dataframe(trade.pair,
-                                                                      self.strategy.timeframe)
-
+                                                                        self.strategy.timeframe)
             (buy, sell) = self.strategy.get_signal(trade.pair, self.strategy.timeframe, analyzed_df)
->>>>>>> 86cf6201
 
         if config_ask_strategy.get('use_order_book', False):
             order_book_min = config_ask_strategy.get('order_book_min', 1)
@@ -1024,15 +962,9 @@
             try:
                 if not trade.open_order_id:
                     continue
-<<<<<<< HEAD
-                order = self.exchange.get_order(trade.open_order_id, trade.pair)
-            except (RequestException, DependencyException, InvalidOrderException):
-                logger.info("Cannot query order for %s due to %s", trade, traceback.format_exc())
-=======
                 order = self.exchange.fetch_order(trade.open_order_id, trade.pair)
             except (ExchangeError, InvalidOrderException):
                 logger.info('Cannot query order for %s due to %s', trade, traceback.format_exc())
->>>>>>> 86cf6201
                 continue
 
             fully_cancelled = self.update_trade_state(trade, order)
@@ -1231,21 +1163,11 @@
             return False
 
         # Execute sell and update trade record
-<<<<<<< HEAD
-        order = self.exchange.sell(
-            pair=str(trade.pair),
-            ordertype=order_type,
-            amount=amount,
-            rate=limit,
-            time_in_force=self.strategy.order_time_in_force["sell"],
-        )
-=======
         order = self.exchange.sell(pair=str(trade.pair),
                                    ordertype=order_type,
                                    amount=amount, rate=limit,
                                    time_in_force=time_in_force
                                    )
->>>>>>> 86cf6201
 
         trade.open_order_id = order["id"]
         trade.close_rate_requested = limit
