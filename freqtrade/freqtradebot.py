--- conflicted
+++ resolved
@@ -347,32 +347,6 @@
         whitelist = copy.deepcopy(self.active_pair_whitelist)
         if not whitelist:
             logger.info("Active pair whitelist is empty.")
-<<<<<<< HEAD
-        else:
-            # Remove pairs for currently opened trades from the whitelist
-            for trade in Trade.get_open_trades():
-                if trade.pair in whitelist:
-                    whitelist.remove(trade.pair)
-                    logger.debug("Ignoring %s in pair whitelist", trade.pair)
-
-            if not whitelist:
-                logger.info(
-                    "No currency pair in active pair whitelist, "
-                    "but checking to sell open trades."
-                )
-            else:
-                # Create entity and execute trade for each pair from whitelist
-                for pair in whitelist:
-                    try:
-                        trades_created += self.create_trade(pair)
-                    except DependencyException as exception:
-                        logger.warning("Unable to create trade for %s: %s", pair, exception)
-
-                if not trades_created:
-                    logger.debug(
-                        "Found no buy signals for whitelisted currencies. " "Trying again..."
-                    )
-=======
             return trades_created
         # Remove pairs for currently opened trades from the whitelist
         for trade in Trade.get_open_trades():
@@ -394,7 +368,6 @@
         if not trades_created:
             logger.debug("Found no buy signals for whitelisted currencies. "
                          "Trying again...")
->>>>>>> 684de9c7
 
         return trades_created
 
