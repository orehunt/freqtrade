"""
Freqtrade is the main module of this bot. It contains the class Freqtrade()
"""
import copy
import logging
import traceback
from datetime import datetime, timezone
from math import isclose
from threading import Lock
from typing import Any, Dict, List, Optional, Tuple

import arrow
from cachetools import TTLCache

from freqtrade import __version__, constants
from freqtrade.configuration import validate_config_consistency
from freqtrade.data.converter import order_book_to_dataframe
from freqtrade.data.dataprovider import DataProvider
from freqtrade.edge import Edge
from freqtrade.exceptions import (DependencyException, ExchangeError, InsufficientFundsError,
                                  InvalidOrderException, PricingError)
from freqtrade.exchange import timeframe_to_minutes, timeframe_to_seconds
from freqtrade.misc import safe_value_fallback, safe_value_fallback2
from freqtrade.mixins import LoggingMixin
from freqtrade.pairlist.pairlistmanager import PairListManager
from freqtrade.persistence import Order, PairLocks, Trade, cleanup_db, init_db
from freqtrade.plugins.protectionmanager import ProtectionManager
from freqtrade.resolvers import ExchangeResolver, StrategyResolver
from freqtrade.rpc import RPCManager, RPCMessageType
from freqtrade.state import State
from freqtrade.strategy.interface import IStrategy, SellType
from freqtrade.strategy.strategy_wrapper import strategy_safe_wrapper
from freqtrade.wallets import Wallets


logger = logging.getLogger(__name__)


class FreqtradeBot(LoggingMixin):
    """
    Freqtrade is the main class of the bot.
    This is from here the bot start its logic.
    """

    def __init__(self, config: Dict[str, Any]) -> None:
        """
        Init all variables and objects the bot needs to work
        :param config: configuration dict, you can use Configuration.get_config()
        to get the config dict.
        """

        logger.info("Starting freqtrade %s", __version__)

        # Init bot state
        self.state = State.STOPPED

        # Init objects
        self.config = config

        # Cache values for 1800 to avoid frequent polling of the exchange for prices
        # Caching only applies to RPC methods, so prices for open trades are still
        # refreshed once every iteration.
        self._sell_rate_cache: TTLCache = TTLCache(maxsize=100, ttl=1800)
        self._buy_rate_cache: TTLCache = TTLCache(maxsize=100, ttl=1800)

        self.strategy: IStrategy = StrategyResolver.load_strategy(self.config)

        # Check config consistency here since strategies can set certain options
        validate_config_consistency(config)

        self.exchange = ExchangeResolver.load_exchange(self.config["exchange"]["name"], self.config)

        init_db(self.config.get('db_url', None), clean_open_orders=self.config['dry_run'])

        self.wallets = Wallets(self.config, self.exchange)

        PairLocks.timeframe = self.config['timeframe']

        self.pairlists = PairListManager(self.exchange, self.config)

        self.dataprovider = DataProvider(self.config, self.exchange, self.pairlists)

        self.protections = ProtectionManager(self.config)

        # Attach Dataprovider to Strategy baseclass
        IStrategy.dp = self.dataprovider
        # Attach Wallets to Strategy baseclass
        IStrategy.wallets = self.wallets

        # Initializing Edge only if enabled
        self.edge = (
            Edge(self.config, self.exchange, self.strategy)
            if self.config.get("edge", {}).get("enabled", False)
            else None
        )

        self.active_pair_whitelist = self._refresh_active_whitelist()

        # Set initial bot state from config
        initial_state = self.config.get("initial_state")
        self.state = State[initial_state.upper()] if initial_state else State.STOPPED

        # RPC runs in separate threads, can start handling external commands just after
        # initialization, even before Freqtradebot has a chance to start its throttling,
        # so anything in the Freqtradebot instance should be ready (initialized), including
        # the initial state of the bot.
        # Keep this at the end of this initialization method.
        self.rpc: RPCManager = RPCManager(self)
        # Protect sell-logic from forcesell and viceversa
        self._sell_lock = Lock()
        LoggingMixin.__init__(self, logger, timeframe_to_seconds(self.strategy.timeframe))

    def notify_status(self, msg: str) -> None:
        """
        Public method for users of this class (worker, etc.) to send notifications
        via RPC about changes in the bot status.
        """
        self.rpc.send_msg({"type": RPCMessageType.STATUS_NOTIFICATION, "status": msg})

    def cleanup(self) -> None:
        """
        Cleanup pending resources on an already stopped bot
        :return: None
        """
        logger.info("Cleaning up modules ...")

        if self.config['cancel_open_orders_on_exit']:
            self.cancel_all_open_orders()

        self.check_for_open_trades()

        self.rpc.cleanup()
        cleanup_db()

    def startup(self) -> None:
        """
        Called on startup and after reloading the bot - triggers notifications and
        performs startup tasks
        """
        self.rpc.startup_messages(self.config, self.pairlists, self.protections)
        if not self.edge:
            # Adjust stoploss if it was changed
            Trade.stoploss_reinitialization(self.strategy.amounts)

        # Only update open orders on startup
        # This will update the database after the initial migration
        self.update_open_orders()

    def process(self) -> None:
        """
        Queries the persistence layer for open trades and handles them,
        otherwise a new trade is created.
        :return: True if one or more trades has been created or closed, False otherwise
        """

        # Check whether markets have to be reloaded and reload them when it's needed
        self.exchange.reload_markets()

        self.update_closed_trades_without_assigned_fees()

        # Query trades from persistence layer
        trades = Trade.get_open_trades()

        self.active_pair_whitelist = self._refresh_active_whitelist(trades)

        # Refreshing candles
        self.dataprovider.refresh(self.pairlists.create_pair_list(self.active_pair_whitelist),
                                  self.strategy.informative_pairs())

        strategy_safe_wrapper(self.strategy.bot_loop_start, supress_error=True)()

        self.strategy.analyze(self.active_pair_whitelist)

        with self._sell_lock:
            # Check and handle any timed out open orders
            self.check_handle_timedout()

        # Protect from collisions with forcesell.
        # Without this, freqtrade my try to recreate stoploss_on_exchange orders
        # while selling is in process, since telegram messages arrive in an different thread.
        with self._sell_lock:
            # First process current opened trades (positions)
            self.exit_positions(trades)

        # Then looking for buy opportunities
        if self.get_free_open_trades():
            self.enter_positions()

        Trade.session.flush()

    def process_stopped(self) -> None:
        """
        Close all orders that were left open
        """
        if self.config['cancel_open_orders_on_exit']:
            self.cancel_all_open_orders()

    def check_for_open_trades(self):
        """
        Notify the user when the bot is stopped
        and there are still open trades active.
        """
        open_trades = Trade.get_trades([Trade.is_open == 1]).all()

        if len(open_trades) != 0:
            msg = {
                'type': RPCMessageType.WARNING_NOTIFICATION,
                'status':  f"{len(open_trades)} open trades active.\n\n"
                           f"Handle these trades manually on {self.exchange.name}, "
                           f"or '/start' the bot again and use '/stopbuy' "
                           f"to handle open trades gracefully. \n"
                           f"{'Trades are simulated.' if self.config['dry_run'] else ''}",
            }
            self.rpc.send_msg(msg)

    def _refresh_active_whitelist(self, trades: List[Trade] = []) -> List[str]:
        """
        Refresh active whitelist from pairlist or edge and extend it with
        pairs that have open trades.
        """
        # Refresh whitelist
        self.pairlists.refresh_pairlist()
        _whitelist = self.pairlists.whitelist

        # Calculating Edge positioning
        if self.edge:
            self.edge.calculate()
            _whitelist = self.edge.adjust(_whitelist)

        if trades:
            # Extend active-pair whitelist with pairs of open trades
            # It ensures that candle (OHLCV) data are downloaded for open trades as well
            _whitelist.extend([trade.pair for trade in trades if trade.pair not in _whitelist])
        return _whitelist

    def get_free_open_trades(self):
        """
        Return the number of free open trades slots or 0 if
        max number of open trades reached
        """
        open_trades = len(Trade.get_open_trades())
        return max(0, self.config["max_open_trades"] - open_trades)

    def update_open_orders(self):
        """
        Updates open orders based on order list kept in the database.
        Mainly updates the state of orders - but may also close trades
        """
        orders = Order.get_open_orders()
        logger.info(f"Updating {len(orders)} open orders.")
        for order in orders:
            try:
                fo = self.exchange.fetch_order_or_stoploss_order(order.order_id, order.ft_pair,
                                                                 order.ft_order_side == 'stoploss')

                self.update_trade_state(order.trade, order.order_id, fo)

            except ExchangeError as e:
                logger.warning(f"Error updating Order {order.order_id} due to {e}")

    def update_closed_trades_without_assigned_fees(self):
        """
        Update closed trades without close fees assigned.
        Only acts when Orders are in the database, otherwise the last orderid is unknown.
        """
        trades: List[Trade] = Trade.get_sold_trades_without_assigned_fees()
        for trade in trades:

            if not trade.is_open and not trade.fee_updated('sell'):
                # Get sell fee
                order = trade.select_order('sell', False)
                if order:
                    logger.info(f"Updating sell-fee on trade {trade} for order {order.order_id}.")
                    self.update_trade_state(trade, order.order_id,
                                            stoploss_order=order.ft_order_side == 'stoploss')

        trades: List[Trade] = Trade.get_open_trades_without_assigned_fees()
        for trade in trades:
            if trade.is_open and not trade.fee_updated('buy'):
                order = trade.select_order('buy', False)
                if order:
                    logger.info(f"Updating buy-fee on trade {trade} for order {order.order_id}.")
                    self.update_trade_state(trade, order.order_id)

    def handle_insufficient_funds(self, trade: Trade):
        """
        Determine if we ever opened a sell order for this trade.
        If not, try update buy fees - otherwise "refind" the open order we obviously lost.
        """
        sell_order = trade.select_order('sell', None)
        if sell_order:
            self.refind_lost_order(trade)
        else:
            self.reupdate_buy_order_fees(trade)

    def reupdate_buy_order_fees(self, trade: Trade):
        """
        Get buy order from database, and try to reupdate.
        Handles trades where the initial fee-update did not work.
        """
        logger.info(f"Trying to reupdate buy fees for {trade}")
        order = trade.select_order('buy', False)
        if order:
            logger.info(f"Updating buy-fee on trade {trade} for order {order.order_id}.")
            self.update_trade_state(trade, order.order_id)

    def refind_lost_order(self, trade):
        """
        Try refinding a lost trade.
        Only used when InsufficientFunds appears on sell orders (stoploss or sell).
        Tries to walk the stored orders and sell them off eventually.
        """
        logger.info(f"Trying to refind lost order for {trade}")
        for order in trade.orders:
            logger.info(f"Trying to refind {order}")
            fo = None
            if not order.ft_is_open:
                logger.debug(f"Order {order} is no longer open.")
                continue
            if order.ft_order_side == 'buy':
                # Skip buy side - this is handled by reupdate_buy_order_fees
                continue
            try:
                fo = self.exchange.fetch_order_or_stoploss_order(order.order_id, order.ft_pair,
                                                                 order.ft_order_side == 'stoploss')
                if order.ft_order_side == 'stoploss':
                    if fo and fo['status'] == 'open':
                        # Assume this as the open stoploss order
                        trade.stoploss_order_id = order.order_id
                elif order.ft_order_side == 'sell':
                    if fo and fo['status'] == 'open':
                        # Assume this as the open order
                        trade.open_order_id = order.order_id
                if fo:
                    logger.info(f"Found {order} for trade {trade}.jj")
                    self.update_trade_state(trade, order.order_id, fo,
                                            stoploss_order=order.ft_order_side == 'stoploss')

            except ExchangeError:
                logger.warning(f"Error updating {order.order_id}.")

#
# BUY / enter positions / open trades logic and methods
#

    def enter_positions(self) -> int:
        """
        Tries to execute buy orders for new trades (positions)
        """
        trades_created = 0

        whitelist = copy.deepcopy(self.active_pair_whitelist)
        if not whitelist:
            logger.info("Active pair whitelist is empty.")
            return trades_created
        # Remove pairs for currently opened trades from the whitelist
        for trade in Trade.get_open_trades():
            if trade.pair in whitelist:
                whitelist.remove(trade.pair)
                logger.debug('Ignoring %s in pair whitelist', trade.pair)

        if not whitelist:
            logger.info("No currency pair in active pair whitelist, "
                        "but checking to sell open trades.")
            return trades_created
        if PairLocks.is_global_lock():
            lock = PairLocks.get_pair_longest_lock('*')
            if lock:
                self.log_once(f"Global pairlock active until "
                              f"{lock.lock_end_time.strftime(constants.DATETIME_PRINT_FORMAT)}. "
                              "Not creating new trades.", logger.info)
            else:
                self.log_once("Global pairlock active. Not creating new trades.", logger.info)
            return trades_created
        # Create entity and execute trade for each pair from whitelist
        for pair in whitelist:
            try:
                trades_created += self.create_trade(pair)
            except DependencyException as exception:
                logger.warning('Unable to create trade for %s: %s', pair, exception)

        if not trades_created:
            logger.debug("Found no buy signals for whitelisted currencies. Trying again...")

        return trades_created

    def get_buy_rate(self, pair: str, refresh: bool) -> float:
        """
        Calculates bid target between current ask price and last price
        :param pair: Pair to get rate for
        :param refresh: allow cached data
        :return: float: Price
        """
        if not refresh:
            rate = self._buy_rate_cache.get(pair)
            # Check if cache has been invalidated
            if rate:
                logger.debug(f"Using cached buy rate for {pair}.")
                return rate

        bid_strategy = self.config.get("bid_strategy", {})
        if "use_order_book" in bid_strategy and bid_strategy.get("use_order_book", False):
            logger.info(
                f"Getting price from order book {bid_strategy['price_side'].capitalize()} side."
            )
            order_book_top = bid_strategy.get('order_book_top', 1)
            order_book = self.exchange.fetch_l2_order_book(pair, order_book_top)
            logger.debug('order_book %s', order_book)
            # top 1 = index 0
            try:
                rate_from_l2 = order_book[f"{bid_strategy['price_side']}s"][order_book_top - 1][0]
            except (IndexError, KeyError) as e:
                logger.warning(
                    "Buy Price from orderbook could not be determined."
                    f"Orderbook: {order_book}"
                 )
                raise PricingError from e
            logger.info(f'...top {order_book_top} order book buy rate {rate_from_l2:.8f}')
            used_rate = rate_from_l2
        else:
            logger.info(f"Using Last {bid_strategy['price_side'].capitalize()} / Last Price")
            ticker = self.exchange.fetch_ticker(pair)
            ticker_rate = ticker[bid_strategy["price_side"]]
            if ticker["last"] and ticker_rate > ticker["last"]:
                balance = self.config["bid_strategy"]["ask_last_balance"]
                ticker_rate = ticker_rate + balance * (ticker["last"] - ticker_rate)
            used_rate = ticker_rate

        self._buy_rate_cache[pair] = used_rate

        return used_rate

    def get_trade_stake_amount(self, pair: str) -> float:
        """
        Calculate stake amount for the trade
        :return: float: Stake amount
        :raise: DependencyException if the available stake amount is too low
        """
        stake_amount: float
        # Ensure wallets are uptodate.
        self.wallets.update()

        if self.edge:
            stake_amount = self.edge.stake_amount(
                pair,
                self.wallets.get_free(self.config["stake_currency"]),
                self.wallets.get_total(self.config["stake_currency"]),
                Trade.total_open_trades_stakes(),
            )
        else:
            stake_amount = self.strategy.get_stake_amount(pair)
            if stake_amount == constants.UNLIMITED_STAKE_AMOUNT:
                stake_amount = self._calculate_unlimited_stake_amount()

        return self._check_available_stake_amount(stake_amount)

    def _get_available_stake_amount(self) -> float:
        """
        Return the total currently available balance in stake currency,
        respecting tradable_balance_ratio.
        Calculated as
        <open_trade stakes> + free amount ) * tradable_balance_ratio - <open_trade stakes>
        """
        val_tied_up = Trade.total_open_trades_stakes()

        # Ensure <tradable_balance_ratio>% is used from the overall balance
        # Otherwise we'd risk lowering stakes with each open trade.
        # (tied up + current free) * ratio) - tied up
        available_amount = (
            (val_tied_up + self.wallets.get_free(self.config["stake_currency"]))
            * self.config["tradable_balance_ratio"]
        ) - val_tied_up
        return available_amount

    def _calculate_unlimited_stake_amount(self) -> float:
        """
        Calculate stake amount for "unlimited" stake amount
        :return: 0 if max number of trades reached, else stake_amount to use.
        """
        free_open_trades = self.get_free_open_trades()
        if not free_open_trades:
            return 0

        available_amount = self._get_available_stake_amount()

        return available_amount / free_open_trades

    def _check_available_stake_amount(self, stake_amount: float) -> float:
        """
        Check if stake amount can be fulfilled with the available balance
        for the stake currency
        :return: float: Stake amount
        """
        available_amount = self._get_available_stake_amount()

        if self.config["amend_last_stake_amount"]:
            # Remaining amount needs to be at least stake_amount * last_stake_amount_min_ratio
            # Otherwise the remaining amount is too low to trade.
            if available_amount > (stake_amount * self.config["last_stake_amount_min_ratio"]):
                stake_amount = min(stake_amount, available_amount)
            else:
                stake_amount = 0

        if available_amount < stake_amount:
            raise DependencyException(
                f"Available balance ({available_amount} {self.config['stake_currency']}) is "
                f"lower than stake amount ({stake_amount} {self.config['stake_currency']})"
            )

        return stake_amount

    def _get_min_pair_stake_amount(self, pair: str, price: float) -> Optional[float]:
        try:
            market = self.exchange.markets[pair]
        except KeyError:
            raise ValueError(f"Can't get market information for symbol {pair}")

        if "limits" not in market:
            return None

        min_stake_amounts = []
        limits = market["limits"]
        if "cost" in limits and "min" in limits["cost"] and limits["cost"]["min"] is not None:
            min_stake_amounts.append(limits["cost"]["min"])

        if "amount" in limits and "min" in limits["amount"] and limits["amount"]["min"] is not None:
            min_stake_amounts.append(limits["amount"]["min"] * price)

        if not min_stake_amounts:
            return None

        # reserve some percent defined in config (5% default) + stoploss
<<<<<<< HEAD
        amount_reserve_percent = 1.0 - self.config.get(
            "amount_reserve_percent", constants.DEFAULT_AMOUNT_RESERVE_PERCENT
        )
        stoploss = self.strategy.amounts.get(f"{pair}_stoploss", self.strategy.amounts["stoploss"])
        if stoploss is not None:
            amount_reserve_percent += stoploss
=======
        amount_reserve_percent = 1.0 - self.config.get('amount_reserve_percent',
                                                       constants.DEFAULT_AMOUNT_RESERVE_PERCENT)
        amount_reserve_percent += self.strategy.stoploss
>>>>>>> 266031a6
        # it should not be more than 50%
        amount_reserve_percent = max(amount_reserve_percent, 0.5)

        # The value returned should satisfy both limits: for amount (base currency) and
        # for cost (quote, stake currency), so max() is used here.
        # See also #2575 at github.
        return max(min_stake_amounts) / amount_reserve_percent

    def create_trade(self, pair: str) -> bool:
        """
        Check the implemented trading strategy for buy signals.

        If the pair triggers the buy signal a new trade record gets created
        and the buy-order opening the trade gets issued towards the exchange.

        :return: True if a trade has been created.
        """
        logger.debug(f"create_trade for pair {pair}")

        analyzed_df, _ = self.dataprovider.get_analyzed_dataframe(pair, self.strategy.timeframe)
        nowtime = analyzed_df.iloc[-1]['date'] if len(analyzed_df) > 0 else None
        if self.strategy.is_pair_locked(pair, nowtime):
            lock = PairLocks.get_pair_longest_lock(pair, nowtime)
            if lock:
                self.log_once(f"Pair {pair} is still locked until "
                              f"{lock.lock_end_time.strftime(constants.DATETIME_PRINT_FORMAT)}.",
                              logger.info)
            else:
                self.log_once(f"Pair {pair} is still locked.", logger.info)
            return False

        # get_free_open_trades is checked before create_trade is called
        # but it is still used here to prevent opening too many trades within one iteration
        if not self.get_free_open_trades():
            logger.debug(f"Can't open a new trade for {pair}: max number of trades is reached.")
            return False

        # running get_signal on historical data fetched
        (buy, sell) = self.strategy.get_signal(pair, self.strategy.timeframe, analyzed_df)

        if buy and not sell:
            stake_amount = self.get_trade_stake_amount(pair)
            if not stake_amount:
                logger.debug(f"Stake amount is 0, ignoring possible trade for {pair}.")
                return False

            logger.info(
                f"Buy signal found: about create a new trade with stake_amount: "
                f"{stake_amount} ..."
            )

            bid_check_dom = self.config.get("bid_strategy", {}).get("check_depth_of_market", {})
            if (bid_check_dom.get("enabled", False)) and (
                bid_check_dom.get("bids_to_ask_delta", 0) > 0
            ):
                if self._check_depth_of_market_buy(pair, bid_check_dom):
                    logger.info(f"Executing Buy for {pair}.")
                    return self.execute_buy(pair, stake_amount)
                else:
                    return False

            logger.info(f"Executing Buy for {pair}")
            return self.execute_buy(pair, stake_amount)
        else:
            return False

    def _check_depth_of_market_buy(self, pair: str, conf: Dict) -> bool:
        """
        Checks depth of market before executing a buy
        """
        conf_bids_to_ask_delta = conf.get("bids_to_ask_delta", 0)
        logger.info(f"Checking depth of market for {pair} ...")
        order_book = self.exchange.fetch_l2_order_book(pair, 1000)
        order_book_data_frame = order_book_to_dataframe(order_book['bids'], order_book['asks'])
        order_book_bids = order_book_data_frame['b_size'].sum()
        order_book_asks = order_book_data_frame['a_size'].sum()
        bids_ask_delta = order_book_bids / order_book_asks
        logger.info(
            f"Bids: {order_book_bids}, Asks: {order_book_asks}, Delta: {bids_ask_delta}, "
            f"Bid Price: {order_book['bids'][0][0]}, Ask Price: {order_book['asks'][0][0]}, "
            f"Immediate Bid Quantity: {order_book['bids'][0][1]}, "
            f"Immediate Ask Quantity: {order_book['asks'][0][1]}."
        )
        if bids_ask_delta >= conf_bids_to_ask_delta:
            logger.info(f"Bids to asks delta for {pair} DOES satisfy condition.")
            return True
        else:
            logger.info(f"Bids to asks delta for {pair} does not satisfy condition.")
            return False

    def execute_buy(self, pair: str, stake_amount: float, price: Optional[float] = None) -> bool:
        """
        Executes a limit buy for the given pair
        :param pair: pair for which we want to create a LIMIT_BUY
        :return: True if a buy order is created, false if it fails.
        """
        time_in_force = self.strategy.order_time_in_force["buy"]

        if price:
            buy_limit_requested = price
        else:
            # Calculate price
            buy_limit_requested = self.get_buy_rate(pair, True)

        if not buy_limit_requested:
            raise PricingError('Could not determine buy price.')

        min_stake_amount = self._get_min_pair_stake_amount(pair, buy_limit_requested)
        if min_stake_amount is not None and min_stake_amount > stake_amount:
            logger.warning(
                f"Can't open a new trade for {pair}: stake amount "
                f"is too small ({stake_amount} < {min_stake_amount})"
            )
            return False

        amount = stake_amount / buy_limit_requested
        order_type = self.strategy.order_types['buy']
        if not strategy_safe_wrapper(self.strategy.confirm_trade_entry, default_retval=True)(
                pair=pair, order_type=order_type, amount=amount, rate=buy_limit_requested,
                time_in_force=time_in_force):
            logger.info(f"User requested abortion of buying {pair}")
            return False
        amount = self.exchange.amount_to_precision(pair, amount)
        order = self.exchange.buy(pair=pair, ordertype=order_type,
                                  amount=amount, rate=buy_limit_requested,
                                  time_in_force=time_in_force)
        order_obj = Order.parse_from_ccxt_object(order, pair, 'buy')
        order_id = order['id']
        order_status = order.get('status', None)

        # we assume the order is executed at the price requested
        buy_limit_filled_price = buy_limit_requested
        amount_requested = amount

        if order_status == "expired" or order_status == "rejected":
            order_tif = self.strategy.order_time_in_force["buy"]

            # return false if the order is not filled
            if float(order["filled"]) == 0:
                logger.warning(
                    "Buy %s order with time in force %s for %s is %s by %s."
                    " zero amount is fulfilled.",
                    order_tif,
                    order_type,
                    pair,
                    order_status,
                    self.exchange.name,
                )
                return False
            else:
                # the order is partially fulfilled
                # in case of IOC orders we can check immediately
                # if the order is fulfilled fully or partially
                logger.warning('Buy %s order with time in force %s for %s is %s by %s.'
                               ' %s amount fulfilled out of %s (%s remaining which is canceled).',
                               order_tif, order_type, pair, order_status, self.exchange.name,
                               order['filled'], order['amount'], order['remaining']
                               )
                stake_amount = order['cost']
                amount = safe_value_fallback(order, 'filled', 'amount')
                buy_limit_filled_price = safe_value_fallback(order, 'average', 'price')

        # in case of FOK the order may be filled immediately and fully
        elif order_status == 'closed':
            stake_amount = order['cost']
            amount = safe_value_fallback(order, 'filled', 'amount')
            buy_limit_filled_price = safe_value_fallback(order, 'average', 'price')

        # Fee is applied twice because we make a LIMIT_BUY and LIMIT_SELL
        fee = self.exchange.get_fee(symbol=pair, taker_or_maker="maker")
        trade = Trade(
            pair=pair,
            stake_amount=stake_amount,
            amount=amount,
            amount_requested=amount_requested,
            fee_open=fee,
            fee_close=fee,
            open_rate=buy_limit_filled_price,
            open_rate_requested=buy_limit_requested,
            open_date=datetime.utcnow(),
            exchange=self.exchange.id,
            open_order_id=order_id,
            strategy=self.strategy.get_strategy_name(),
            timeframe=timeframe_to_minutes(self.config['timeframe'])
        )
        trade.orders.append(order_obj)

        # Update fees if order is closed
        if order_status == 'closed':
            self.update_trade_state(trade, order_id, order)

        Trade.session.add(trade)
        Trade.session.flush()

        # Updating wallets
        self.wallets.update()

        self._notify_buy(trade, order_type)

        return True

    def _notify_buy(self, trade: Trade, order_type: str) -> None:
        """
        Sends rpc notification when a buy occured.
        """
        msg = {
            'trade_id': trade.id,
            'type': RPCMessageType.BUY_NOTIFICATION,
            'exchange': self.exchange.name.capitalize(),
            'pair': trade.pair,
            'limit': trade.open_rate,
            'order_type': order_type,
            'stake_amount': trade.stake_amount,
            'stake_currency': self.config['stake_currency'],
            'fiat_currency': self.config.get('fiat_display_currency', None),
            'amount': trade.amount,
            'open_date': trade.open_date or datetime.utcnow(),
            'current_rate': trade.open_rate_requested,
        }

        # Send the message
        self.rpc.send_msg(msg)

    def _notify_buy_cancel(self, trade: Trade, order_type: str, reason: str) -> None:
        """
        Sends rpc notification when a buy cancel occured.
        """
        current_rate = self.get_buy_rate(trade.pair, False)

        msg = {
            'trade_id': trade.id,
            'type': RPCMessageType.BUY_CANCEL_NOTIFICATION,
            'exchange': self.exchange.name.capitalize(),
            'pair': trade.pair,
            'limit': trade.open_rate,
            'order_type': order_type,
            'stake_amount': trade.stake_amount,
            'stake_currency': self.config['stake_currency'],
            'fiat_currency': self.config.get('fiat_display_currency', None),
            'amount': trade.amount,
            'open_date': trade.open_date,
            'current_rate': current_rate,
            'reason': reason,
        }

        # Send the message
        self.rpc.send_msg(msg)

    #
    # SELL / exit positions / close trades logic and methods
    #

    def exit_positions(self, trades: List[Any]) -> int:
        """
        Tries to execute sell orders for open trades (positions)
        """
        trades_closed = 0
        for trade in trades:
            try:

                if self.strategy.order_types.get(
                    "stoploss_on_exchange"
                ) and self.handle_stoploss_on_exchange(trade):
                    trades_closed += 1
                    continue
                # Check if we can sell our current pair
                if trade.open_order_id is None and trade.is_open and self.handle_trade(trade):
                    trades_closed += 1

            except DependencyException as exception:
                logger.warning('Unable to sell trade %s: %s', trade.pair, exception)

        # Updating wallets if any trade occured
        if trades_closed:
            self.wallets.update()

        return trades_closed

    def _order_book_gen(
        self, pair: str, side: str, order_book_max: int = 1, order_book_min: int = 1
    ):
        """
        Helper generator to query orderbook in loop (used for early sell-order placing)
        """
        order_book = self.exchange.fetch_l2_order_book(pair, order_book_max)
        for i in range(order_book_min, order_book_max + 1):
            yield order_book[side][i - 1][0]

    def get_sell_rate(self, pair: str, refresh: bool) -> float:
        """
        Get sell rate - either using ticker bid or first bid based on orderbook
        The orderbook portion is only used for rpc messaging, which would otherwise fail
        for BitMex (has no bid/ask in fetch_ticker)
        or remain static in any other case since it's not updating.
        :param pair: Pair to get rate for
        :param refresh: allow cached data
        :return: Bid rate
        """
        if not refresh:
            rate = self._sell_rate_cache.get(pair)
            # Check if cache has been invalidated
            if rate:
                logger.debug(f"Using cached sell rate for {pair}.")
                return rate

        ask_strategy = self.config.get("ask_strategy", {})
        if ask_strategy.get("use_order_book", False):
            # This code is only used for notifications, selling uses the generator directly
            logger.info(
                f"Getting price from order book {ask_strategy['price_side'].capitalize()} side."
            )
            try:
                rate = next(self._order_book_gen(pair, f"{ask_strategy['price_side']}s"))
            except (IndexError, KeyError) as e:
                logger.warning("Sell Price at location from orderbook could not be determined.")
                raise PricingError from e
        else:
            rate = self.exchange.fetch_ticker(pair)[ask_strategy['price_side']]
        if rate is None:
            raise PricingError(f"Sell-Rate for {pair} was empty.")
        self._sell_rate_cache[pair] = rate
        return rate

    def handle_trade(self, trade: Trade) -> bool:
        """
        Sells the current pair if the threshold is reached and updates the trade record.
        :return: True if trade has been sold, False otherwise
        """
        if not trade.is_open:
            raise DependencyException(f"Attempt to handle closed trade: {trade}")

        logger.debug("Handling %s ...", trade)

        (buy, sell) = (False, False)

        config_ask_strategy = self.config.get("ask_strategy", {})

        if config_ask_strategy.get("use_sell_signal", True) or config_ask_strategy.get(
            "ignore_roi_if_buy_signal", False
        ):
            analyzed_df, _ = self.dataprovider.get_analyzed_dataframe(trade.pair,
                                                                        self.strategy.timeframe)
            (buy, sell) = self.strategy.get_signal(trade.pair, self.strategy.timeframe, analyzed_df)

        if config_ask_strategy.get('use_order_book', False):
            order_book_min = config_ask_strategy.get('order_book_min', 1)
            order_book_max = config_ask_strategy.get('order_book_max', 1)
            logger.debug(f'Using order book between {order_book_min} and {order_book_max} '
                         f'for selling {trade.pair}...')

            order_book = self._order_book_gen(trade.pair, f"{config_ask_strategy['price_side']}s",
                                              order_book_min=order_book_min,
                                              order_book_max=order_book_max)
            for i in range(order_book_min, order_book_max + 1):
                try:
                    sell_rate = next(order_book)
                except (IndexError, KeyError) as e:
                    logger.warning(
                        f"Sell Price at location {i} from orderbook could not be determined."
                    )
                    raise PricingError from e
                logger.debug(f"  order book {config_ask_strategy['price_side']} top {i}: "
                             f"{sell_rate:0.8f}")
                # Assign sell-rate to cache - otherwise sell-rate is never updated in the cache,
                # resulting in outdated RPC messages
                self._sell_rate_cache[trade.pair] = sell_rate

                if self._check_and_execute_sell(trade, sell_rate, buy, sell):
                    return True

        else:
            logger.debug("checking sell")
            sell_rate = self.get_sell_rate(trade.pair, True)
            if self._check_and_execute_sell(trade, sell_rate, buy, sell):
                return True

        logger.debug("Found no sell signal for %s.", trade)
        return False

    def create_stoploss_order(self, trade: Trade, stop_price: float) -> bool:
        """
        Abstracts creating stoploss orders from the logic.
        Handles errors and updates the trade database object.
        Force-sells the pair (using EmergencySell reason) in case of Problems creating the order.
        :return: True if the order succeeded, and False in case of problems.
        """
        try:
            stoploss_order = self.exchange.stoploss(pair=trade.pair, amount=trade.amount,
                                                    stop_price=stop_price,
                                                    order_types=self.strategy.order_types)

            order_obj = Order.parse_from_ccxt_object(stoploss_order, trade.pair, 'stoploss')
            trade.orders.append(order_obj)
            trade.stoploss_order_id = str(stoploss_order['id'])
            return True
        except InsufficientFundsError as e:
            logger.warning(f"Unable to place stoploss order {e}.")
            # Try to figure out what went wrong
            self.handle_insufficient_funds(trade)

        except InvalidOrderException as e:
            trade.stoploss_order_id = None
            logger.error(f"Unable to place a stoploss order on exchange. {e}")
            logger.warning("Selling the trade forcefully")
            self.execute_sell(trade, trade.stop_loss, sell_reason=SellType.EMERGENCY_SELL)

        except ExchangeError:
            trade.stoploss_order_id = None
            logger.exception("Unable to place a stoploss order on exchange.")
        return False

    def handle_stoploss_on_exchange(self, trade: Trade) -> bool:
        """
        Check if trade is fulfilled in which case the stoploss
        on exchange should be added immediately if stoploss on exchange
        is enabled.
        """

        logger.debug("Handling stoploss on exchange %s ...", trade)

        stoploss_order = None

        try:
            # First we check if there is already a stoploss on exchange
            stoploss_order = self.exchange.fetch_stoploss_order(
                trade.stoploss_order_id, trade.pair) if trade.stoploss_order_id else None
        except InvalidOrderException as exception:
            logger.warning("Unable to fetch stoploss order: %s", exception)

        if stoploss_order:
            trade.update_order(stoploss_order)

        # We check if stoploss order is fulfilled
        if stoploss_order and stoploss_order['status'] in ('closed', 'triggered'):
            trade.sell_reason = SellType.STOPLOSS_ON_EXCHANGE.value
            self.update_trade_state(trade, trade.stoploss_order_id, stoploss_order,
                                    stoploss_order=True)
            # Lock pair for one candle to prevent immediate rebuys
            self.strategy.lock_pair(trade.pair, datetime.now(timezone.utc),
                                    reason='Auto lock')
            self._notify_sell(trade, "stoploss")
            return True

        if trade.open_order_id or not trade.is_open:
            # Trade has an open Buy or Sell order, Stoploss-handling can't happen in this case
            # as the Amount on the exchange is tied up in another trade.
            # The trade can be closed already (sell-order fill confirmation came in this iteration)
            return False

        # If buy order is fulfilled but there is no stoploss, we add a stoploss on exchange
        if not stoploss_order:
            stoploss = self.edge.stoploss(pair=trade.pair) if self.edge else self.strategy.stoploss
            stop_price = trade.open_rate * (1 + stoploss)

            if self.create_stoploss_order(trade=trade, stop_price=stop_price):
                trade.stoploss_last_update = datetime.utcnow()
                return False

        # If stoploss order is canceled for some reason we add it
        if stoploss_order and stoploss_order['status'] in ('canceled', 'cancelled'):
            if self.create_stoploss_order(trade=trade, stop_price=trade.stop_loss):
                return False
            else:
                trade.stoploss_order_id = None
                logger.warning("Stoploss order was cancelled, but unable to recreate one.")

        # Finally we check if stoploss on exchange should be moved up because of trailing.
        if stoploss_order and self.config.get("trailing_stop", False):
            # if trailing stoploss is enabled we check if stoploss value has changed
            # in which case we cancel stoploss order and put another one with new
            # value immediately
            self.handle_trailing_stoploss_on_exchange(trade, stoploss_order)

        return False

    def handle_trailing_stoploss_on_exchange(self, trade: Trade, order: dict) -> None:
        """
        Check to see if stoploss on exchange should be updated
        in case of trailing stoploss on exchange
        :param Trade: Corresponding Trade
        :param order: Current on exchange stoploss order
        :return: None
        """
        if self.exchange.stoploss_adjust(trade.stop_loss, order):
            # we check if the update is neccesary
            update_beat = self.strategy.order_types.get("stoploss_on_exchange_interval", 60)
            if (datetime.utcnow() - trade.stoploss_last_update).total_seconds() >= update_beat:
                # cancelling the current stoploss on exchange first
                logger.info(f"Cancelling current stoploss on exchange for pair {trade.pair} "
                            f"(orderid:{order['id']}) in order to add another one ...")
                try:
                    co = self.exchange.cancel_stoploss_order(order['id'], trade.pair)
                    trade.update_order(co)
                except InvalidOrderException:
                    logger.exception(
                        f"Could not cancel stoploss order {order['id']} " f"for pair {trade.pair}"
                    )

                # Create new stoploss order
                if not self.create_stoploss_order(trade=trade, stop_price=trade.stop_loss):
                    logger.warning(f"Could not create trailing stoploss order "
                                   f"for pair {trade.pair}.")

    def _check_and_execute_sell(
        self, trade: Trade, sell_rate: float, buy: bool, sell: bool
    ) -> bool:
        """
        Check and execute sell
        """
        should_sell = self.strategy.should_sell(
            trade,
            sell_rate,
            datetime.utcnow(),
            buy,
            sell,
            force_stoploss=self.edge.stoploss(trade.pair) if self.edge else 0,
        )

        if should_sell.sell_flag:
            logger.info(f"Executing Sell for {trade.pair}. Reason: {should_sell.sell_type}")
            self.execute_sell(trade, sell_rate, should_sell.sell_type)
            return True
        return False

    def _check_timed_out(self, side: str, order: dict) -> bool:
        """
        Check if timeout is active, and if the order is still open and timed out
        """
        timeout = self.config.get("unfilledtimeout", {}).get(side)
        ordertime = arrow.get(order["datetime"]).datetime
        if timeout is not None:
            timeout_threshold = arrow.utcnow().shift(minutes=-timeout).datetime

            return (
                order["status"] == "open"
                and order["side"] == side
                and ordertime < timeout_threshold
            )
        return False

    def check_handle_timedout(self) -> None:
        """
        Check if any orders are timed out and cancel if neccessary
        :param timeoutvalue: Number of minutes until order is considered timed out
        :return: None
        """

        for trade in Trade.get_open_order_trades():
            try:
                if not trade.open_order_id:
                    continue
                order = self.exchange.fetch_order(trade.open_order_id, trade.pair)
            except (ExchangeError):
                logger.info('Cannot query order for %s due to %s', trade, traceback.format_exc())
                continue

            fully_cancelled = self.update_trade_state(trade, trade.open_order_id, order)

            if (order['side'] == 'buy' and (order['status'] == 'open' or fully_cancelled) and (
                    fully_cancelled
                    or self._check_timed_out('buy', order)
                    or strategy_safe_wrapper(self.strategy.check_buy_timeout,
                                             default_retval=False)(pair=trade.pair,
                                                                   trade=trade,
                                                                   order=order))):
                self.handle_cancel_buy(trade, order, constants.CANCEL_REASON['TIMEOUT'])

            elif (order['side'] == 'sell' and (order['status'] == 'open' or fully_cancelled) and (
                  fully_cancelled
                  or self._check_timed_out('sell', order)
                  or strategy_safe_wrapper(self.strategy.check_sell_timeout,
                                           default_retval=False)(pair=trade.pair,
                                                                 trade=trade,
                                                                 order=order))):
                self.handle_cancel_sell(trade, order, constants.CANCEL_REASON['TIMEOUT'])

    def cancel_all_open_orders(self) -> None:
        """
        Cancel all orders that are currently open
        :return: None
        """

        for trade in Trade.get_open_order_trades():
            try:
                order = self.exchange.fetch_order(trade.open_order_id, trade.pair)
            except (ExchangeError):
                logger.info('Cannot query order for %s due to %s', trade, traceback.format_exc())
                continue

            if order['side'] == 'buy':
                self.handle_cancel_buy(trade, order, constants.CANCEL_REASON['ALL_CANCELLED'])

            elif order['side'] == 'sell':
                self.handle_cancel_sell(trade, order, constants.CANCEL_REASON['ALL_CANCELLED'])

    def handle_cancel_buy(self, trade: Trade, order: Dict, reason: str) -> bool:
        """
        Buy cancel - cancel order
        :return: True if order was fully cancelled
        """
        was_trade_fully_canceled = False

        # Cancelled orders may have the status of 'canceled' or 'closed'
        if order['status'] not in ('canceled', 'closed'):
            corder = self.exchange.cancel_order_with_result(trade.open_order_id, trade.pair,
                                                            trade.amount)
            # Avoid race condition where the order could not be cancelled coz its already filled.
            # Simply bailing here is the only safe way - as this order will then be
            # handled in the next iteration.
            if corder.get('status') not in ('canceled', 'closed'):
                logger.warning(f"Order {trade.open_order_id} for {trade.pair} not cancelled.")
                return False
        else:
            # Order was cancelled already, so we can reuse the existing dict
            corder = order
            reason = constants.CANCEL_REASON['CANCELLED_ON_EXCHANGE']

        logger.info("Buy order %s for %s.", reason, trade)

        # Using filled to determine the filled amount
        filled_amount = safe_value_fallback2(corder, order, 'filled', 'filled')
        if isclose(filled_amount, 0.0, abs_tol=constants.MATH_CLOSE_PREC):
            logger.info('Buy order fully cancelled. Removing %s from database.', trade)
            # if trade is not partially completed, just delete the trade
            trade.delete()
            was_trade_fully_canceled = True
            reason += f", {constants.CANCEL_REASON['FULLY_CANCELLED']}"
        else:
            # if trade is partially complete, edit the stake details for the trade
            # and close the order
            # cancel_order may not contain the full order dict, so we need to fallback
            # to the order dict aquired before cancelling.
            # we need to fall back to the values from order if corder does not contain these keys.
            trade.amount = filled_amount
            trade.stake_amount = trade.amount * trade.open_rate
            self.update_trade_state(trade, trade.open_order_id, corder)

            trade.open_order_id = None
            logger.info('Partial buy order timeout for %s.', trade)
            reason += f", {constants.CANCEL_REASON['PARTIALLY_FILLED']}"

        self.wallets.update()
        self._notify_buy_cancel(trade, order_type=self.strategy.order_types['buy'],
                                reason=reason)
        return was_trade_fully_canceled

    def handle_cancel_sell(self, trade: Trade, order: Dict, reason: str) -> str:
        """
        Sell cancel - cancel order and update trade
        :return: Reason for cancel
        """
        # if trade is not partially completed, just cancel the order
        if order['remaining'] == order['amount'] or order.get('filled') == 0.0:
            if not self.exchange.check_order_canceled_empty(order):
                try:
                    # if trade is not partially completed, just delete the order
                    self.exchange.cancel_order(trade.open_order_id, trade.pair)
                except InvalidOrderException:
                    logger.exception(f"Could not cancel sell order {trade.open_order_id}")
                    return 'error cancelling order'
                logger.info('Sell order %s for %s.', reason, trade)
            else:
                reason = constants.CANCEL_REASON['CANCELLED_ON_EXCHANGE']
                logger.info('Sell order %s for %s.', reason, trade)

            trade.close_rate = None
            trade.close_rate_requested = None
            trade.close_profit = None
            trade.close_profit_abs = None
            trade.close_date = None
            trade.is_open = True
            trade.open_order_id = None
        else:
            # TODO: figure out how to handle partially complete sell orders
            reason = constants.CANCEL_REASON['PARTIALLY_FILLED_KEEP_OPEN']

        self.wallets.update()
        self._notify_sell_cancel(
            trade,
            order_type=self.strategy.order_types['sell'],
            reason=reason
        )
        return reason

    def _safe_sell_amount(self, pair: str, amount: float) -> float:
        """
        Get sellable amount.
        Should be trade.amount - but will fall back to the available amount if necessary.
        This should cover cases where get_real_amount() was not able to update the amount
        for whatever reason.
        :param pair: Pair we're trying to sell
        :param amount: amount we expect to be available
        :return: amount to sell
        :raise: DependencyException: if available balance is not within 2% of the available amount.
        """
        # Update wallets to ensure amounts tied up in a stoploss is now free!
        self.wallets.update()
        trade_base_currency = self.exchange.get_pair_base_currency(pair)
        wallet_amount = self.wallets.get_free(trade_base_currency)
        logger.debug(f"{pair} - Wallet: {wallet_amount} - Trade-amount: {amount}")
        if wallet_amount >= amount:
            return amount
        elif wallet_amount > amount * 0.98:
            logger.info(f"{pair} - Falling back to wallet-amount {wallet_amount} -> {amount}.")
            return wallet_amount
        else:
            raise DependencyException(
                f"Not enough amount to sell. Trade-amount: {amount}, Wallet: {wallet_amount}"
            )

    def execute_sell(self, trade: Trade, limit: float, sell_reason: SellType) -> bool:
        """
        Executes a limit sell for the given trade and limit
        :param trade: Trade instance
        :param limit: limit rate for the sell order
        :param sellreason: Reason the sell was triggered
        :return: True if it succeeds (supported) False (not supported)
        """
        sell_type = "sell"
        if sell_reason in (SellType.STOP_LOSS, SellType.TRAILING_STOP_LOSS):
            sell_type = "stoploss"

        # if stoploss is on exchange and we are on dry_run mode,
        # we consider the sell price stop price
        if (
            self.config["dry_run"]
            and sell_type == "stoploss"
            and self.strategy.order_types["stoploss_on_exchange"]
        ):
            limit = trade.stop_loss

        # First cancelling stoploss on exchange ...
        if self.strategy.order_types.get("stoploss_on_exchange") and trade.stoploss_order_id:
            try:
                self.exchange.cancel_stoploss_order(trade.stoploss_order_id, trade.pair)
            except InvalidOrderException:
                logger.exception(f"Could not cancel stoploss order {trade.stoploss_order_id}")

        order_type = self.strategy.order_types[sell_type]
        if sell_reason == SellType.EMERGENCY_SELL:
            # Emergency sells (default to market!)
            order_type = self.strategy.order_types.get("emergencysell", "market")

        amount = self._safe_sell_amount(trade.pair, trade.amount)
        time_in_force = self.strategy.order_time_in_force['sell']

        if not strategy_safe_wrapper(self.strategy.confirm_trade_exit, default_retval=True)(
                pair=trade.pair, trade=trade, order_type=order_type, amount=amount, rate=limit,
                time_in_force=time_in_force,
                sell_reason=sell_reason.value):
            logger.info(f"User requested abortion of selling {trade.pair}")
            return False

        try:
            # Execute sell and update trade record
            order = self.exchange.sell(pair=trade.pair,
                                       ordertype=order_type,
                                       amount=amount, rate=limit,
                                       time_in_force=time_in_force
                                       )
        except InsufficientFundsError as e:
            logger.warning(f"Unable to place order {e}.")
            # Try to figure out what went wrong
            self.handle_insufficient_funds(trade)
            return False

        order_obj = Order.parse_from_ccxt_object(order, trade.pair, 'sell')
        trade.orders.append(order_obj)

        trade.open_order_id = order["id"]
        trade.close_rate_requested = limit
        trade.sell_reason = sell_reason.value
        # In case of market sell orders the order can be closed immediately
        if order.get('status', 'unknown') == 'closed':
            self.update_trade_state(trade, trade.open_order_id, order)
        Trade.session.flush()

        # Lock pair for one candle to prevent immediate rebuys
        self.strategy.lock_pair(trade.pair, datetime.now(timezone.utc),
                                reason='Auto lock')

        self._notify_sell(trade, order_type)

        return True

    def _notify_sell(self, trade: Trade, order_type: str) -> None:
        """
        Sends rpc notification when a sell occured.
        """
        profit_rate = trade.close_rate if trade.close_rate else trade.close_rate_requested
        profit_trade = trade.calc_profit(rate=profit_rate)
        # Use cached rates here - it was updated seconds ago.
        current_rate = self.get_sell_rate(trade.pair, False)
        profit_ratio = trade.calc_profit_ratio(profit_rate)
        gain = "profit" if profit_ratio > 0 else "loss"

        msg = {
            'type': RPCMessageType.SELL_NOTIFICATION,
            'trade_id': trade.id,
            'exchange': trade.exchange.capitalize(),
            'pair': trade.pair,
            'gain': gain,
            'limit': profit_rate,
            'order_type': order_type,
            'amount': trade.amount,
            'open_rate': trade.open_rate,
            'current_rate': current_rate,
            'profit_amount': profit_trade,
            'profit_ratio': profit_ratio,
            'sell_reason': trade.sell_reason,
            'open_date': trade.open_date,
            'close_date': trade.close_date or datetime.utcnow(),
            'stake_currency': self.config['stake_currency'],
            'fiat_currency': self.config.get('fiat_display_currency', None),
        }

        if "fiat_display_currency" in self.config:
            msg.update(
                {"fiat_currency": self.config["fiat_display_currency"],}
            )

        # Send the message
        self.rpc.send_msg(msg)

    def _notify_sell_cancel(self, trade: Trade, order_type: str, reason: str) -> None:
        """
        Sends rpc notification when a sell cancel occured.
        """
        if trade.sell_order_status == reason:
            return
        else:
            trade.sell_order_status = reason

        profit_rate = trade.close_rate if trade.close_rate else trade.close_rate_requested
        profit_trade = trade.calc_profit(rate=profit_rate)
        current_rate = self.get_sell_rate(trade.pair, False)
        profit_ratio = trade.calc_profit_ratio(profit_rate)
        gain = "profit" if profit_ratio > 0 else "loss"

        msg = {
            'type': RPCMessageType.SELL_CANCEL_NOTIFICATION,
            'trade_id': trade.id,
            'exchange': trade.exchange.capitalize(),
            'pair': trade.pair,
            'gain': gain,
            'limit': profit_rate,
            'order_type': order_type,
            'amount': trade.amount,
            'open_rate': trade.open_rate,
            'current_rate': current_rate,
            'profit_amount': profit_trade,
            'profit_ratio': profit_ratio,
            'sell_reason': trade.sell_reason,
            'open_date': trade.open_date,
            'close_date': trade.close_date,
            'stake_currency': self.config['stake_currency'],
            'fiat_currency': self.config.get('fiat_display_currency', None),
            'reason': reason,
        }

        if "fiat_display_currency" in self.config:
            msg.update(
                {"fiat_currency": self.config["fiat_display_currency"],}
            )

        # Send the message
        self.rpc.send_msg(msg)

    #
    # Common update trade state methods
    #

    def update_trade_state(self, trade: Trade, order_id: str, action_order: Dict[str, Any] = None,
                           stoploss_order: bool = False) -> bool:
        """
        Checks trades with open orders and updates the amount if necessary
        Handles closing both buy and sell orders.
        :param trade: Trade object of the trade we're analyzing
        :param order_id: Order-id of the order we're analyzing
        :param action_order: Already aquired order object
        :return: True if order has been cancelled without being filled partially, False otherwise
        """
        if not order_id:
            logger.warning(f'Orderid for trade {trade} is empty.')
            return False

        # Update trade with order values
        logger.info('Found open order for %s', trade)
        try:
            order = action_order or self.exchange.fetch_order_or_stoploss_order(order_id,
                                                                                trade.pair,
                                                                                stoploss_order)
        except InvalidOrderException as exception:
            logger.warning('Unable to fetch order %s: %s', order_id, exception)
            return False

        trade.update_order(order)

        # Try update amount (binance-fix)
        try:
            new_amount = self.get_real_amount(trade, order)
            if not isclose(safe_value_fallback(order, 'filled', 'amount'), new_amount,
                           abs_tol=constants.MATH_CLOSE_PREC):
                order['amount'] = new_amount
                order.pop('filled', None)
                trade.recalc_open_trade_value()
        except DependencyException as exception:
            logger.warning("Could not update trade amount: %s", exception)

        if self.exchange.check_order_canceled_empty(order):
            # Trade has been cancelled on exchange
            # Handling of this will happen in check_handle_timeout.
            return True
        trade.update(order)

        # Updating wallets when order is closed
        if not trade.is_open:
            self.protections.stop_per_pair(trade.pair)
            self.protections.global_stop()
            self.wallets.update()
        return False

    def apply_fee_conditional(self, trade: Trade, trade_base_currency: str,
                              amount: float, fee_abs: float) -> float:
        """
        Applies the fee to amount (either from Order or from Trades).
        Can eat into dust if more than the required asset is available.
        """
        self.wallets.update()
        if fee_abs != 0 and self.wallets.get_free(trade_base_currency) >= amount:
            # Eat into dust if we own more than base currency
            logger.info(f"Fee amount for {trade} was in base currency - "
                        f"Eating Fee {fee_abs} into dust.")
        elif fee_abs != 0:
            real_amount = self.exchange.amount_to_precision(trade.pair, amount - fee_abs)
            logger.info(f"Applying fee on amount for {trade} "
                        f"(from {amount} to {real_amount}).")
            return real_amount
        return amount

    def get_real_amount(self, trade: Trade, order: Dict) -> float:
        """
        Detect and update trade fee.
        Calls trade.update_fee() uppon correct detection.
        Returns modified amount if the fee was taken from the destination currency.
        Necessary for exchanges which charge fees in base currency (e.g. binance)
        :return: identical (or new) amount for the trade
        """
        # Init variables
        order_amount = safe_value_fallback(order, 'filled', 'amount')
        # Only run for closed orders
        if trade.fee_updated(order.get('side', '')) or order['status'] == 'open':
            return order_amount

        trade_base_currency = self.exchange.get_pair_base_currency(trade.pair)
        # use fee from order-dict if possible
        if self.exchange.order_has_fee(order):
            fee_cost, fee_currency, fee_rate = self.exchange.extract_cost_curr_rate(order)
            logger.info(f"Fee for Trade {trade} [{order.get('side')}]: "
                        f"{fee_cost:.8g} {fee_currency} - rate: {fee_rate}")
            if fee_rate is None or fee_rate < 0.02:
                # Reject all fees that report as > 2%.
                # These are most likely caused by a parsing bug in ccxt
                # due to multiple trades (https://github.com/ccxt/ccxt/issues/8025)
                trade.update_fee(fee_cost, fee_currency, fee_rate, order.get('side', ''))
                if trade_base_currency == fee_currency:
                    # Apply fee to amount
                    return self.apply_fee_conditional(trade, trade_base_currency,
                                                      amount=order_amount, fee_abs=fee_cost)
                return order_amount
        return self.fee_detection_from_trades(trade, order, order_amount)

    def fee_detection_from_trades(self, trade: Trade, order: Dict, order_amount: float) -> float:
        """
        fee-detection fallback to Trades. Parses result of fetch_my_trades to get correct fee.
        """
        trades = self.exchange.get_trades_for_order(order['id'], trade.pair,
                                                    trade.open_date)

        if len(trades) == 0:
            logger.info("Applying fee on amount for %s failed: myTrade-Dict empty found", trade)
            return order_amount
        fee_currency = None
        amount = 0
        fee_abs = 0.0
        fee_cost = 0.0
        trade_base_currency = self.exchange.get_pair_base_currency(trade.pair)
        fee_rate_array: List[float] = []
        for exectrade in trades:
            amount += exectrade['amount']
            if self.exchange.order_has_fee(exectrade):
                fee_cost_, fee_currency, fee_rate_ = self.exchange.extract_cost_curr_rate(exectrade)
                fee_cost += fee_cost_
                if fee_rate_ is not None:
                    fee_rate_array.append(fee_rate_)
                # only applies if fee is in quote currency!
                if trade_base_currency == fee_currency:
                    fee_abs += fee_cost_
        # Ensure at least one trade was found:
        if fee_currency:
            # fee_rate should use mean
            fee_rate = sum(fee_rate_array) / float(len(fee_rate_array)) if fee_rate_array else None
            trade.update_fee(fee_cost, fee_currency, fee_rate, order.get('side', ''))

        if not isclose(amount, order_amount, abs_tol=constants.MATH_CLOSE_PREC):
            logger.warning(f"Amount {amount} does not match amount {trade.amount}")
            raise DependencyException("Half bought? Amounts don't match")

        if fee_abs != 0:
            return self.apply_fee_conditional(trade, trade_base_currency,
                                              amount=amount, fee_abs=fee_abs)
        else:
            return amount<|MERGE_RESOLUTION|>--- conflicted
+++ resolved
@@ -530,18 +530,9 @@
             return None
 
         # reserve some percent defined in config (5% default) + stoploss
-<<<<<<< HEAD
-        amount_reserve_percent = 1.0 - self.config.get(
-            "amount_reserve_percent", constants.DEFAULT_AMOUNT_RESERVE_PERCENT
-        )
-        stoploss = self.strategy.amounts.get(f"{pair}_stoploss", self.strategy.amounts["stoploss"])
-        if stoploss is not None:
-            amount_reserve_percent += stoploss
-=======
         amount_reserve_percent = 1.0 - self.config.get('amount_reserve_percent',
                                                        constants.DEFAULT_AMOUNT_RESERVE_PERCENT)
         amount_reserve_percent += self.strategy.stoploss
->>>>>>> 266031a6
         # it should not be more than 50%
         amount_reserve_percent = max(amount_reserve_percent, 0.5)
 
