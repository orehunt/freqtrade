"""
Freqtrade is the main module of this bot. It contains the class Freqtrade()
"""
import copy
import logging
import traceback
from datetime import datetime
from math import isclose
from threading import Lock
from typing import Any, Dict, List, Optional, Tuple

import arrow
from cachetools import TTLCache

from freqtrade import __version__, constants, persistence
from freqtrade.configuration import validate_config_consistency
from freqtrade.data.converter import order_book_to_dataframe
from freqtrade.data.dataprovider import DataProvider
from freqtrade.edge import Edge
from freqtrade.exceptions import (DependencyException, ExchangeError, InsufficientFundsError,
                                  InvalidOrderException, PricingError)
from freqtrade.exchange import timeframe_to_minutes, timeframe_to_next_date
from freqtrade.misc import safe_value_fallback, safe_value_fallback2
from freqtrade.pairlist.pairlistmanager import PairListManager
from freqtrade.persistence import Order, Trade
from freqtrade.resolvers import ExchangeResolver, StrategyResolver
from freqtrade.rpc import RPCManager, RPCMessageType
from freqtrade.state import State
from freqtrade.strategy.interface import IStrategy, SellType
from freqtrade.strategy.strategy_wrapper import strategy_safe_wrapper
from freqtrade.wallets import Wallets

logger = logging.getLogger(__name__)


class FreqtradeBot:
    """
    Freqtrade is the main class of the bot.
    This is from here the bot start its logic.
    """

    def __init__(self, config: Dict[str, Any]) -> None:
        """
        Init all variables and objects the bot needs to work
        :param config: configuration dict, you can use Configuration.get_config()
        to get the config dict.
        """

        logger.info("Starting freqtrade %s", __version__)

        # Init bot state
        self.state = State.STOPPED

        # Init objects
        self.config = config

        # Cache values for 1800 to avoid frequent polling of the exchange for prices
        # Caching only applies to RPC methods, so prices for open trades are still
        # refreshed once every iteration.
        self._sell_rate_cache = TTLCache(maxsize=100, ttl=1800)
        self._buy_rate_cache = TTLCache(maxsize=100, ttl=1800)

        self.strategy: IStrategy = StrategyResolver.load_strategy(self.config)

        # Check config consistency here since strategies can set certain options
        validate_config_consistency(config)

        self.exchange = ExchangeResolver.load_exchange(self.config["exchange"]["name"], self.config)

        persistence.init(self.config.get("db_url", None), clean_open_orders=self.config["dry_run"])

        self.wallets = Wallets(self.config, self.exchange)

        self.pairlists = PairListManager(self.exchange, self.config)

        self.dataprovider = DataProvider(self.config, self.exchange, self.pairlists)

        # Attach Dataprovider to Strategy baseclass
        IStrategy.dp = self.dataprovider
        # Attach Wallets to Strategy baseclass
        IStrategy.wallets = self.wallets

        # Initializing Edge only if enabled
        self.edge = (
            Edge(self.config, self.exchange, self.strategy)
            if self.config.get("edge", {}).get("enabled", False)
            else None
        )

        self.active_pair_whitelist = self._refresh_active_whitelist()

        # Set initial bot state from config
        initial_state = self.config.get("initial_state")
        self.state = State[initial_state.upper()] if initial_state else State.STOPPED

        # RPC runs in separate threads, can start handling external commands just after
        # initialization, even before Freqtradebot has a chance to start its throttling,
        # so anything in the Freqtradebot instance should be ready (initialized), including
        # the initial state of the bot.
        # Keep this at the end of this initialization method.
        self.rpc: RPCManager = RPCManager(self)
        # Protect sell-logic from forcesell and viceversa
        self._sell_lock = Lock()

    def notify_status(self, msg: str) -> None:
        """
        Public method for users of this class (worker, etc.) to send notifications
        via RPC about changes in the bot status.
        """
        self.rpc.send_msg({"type": RPCMessageType.STATUS_NOTIFICATION, "status": msg})

    def cleanup(self) -> None:
        """
        Cleanup pending resources on an already stopped bot
        :return: None
        """
        logger.info("Cleaning up modules ...")

        if self.config['cancel_open_orders_on_exit']:
            self.cancel_all_open_orders()

        self.check_for_open_trades()

        self.rpc.cleanup()
        persistence.cleanup()

    def startup(self) -> None:
        """
        Called on startup and after reloading the bot - triggers notifications and
        performs startup tasks
        """
        self.rpc.startup_messages(self.config, self.pairlists)
        if not self.edge:
            # Adjust stoploss if it was changed
            Trade.stoploss_reinitialization(self.strategy.amounts)

        # Only update open orders on startup
        # This will update the database after the initial migration
        self.update_open_orders()

    def process(self) -> None:
        """
        Queries the persistence layer for open trades and handles them,
        otherwise a new trade is created.
        :return: True if one or more trades has been created or closed, False otherwise
        """

        # Check whether markets have to be reloaded and reload them when it's needed
        self.exchange.reload_markets()

        self.update_closed_trades_without_assigned_fees()

        # Query trades from persistence layer
        trades = Trade.get_open_trades()

        self.active_pair_whitelist = self._refresh_active_whitelist(trades)

        # Refreshing candles
        self.dataprovider.refresh(self.pairlists.create_pair_list(self.active_pair_whitelist),
                                  self.strategy.informative_pairs())

        strategy_safe_wrapper(self.strategy.bot_loop_start, supress_error=True)()

        self.strategy.analyze(self.active_pair_whitelist)

        with self._sell_lock:
            # Check and handle any timed out open orders
            self.check_handle_timedout()

        # Protect from collisions with forcesell.
        # Without this, freqtrade my try to recreate stoploss_on_exchange orders
        # while selling is in process, since telegram messages arrive in an different thread.
        with self._sell_lock:
            # First process current opened trades (positions)
            self.exit_positions(trades)

        # Then looking for buy opportunities
        if self.get_free_open_trades():
            self.enter_positions()

        Trade.session.flush()

    def process_stopped(self) -> None:
        """
        Close all orders that were left open
        """
        if self.config['cancel_open_orders_on_exit']:
            self.cancel_all_open_orders()

    def check_for_open_trades(self):
        """
        Notify the user when the bot is stopped
        and there are still open trades active.
        """
        open_trades = Trade.get_trades([Trade.is_open == 1]).all()

        if len(open_trades) != 0:
            msg = {
                'type': RPCMessageType.WARNING_NOTIFICATION,
                'status':  f"{len(open_trades)} open trades active.\n\n"
                           f"Handle these trades manually on {self.exchange.name}, "
                           f"or '/start' the bot again and use '/stopbuy' "
                           f"to handle open trades gracefully. \n"
                           f"{'Trades are simulated.' if self.config['dry_run'] else ''}",
            }
            self.rpc.send_msg(msg)

    def _refresh_active_whitelist(self, trades: List[Trade] = []) -> List[str]:
        """
        Refresh active whitelist from pairlist or edge and extend it with
        pairs that have open trades.
        """
        # Refresh whitelist
        self.pairlists.refresh_pairlist()
        _whitelist = self.pairlists.whitelist

        # Calculating Edge positioning
        if self.edge:
            self.edge.calculate()
            _whitelist = self.edge.adjust(_whitelist)

        if trades:
            # Extend active-pair whitelist with pairs of open trades
            # It ensures that candle (OHLCV) data are downloaded for open trades as well
            _whitelist.extend([trade.pair for trade in trades if trade.pair not in _whitelist])
        return _whitelist

    def get_free_open_trades(self):
        """
        Return the number of free open trades slots or 0 if
        max number of open trades reached
        """
        open_trades = len(Trade.get_open_trades())
        return max(0, self.config["max_open_trades"] - open_trades)

<<<<<<< HEAD
    #
    # BUY / enter positions / open trades logic and methods
    #
=======
    def update_open_orders(self):
        """
        Updates open orders based on order list kept in the database.
        Mainly updates the state of orders - but may also close trades
        """
        orders = Order.get_open_orders()
        logger.info(f"Updating {len(orders)} open orders.")
        for order in orders:
            try:
                fo = self.exchange.fetch_order_or_stoploss_order(order.order_id, order.ft_pair,
                                                                 order.ft_order_side == 'stoploss')

                self.update_trade_state(order.trade, order.order_id, fo)

            except ExchangeError as e:
                logger.warning(f"Error updating Order {order.order_id} due to {e}")

    def update_closed_trades_without_assigned_fees(self):
        """
        Update closed trades without close fees assigned.
        Only acts when Orders are in the database, otherwise the last orderid is unknown.
        """
        trades: List[Trade] = Trade.get_sold_trades_without_assigned_fees()
        for trade in trades:

            if not trade.is_open and not trade.fee_updated('sell'):
                # Get sell fee
                order = trade.select_order('sell', False)
                if order:
                    logger.info(f"Updating sell-fee on trade {trade} for order {order.order_id}.")
                    self.update_trade_state(trade, order.order_id,
                                            stoploss_order=order.ft_order_side == 'stoploss')

        trades: List[Trade] = Trade.get_open_trades_without_assigned_fees()
        for trade in trades:
            if trade.is_open and not trade.fee_updated('buy'):
                order = trade.select_order('buy', False)
                if order:
                    logger.info(f"Updating buy-fee on trade {trade} for order {order.order_id}.")
                    self.update_trade_state(trade, order.order_id)

    def handle_insufficient_funds(self, trade: Trade):
        """
        Determine if we ever opened a sell order for this trade.
        If not, try update buy fees - otherwise "refind" the open order we obviously lost.
        """
        sell_order = trade.select_order('sell', None)
        if sell_order:
            self.refind_lost_order(trade)
        else:
            self.reupdate_buy_order_fees(trade)

    def reupdate_buy_order_fees(self, trade: Trade):
        """
        Get buy order from database, and try to reupdate.
        Handles trades where the initial fee-update did not work.
        """
        logger.info(f"Trying to reupdate buy fees for {trade}")
        order = trade.select_order('buy', False)
        if order:
            logger.info(f"Updating buy-fee on trade {trade} for order {order.order_id}.")
            self.update_trade_state(trade, order.order_id)

    def refind_lost_order(self, trade):
        """
        Try refinding a lost trade.
        Only used when InsufficientFunds appears on sell orders (stoploss or sell).
        Tries to walk the stored orders and sell them off eventually.
        """
        logger.info(f"Trying to refind lost order for {trade}")
        for order in trade.orders:
            logger.info(f"Trying to refind {order}")
            fo = None
            if not order.ft_is_open:
                logger.debug(f"Order {order} is no longer open.")
                continue
            if order.ft_order_side == 'buy':
                # Skip buy side - this is handled by reupdate_buy_order_fees
                continue
            try:
                fo = self.exchange.fetch_order_or_stoploss_order(order.order_id, order.ft_pair,
                                                                 order.ft_order_side == 'stoploss')
                if order.ft_order_side == 'stoploss':
                    if fo and fo['status'] == 'open':
                        # Assume this as the open stoploss order
                        trade.stoploss_order_id = order.order_id
                elif order.ft_order_side == 'sell':
                    if fo and fo['status'] == 'open':
                        # Assume this as the open order
                        trade.open_order_id = order.order_id
                if fo:
                    logger.info(f"Found {order} for trade {trade}.jj")
                    self.update_trade_state(trade, order.order_id, fo,
                                            stoploss_order=order.ft_order_side == 'stoploss')

            except ExchangeError:
                logger.warning(f"Error updating {order.order_id}.")

#
# BUY / enter positions / open trades logic and methods
#
>>>>>>> 87f6c7bb

    def enter_positions(self) -> int:
        """
        Tries to execute buy orders for new trades (positions)
        """
        trades_created = 0

        whitelist = copy.deepcopy(self.active_pair_whitelist)
        if not whitelist:
            logger.info("Active pair whitelist is empty.")
        else:
            # Remove pairs for currently opened trades from the whitelist
            for trade in Trade.get_open_trades():
                if trade.pair in whitelist:
                    whitelist.remove(trade.pair)
                    logger.debug("Ignoring %s in pair whitelist", trade.pair)

            if not whitelist:
                logger.info(
                    "No currency pair in active pair whitelist, "
                    "but checking to sell open trades."
                )
            else:
                # Create entity and execute trade for each pair from whitelist
                for pair in whitelist:
                    try:
                        trades_created += self.create_trade(pair)
                    except DependencyException as exception:
                        logger.warning("Unable to create trade for %s: %s", pair, exception)

                if not trades_created:
                    logger.debug(
                        "Found no buy signals for whitelisted currencies. " "Trying again..."
                    )

        return trades_created

    def get_buy_rate(self, pair: str, refresh: bool) -> float:
        """
        Calculates bid target between current ask price and last price
        :param pair: Pair to get rate for
        :param refresh: allow cached data
        :return: float: Price
        """
        if not refresh:
            rate = self._buy_rate_cache.get(pair)
            # Check if cache has been invalidated
            if rate:
                logger.debug(f"Using cached buy rate for {pair}.")
                return rate

        bid_strategy = self.config.get("bid_strategy", {})
        if "use_order_book" in bid_strategy and bid_strategy.get("use_order_book", False):
            logger.info(
                f"Getting price from order book {bid_strategy['price_side'].capitalize()} side."
            )
            order_book_top = bid_strategy.get('order_book_top', 1)
            order_book = self.exchange.fetch_l2_order_book(pair, order_book_top)
            logger.debug('order_book %s', order_book)
            # top 1 = index 0
            try:
                rate_from_l2 = order_book[f"{bid_strategy['price_side']}s"][order_book_top - 1][0]
            except (IndexError, KeyError) as e:
                logger.warning(
                    "Buy Price from orderbook could not be determined."
                    f"Orderbook: {order_book}"
                 )
                raise PricingError from e
            logger.info(f'...top {order_book_top} order book buy rate {rate_from_l2:.8f}')
            used_rate = rate_from_l2
        else:
            logger.info(f"Using Last {bid_strategy['price_side'].capitalize()} / Last Price")
            ticker = self.exchange.fetch_ticker(pair)
            ticker_rate = ticker[bid_strategy["price_side"]]
            if ticker["last"] and ticker_rate > ticker["last"]:
                balance = self.config["bid_strategy"]["ask_last_balance"]
                ticker_rate = ticker_rate + balance * (ticker["last"] - ticker_rate)
            used_rate = ticker_rate

        self._buy_rate_cache[pair] = used_rate

        return used_rate

    def get_trade_stake_amount(self, pair: str) -> float:
        """
        Calculate stake amount for the trade
        :return: float: Stake amount
        :raise: DependencyException if the available stake amount is too low
        """
        stake_amount: float
        # Ensure wallets are uptodate.
        self.wallets.update()

        if self.edge:
            stake_amount = self.edge.stake_amount(
                pair,
                self.wallets.get_free(self.config["stake_currency"]),
                self.wallets.get_total(self.config["stake_currency"]),
                Trade.total_open_trades_stakes(),
            )
        else:
            stake_amount = self.config["stake_amount"]
            if stake_amount == constants.UNLIMITED_STAKE_AMOUNT:
                stake_amount = self._calculate_unlimited_stake_amount()

        return self._check_available_stake_amount(stake_amount)

    def _get_available_stake_amount(self) -> float:
        """
        Return the total currently available balance in stake currency,
        respecting tradable_balance_ratio.
        Calculated as
        <open_trade stakes> + free amount ) * tradable_balance_ratio - <open_trade stakes>
        """
        val_tied_up = Trade.total_open_trades_stakes()

        # Ensure <tradable_balance_ratio>% is used from the overall balance
        # Otherwise we'd risk lowering stakes with each open trade.
        # (tied up + current free) * ratio) - tied up
        available_amount = (
            (val_tied_up + self.wallets.get_free(self.config["stake_currency"]))
            * self.config["tradable_balance_ratio"]
        ) - val_tied_up
        return available_amount

    def _calculate_unlimited_stake_amount(self) -> float:
        """
        Calculate stake amount for "unlimited" stake amount
        :return: 0 if max number of trades reached, else stake_amount to use.
        """
        free_open_trades = self.get_free_open_trades()
        if not free_open_trades:
            return 0

        available_amount = self._get_available_stake_amount()

        return available_amount / free_open_trades

    def _check_available_stake_amount(self, stake_amount: float) -> float:
        """
        Check if stake amount can be fulfilled with the available balance
        for the stake currency
        :return: float: Stake amount
        """
        available_amount = self._get_available_stake_amount()

        if self.config["amend_last_stake_amount"]:
            # Remaining amount needs to be at least stake_amount * last_stake_amount_min_ratio
            # Otherwise the remaining amount is too low to trade.
            if available_amount > (stake_amount * self.config["last_stake_amount_min_ratio"]):
                stake_amount = min(stake_amount, available_amount)
            else:
                stake_amount = 0

        if available_amount < stake_amount:
            raise DependencyException(
                f"Available balance ({available_amount} {self.config['stake_currency']}) is "
                f"lower than stake amount ({stake_amount} {self.config['stake_currency']})"
            )

        return stake_amount

    def _get_min_pair_stake_amount(self, pair: str, price: float) -> Optional[float]:
        try:
            market = self.exchange.markets[pair]
        except KeyError:
            raise ValueError(f"Can't get market information for symbol {pair}")

        if "limits" not in market:
            return None

        min_stake_amounts = []
        limits = market["limits"]
        if "cost" in limits and "min" in limits["cost"] and limits["cost"]["min"] is not None:
            min_stake_amounts.append(limits["cost"]["min"])

        if "amount" in limits and "min" in limits["amount"] and limits["amount"]["min"] is not None:
            min_stake_amounts.append(limits["amount"]["min"] * price)

        if not min_stake_amounts:
            return None

        # reserve some percent defined in config (5% default) + stoploss
        amount_reserve_percent = 1.0 - self.config.get(
            "amount_reserve_percent", constants.DEFAULT_AMOUNT_RESERVE_PERCENT
        )
        stoploss = self.strategy.amounts.get(f"{pair}_stoploss", self.strategy.amounts["stoploss"])
        if stoploss is not None:
            amount_reserve_percent += stoploss
        # it should not be more than 50%
        amount_reserve_percent = max(amount_reserve_percent, 0.5)

        # The value returned should satisfy both limits: for amount (base currency) and
        # for cost (quote, stake currency), so max() is used here.
        # See also #2575 at github.
        return max(min_stake_amounts) / amount_reserve_percent

    def create_trade(self, pair: str) -> bool:
        """
        Check the implemented trading strategy for buy signals.

        If the pair triggers the buy signal a new trade record gets created
        and the buy-order opening the trade gets issued towards the exchange.

        :return: True if a trade has been created.
        """
        logger.debug(f"create_trade for pair {pair}")

        analyzed_df, _ = self.dataprovider.get_analyzed_dataframe(pair, self.strategy.timeframe)
        if self.strategy.is_pair_locked(
                pair, analyzed_df.iloc[-1]['date'] if len(analyzed_df) > 0 else None):
            logger.info(f"Pair {pair} is currently locked.")
            return False

        # get_free_open_trades is checked before create_trade is called
        # but it is still used here to prevent opening too many trades within one iteration
        if not self.get_free_open_trades():
            logger.debug(f"Can't open a new trade for {pair}: max number of trades is reached.")
            return False

        # running get_signal on historical data fetched
        (buy, sell) = self.strategy.get_signal(pair, self.strategy.timeframe, analyzed_df)

        if buy and not sell:
            stake_amount = self.get_trade_stake_amount(pair)
            if not stake_amount:
                logger.debug(f"Stake amount is 0, ignoring possible trade for {pair}.")
                return False

            logger.info(
                f"Buy signal found: about create a new trade with stake_amount: "
                f"{stake_amount} ..."
            )

            bid_check_dom = self.config.get("bid_strategy", {}).get("check_depth_of_market", {})
            if (bid_check_dom.get("enabled", False)) and (
                bid_check_dom.get("bids_to_ask_delta", 0) > 0
            ):
                if self._check_depth_of_market_buy(pair, bid_check_dom):
                    logger.info(f"Executing Buy for {pair}.")
                    return self.execute_buy(pair, stake_amount)
                else:
                    return False

            logger.info(f"Executing Buy for {pair}")
            return self.execute_buy(pair, stake_amount)
        else:
            return False

    def _check_depth_of_market_buy(self, pair: str, conf: Dict) -> bool:
        """
        Checks depth of market before executing a buy
        """
        conf_bids_to_ask_delta = conf.get("bids_to_ask_delta", 0)
        logger.info(f"Checking depth of market for {pair} ...")
        order_book = self.exchange.fetch_l2_order_book(pair, 1000)
        order_book_data_frame = order_book_to_dataframe(order_book['bids'], order_book['asks'])
        order_book_bids = order_book_data_frame['b_size'].sum()
        order_book_asks = order_book_data_frame['a_size'].sum()
        bids_ask_delta = order_book_bids / order_book_asks
        logger.info(
            f"Bids: {order_book_bids}, Asks: {order_book_asks}, Delta: {bids_ask_delta}, "
            f"Bid Price: {order_book['bids'][0][0]}, Ask Price: {order_book['asks'][0][0]}, "
            f"Immediate Bid Quantity: {order_book['bids'][0][1]}, "
            f"Immediate Ask Quantity: {order_book['asks'][0][1]}."
        )
        if bids_ask_delta >= conf_bids_to_ask_delta:
            logger.info(f"Bids to asks delta for {pair} DOES satisfy condition.")
            return True
        else:
            logger.info(f"Bids to asks delta for {pair} does not satisfy condition.")
            return False

    def execute_buy(self, pair: str, stake_amount: float, price: Optional[float] = None) -> bool:
        """
        Executes a limit buy for the given pair
        :param pair: pair for which we want to create a LIMIT_BUY
        :return: True if a buy order is created, false if it fails.
        """
        time_in_force = self.strategy.order_time_in_force["buy"]

        if price:
            buy_limit_requested = price
        else:
            # Calculate price
            buy_limit_requested = self.get_buy_rate(pair, True)

        min_stake_amount = self._get_min_pair_stake_amount(pair, buy_limit_requested)
        if min_stake_amount is not None and min_stake_amount > stake_amount:
            logger.warning(
                f"Can't open a new trade for {pair}: stake amount "
                f"is too small ({stake_amount} < {min_stake_amount})"
            )
            return False

        amount = stake_amount / buy_limit_requested
        order_type = self.strategy.order_types['buy']
        if not strategy_safe_wrapper(self.strategy.confirm_trade_entry, default_retval=True)(
                pair=pair, order_type=order_type, amount=amount, rate=buy_limit_requested,
                time_in_force=time_in_force):
            logger.info(f"User requested abortion of buying {pair}")
            return False
        amount = self.exchange.amount_to_precision(pair, amount)
        order = self.exchange.buy(pair=pair, ordertype=order_type,
                                  amount=amount, rate=buy_limit_requested,
                                  time_in_force=time_in_force)
        order_obj = Order.parse_from_ccxt_object(order, pair, 'buy')
        order_id = order['id']
        order_status = order.get('status', None)

        # we assume the order is executed at the price requested
        buy_limit_filled_price = buy_limit_requested
        amount_requested = amount

        if order_status == "expired" or order_status == "rejected":
            order_tif = self.strategy.order_time_in_force["buy"]

            # return false if the order is not filled
            if float(order["filled"]) == 0:
                logger.warning(
                    "Buy %s order with time in force %s for %s is %s by %s."
                    " zero amount is fulfilled.",
                    order_tif,
                    order_type,
                    pair,
                    order_status,
                    self.exchange.name,
                )
                return False
            else:
                # the order is partially fulfilled
                # in case of IOC orders we can check immediately
                # if the order is fulfilled fully or partially
                logger.warning('Buy %s order with time in force %s for %s is %s by %s.'
                               ' %s amount fulfilled out of %s (%s remaining which is canceled).',
                               order_tif, order_type, pair, order_status, self.exchange.name,
                               order['filled'], order['amount'], order['remaining']
                               )
                stake_amount = order['cost']
                amount = safe_value_fallback(order, 'filled', 'amount')
                buy_limit_filled_price = safe_value_fallback(order, 'average', 'price')

        # in case of FOK the order may be filled immediately and fully
        elif order_status == 'closed':
            stake_amount = order['cost']
            amount = safe_value_fallback(order, 'filled', 'amount')
            buy_limit_filled_price = safe_value_fallback(order, 'average', 'price')

        # Fee is applied twice because we make a LIMIT_BUY and LIMIT_SELL
        fee = self.exchange.get_fee(symbol=pair, taker_or_maker="maker")
        trade = Trade(
            pair=pair,
            stake_amount=stake_amount,
            amount=amount,
            amount_requested=amount_requested,
            fee_open=fee,
            fee_close=fee,
            open_rate=buy_limit_filled_price,
            open_rate_requested=buy_limit_requested,
            open_date=datetime.utcnow(),
            exchange=self.exchange.id,
            open_order_id=order_id,
            strategy=self.strategy.get_strategy_name(),
            timeframe=timeframe_to_minutes(self.config['timeframe'])
        )
        trade.orders.append(order_obj)

        # Update fees if order is closed
<<<<<<< HEAD
        if order_status == "closed":
            self.update_trade_state(trade, order)
=======
        if order_status == 'closed':
            self.update_trade_state(trade, order_id, order)
>>>>>>> 87f6c7bb

        Trade.session.add(trade)
        Trade.session.flush()

        # Updating wallets
        self.wallets.update()

        self._notify_buy(trade, order_type)

        return True

    def _notify_buy(self, trade: Trade, order_type: str) -> None:
        """
        Sends rpc notification when a buy occured.
        """
        msg = {
            'trade_id': trade.id,
            'type': RPCMessageType.BUY_NOTIFICATION,
            'exchange': self.exchange.name.capitalize(),
            'pair': trade.pair,
            'limit': trade.open_rate,
            'order_type': order_type,
            'stake_amount': trade.stake_amount,
            'stake_currency': self.config['stake_currency'],
            'fiat_currency': self.config.get('fiat_display_currency', None),
            'amount': trade.amount,
            'open_date': trade.open_date or datetime.utcnow(),
            'current_rate': trade.open_rate_requested,
        }

        # Send the message
        self.rpc.send_msg(msg)

    def _notify_buy_cancel(self, trade: Trade, order_type: str, reason: str) -> None:
        """
        Sends rpc notification when a buy cancel occured.
        """
        current_rate = self.get_buy_rate(trade.pair, False)

        msg = {
            'trade_id': trade.id,
            'type': RPCMessageType.BUY_CANCEL_NOTIFICATION,
            'exchange': self.exchange.name.capitalize(),
            'pair': trade.pair,
            'limit': trade.open_rate,
            'order_type': order_type,
            'stake_amount': trade.stake_amount,
            'stake_currency': self.config['stake_currency'],
            'fiat_currency': self.config.get('fiat_display_currency', None),
            'amount': trade.amount,
            'open_date': trade.open_date,
            'current_rate': current_rate,
            'reason': reason,
        }

        # Send the message
        self.rpc.send_msg(msg)

    #
    # SELL / exit positions / close trades logic and methods
    #

    def exit_positions(self, trades: List[Any]) -> int:
        """
        Tries to execute sell orders for open trades (positions)
        """
        trades_closed = 0
        for trade in trades:
            try:

                if self.strategy.order_types.get(
                    "stoploss_on_exchange"
                ) and self.handle_stoploss_on_exchange(trade):
                    trades_closed += 1
                    continue
                # Check if we can sell our current pair
                if trade.open_order_id is None and trade.is_open and self.handle_trade(trade):
                    trades_closed += 1

            except DependencyException as exception:
                logger.warning('Unable to sell trade %s: %s', trade.pair, exception)

        # Updating wallets if any trade occured
        if trades_closed:
            self.wallets.update()

        return trades_closed

    def _order_book_gen(
        self, pair: str, side: str, order_book_max: int = 1, order_book_min: int = 1
    ):
        """
        Helper generator to query orderbook in loop (used for early sell-order placing)
        """
        order_book = self.exchange.fetch_l2_order_book(pair, order_book_max)
        for i in range(order_book_min, order_book_max + 1):
            yield order_book[side][i - 1][0]

    def get_sell_rate(self, pair: str, refresh: bool) -> float:
        """
        Get sell rate - either using ticker bid or first bid based on orderbook
        The orderbook portion is only used for rpc messaging, which would otherwise fail
        for BitMex (has no bid/ask in fetch_ticker)
        or remain static in any other case since it's not updating.
        :param pair: Pair to get rate for
        :param refresh: allow cached data
        :return: Bid rate
        """
        if not refresh:
            rate = self._sell_rate_cache.get(pair)
            # Check if cache has been invalidated
            if rate:
                logger.debug(f"Using cached sell rate for {pair}.")
                return rate

        ask_strategy = self.config.get("ask_strategy", {})
        if ask_strategy.get("use_order_book", False):
            # This code is only used for notifications, selling uses the generator directly
            logger.info(
                f"Getting price from order book {ask_strategy['price_side'].capitalize()} side."
            )
            try:
                rate = next(self._order_book_gen(pair, f"{ask_strategy['price_side']}s"))
            except (IndexError, KeyError) as e:
                logger.warning("Sell Price at location from orderbook could not be determined.")
                raise PricingError from e
        else:
            rate = self.exchange.fetch_ticker(pair)[ask_strategy['price_side']]
        if rate is None:
            raise PricingError(f"Sell-Rate for {pair} was empty.")
        self._sell_rate_cache[pair] = rate
        return rate

    def handle_trade(self, trade: Trade) -> bool:
        """
        Sells the current pair if the threshold is reached and updates the trade record.
        :return: True if trade has been sold, False otherwise
        """
        if not trade.is_open:
            raise DependencyException(f"Attempt to handle closed trade: {trade}")

        logger.debug("Handling %s ...", trade)

        (buy, sell) = (False, False)

        config_ask_strategy = self.config.get("ask_strategy", {})

        if config_ask_strategy.get("use_sell_signal", True) or config_ask_strategy.get(
            "ignore_roi_if_buy_signal", False
        ):
            analyzed_df, _ = self.dataprovider.get_analyzed_dataframe(trade.pair,
                                                                        self.strategy.timeframe)
            (buy, sell) = self.strategy.get_signal(trade.pair, self.strategy.timeframe, analyzed_df)

        if config_ask_strategy.get('use_order_book', False):
            order_book_min = config_ask_strategy.get('order_book_min', 1)
            order_book_max = config_ask_strategy.get('order_book_max', 1)
            logger.debug(f'Using order book between {order_book_min} and {order_book_max} '
                         f'for selling {trade.pair}...')

            order_book = self._order_book_gen(trade.pair, f"{config_ask_strategy['price_side']}s",
                                              order_book_min=order_book_min,
                                              order_book_max=order_book_max)
            for i in range(order_book_min, order_book_max + 1):
                try:
                    sell_rate = next(order_book)
                except (IndexError, KeyError) as e:
                    logger.warning(
                        f"Sell Price at location {i} from orderbook could not be determined."
                    )
                    raise PricingError from e
                logger.debug(f"  order book {config_ask_strategy['price_side']} top {i}: "
                             f"{sell_rate:0.8f}")
                # Assign sell-rate to cache - otherwise sell-rate is never updated in the cache,
                # resulting in outdated RPC messages
                self._sell_rate_cache[trade.pair] = sell_rate

                if self._check_and_execute_sell(trade, sell_rate, buy, sell):
                    return True

        else:
            logger.debug("checking sell")
            sell_rate = self.get_sell_rate(trade.pair, True)
            if self._check_and_execute_sell(trade, sell_rate, buy, sell):
                return True

        logger.debug("Found no sell signal for %s.", trade)
        return False

    def create_stoploss_order(self, trade: Trade, stop_price: float) -> bool:
        """
        Abstracts creating stoploss orders from the logic.
        Handles errors and updates the trade database object.
        Force-sells the pair (using EmergencySell reason) in case of Problems creating the order.
        :return: True if the order succeeded, and False in case of problems.
        """
        try:
<<<<<<< HEAD
            stoploss_order = self.exchange.stoploss(
                pair=trade.pair,
                amount=trade.amount,
                stop_price=stop_price,
                order_types=self.strategy.order_types,
            )
            trade.stoploss_order_id = str(stoploss_order["id"])
=======
            stoploss_order = self.exchange.stoploss(pair=trade.pair, amount=trade.amount,
                                                    stop_price=stop_price,
                                                    order_types=self.strategy.order_types)

            order_obj = Order.parse_from_ccxt_object(stoploss_order, trade.pair, 'stoploss')
            trade.orders.append(order_obj)
            trade.stoploss_order_id = str(stoploss_order['id'])
>>>>>>> 87f6c7bb
            return True
        except InsufficientFundsError as e:
            logger.warning(f"Unable to place stoploss order {e}.")
            # Try to figure out what went wrong
            self.handle_insufficient_funds(trade)

        except InvalidOrderException as e:
            trade.stoploss_order_id = None
            logger.error(f"Unable to place a stoploss order on exchange. {e}")
            logger.warning("Selling the trade forcefully")
            self.execute_sell(trade, trade.stop_loss, sell_reason=SellType.EMERGENCY_SELL)

        except ExchangeError:
            trade.stoploss_order_id = None
            logger.exception("Unable to place a stoploss order on exchange.")
        return False

    def handle_stoploss_on_exchange(self, trade: Trade) -> bool:
        """
        Check if trade is fulfilled in which case the stoploss
        on exchange should be added immediately if stoploss on exchange
        is enabled.
        """

        logger.debug("Handling stoploss on exchange %s ...", trade)

        stoploss_order = None

        try:
            # First we check if there is already a stoploss on exchange
            stoploss_order = self.exchange.fetch_stoploss_order(
                trade.stoploss_order_id, trade.pair) if trade.stoploss_order_id else None
        except InvalidOrderException as exception:
            logger.warning("Unable to fetch stoploss order: %s", exception)

        if stoploss_order:
            trade.update_order(stoploss_order)

        # We check if stoploss order is fulfilled
        if stoploss_order and stoploss_order['status'] in ('closed', 'triggered'):
            trade.sell_reason = SellType.STOPLOSS_ON_EXCHANGE.value
            self.update_trade_state(trade, trade.stoploss_order_id, stoploss_order,
                                    stoploss_order=True)
            # Lock pair for one candle to prevent immediate rebuys
            self.strategy.lock_pair(trade.pair,
                                    timeframe_to_next_date(self.config['timeframe']))
            self._notify_sell(trade, "stoploss")
            return True

        if trade.open_order_id or not trade.is_open:
            # Trade has an open Buy or Sell order, Stoploss-handling can't happen in this case
            # as the Amount on the exchange is tied up in another trade.
            # The trade can be closed already (sell-order fill confirmation came in this iteration)
            return False

        # If buy order is fulfilled but there is no stoploss, we add a stoploss on exchange
        if not stoploss_order:
            stoploss = self.edge.stoploss(pair=trade.pair) if self.edge else self.strategy.stoploss
            stop_price = trade.open_rate * (1 + stoploss)

            if self.create_stoploss_order(trade=trade, stop_price=stop_price):
                trade.stoploss_last_update = datetime.utcnow()
                return False

        # If stoploss order is canceled for some reason we add it
        if stoploss_order and stoploss_order['status'] in ('canceled', 'cancelled'):
            if self.create_stoploss_order(trade=trade, stop_price=trade.stop_loss):
                return False
            else:
                trade.stoploss_order_id = None
                logger.warning("Stoploss order was cancelled, but unable to recreate one.")

        # Finally we check if stoploss on exchange should be moved up because of trailing.
        if stoploss_order and self.config.get("trailing_stop", False):
            # if trailing stoploss is enabled we check if stoploss value has changed
            # in which case we cancel stoploss order and put another one with new
            # value immediately
            self.handle_trailing_stoploss_on_exchange(trade, stoploss_order)

        return False

    def handle_trailing_stoploss_on_exchange(self, trade: Trade, order: dict) -> None:
        """
        Check to see if stoploss on exchange should be updated
        in case of trailing stoploss on exchange
        :param Trade: Corresponding Trade
        :param order: Current on exchange stoploss order
        :return: None
        """
        if self.exchange.stoploss_adjust(trade.stop_loss, order):
            # we check if the update is neccesary
            update_beat = self.strategy.order_types.get("stoploss_on_exchange_interval", 60)
            if (datetime.utcnow() - trade.stoploss_last_update).total_seconds() >= update_beat:
                # cancelling the current stoploss on exchange first
<<<<<<< HEAD
                logger.info(
                    "Trailing stoploss: cancelling current stoploss on exchange (id:{%s}) "
                    "in order to add another one ...",
                    order["id"],
                )
=======
                logger.info(f"Cancelling current stoploss on exchange for pair {trade.pair} "
                            f"(orderid:{order['id']}) in order to add another one ...")
>>>>>>> 87f6c7bb
                try:
                    co = self.exchange.cancel_stoploss_order(order['id'], trade.pair)
                    trade.update_order(co)
                except InvalidOrderException:
                    logger.exception(
                        f"Could not cancel stoploss order {order['id']} " f"for pair {trade.pair}"
                    )

                # Create new stoploss order
                if not self.create_stoploss_order(trade=trade, stop_price=trade.stop_loss):
                    logger.warning(f"Could not create trailing stoploss order "
                                   f"for pair {trade.pair}.")

    def _check_and_execute_sell(
        self, trade: Trade, sell_rate: float, buy: bool, sell: bool
    ) -> bool:
        """
        Check and execute sell
        """
        should_sell = self.strategy.should_sell(
            trade,
            sell_rate,
            datetime.utcnow(),
            buy,
            sell,
            force_stoploss=self.edge.stoploss(trade.pair) if self.edge else 0,
        )

        if should_sell.sell_flag:
            logger.info(f"Executing Sell for {trade.pair}. Reason: {should_sell.sell_type}")
            self.execute_sell(trade, sell_rate, should_sell.sell_type)
            return True
        return False

    def _check_timed_out(self, side: str, order: dict) -> bool:
        """
        Check if timeout is active, and if the order is still open and timed out
        """
        timeout = self.config.get("unfilledtimeout", {}).get(side)
        ordertime = arrow.get(order["datetime"]).datetime
        if timeout is not None:
            timeout_threshold = arrow.utcnow().shift(minutes=-timeout).datetime

            return (
                order["status"] == "open"
                and order["side"] == side
                and ordertime < timeout_threshold
            )
        return False

    def check_handle_timedout(self) -> None:
        """
        Check if any orders are timed out and cancel if neccessary
        :param timeoutvalue: Number of minutes until order is considered timed out
        :return: None
        """

        for trade in Trade.get_open_order_trades():
            try:
                if not trade.open_order_id:
                    continue
                order = self.exchange.fetch_order(trade.open_order_id, trade.pair)
            except (ExchangeError):
                logger.info('Cannot query order for %s due to %s', trade, traceback.format_exc())
                continue

            fully_cancelled = self.update_trade_state(trade, trade.open_order_id, order)

            if (order['side'] == 'buy' and (order['status'] == 'open' or fully_cancelled) and (
                    fully_cancelled
                    or self._check_timed_out('buy', order)
                    or strategy_safe_wrapper(self.strategy.check_buy_timeout,
                                             default_retval=False)(pair=trade.pair,
                                                                   trade=trade,
                                                                   order=order))):
                self.handle_cancel_buy(trade, order, constants.CANCEL_REASON['TIMEOUT'])

            elif (order['side'] == 'sell' and (order['status'] == 'open' or fully_cancelled) and (
                  fully_cancelled
                  or self._check_timed_out('sell', order)
                  or strategy_safe_wrapper(self.strategy.check_sell_timeout,
                                           default_retval=False)(pair=trade.pair,
                                                                 trade=trade,
                                                                 order=order))):
                self.handle_cancel_sell(trade, order, constants.CANCEL_REASON['TIMEOUT'])

    def cancel_all_open_orders(self) -> None:
        """
        Cancel all orders that are currently open
        :return: None
        """

        for trade in Trade.get_open_order_trades():
            try:
                order = self.exchange.fetch_order(trade.open_order_id, trade.pair)
            except (ExchangeError):
                logger.info('Cannot query order for %s due to %s', trade, traceback.format_exc())
                continue

            if order['side'] == 'buy':
                self.handle_cancel_buy(trade, order, constants.CANCEL_REASON['ALL_CANCELLED'])

            elif order['side'] == 'sell':
                self.handle_cancel_sell(trade, order, constants.CANCEL_REASON['ALL_CANCELLED'])

    def handle_cancel_buy(self, trade: Trade, order: Dict, reason: str) -> bool:
        """
        Buy cancel - cancel order
        :return: True if order was fully cancelled
        """
        was_trade_fully_canceled = False

        # Cancelled orders may have the status of 'canceled' or 'closed'
        if order['status'] not in ('canceled', 'closed'):
            corder = self.exchange.cancel_order_with_result(trade.open_order_id, trade.pair,
                                                            trade.amount)
            # Avoid race condition where the order could not be cancelled coz its already filled.
            # Simply bailing here is the only safe way - as this order will then be
            # handled in the next iteration.
            if corder.get('status') not in ('canceled', 'closed'):
                logger.warning(f"Order {trade.open_order_id} for {trade.pair} not cancelled.")
                return False
        else:
            # Order was cancelled already, so we can reuse the existing dict
            corder = order
            reason = constants.CANCEL_REASON['CANCELLED_ON_EXCHANGE']

        logger.info("Buy order %s for %s.", reason, trade)

        # Using filled to determine the filled amount
        filled_amount = safe_value_fallback2(corder, order, 'filled', 'filled')
        if isclose(filled_amount, 0.0, abs_tol=constants.MATH_CLOSE_PREC):
            logger.info('Buy order fully cancelled. Removing %s from database.', trade)
            # if trade is not partially completed, just delete the trade
            trade.delete()
            was_trade_fully_canceled = True
            reason += f", {constants.CANCEL_REASON['FULLY_CANCELLED']}"
        else:
            # if trade is partially complete, edit the stake details for the trade
            # and close the order
            # cancel_order may not contain the full order dict, so we need to fallback
            # to the order dict aquired before cancelling.
            # we need to fall back to the values from order if corder does not contain these keys.
            trade.amount = filled_amount
            trade.stake_amount = trade.amount * trade.open_rate
            self.update_trade_state(trade, trade.open_order_id, corder)

            trade.open_order_id = None
            logger.info('Partial buy order timeout for %s.', trade)
            reason += f", {constants.CANCEL_REASON['PARTIALLY_FILLED']}"

        self.wallets.update()
        self._notify_buy_cancel(trade, order_type=self.strategy.order_types['buy'],
                                reason=reason)
        return was_trade_fully_canceled

    def handle_cancel_sell(self, trade: Trade, order: Dict, reason: str) -> str:
        """
        Sell cancel - cancel order and update trade
        :return: Reason for cancel
        """
        # if trade is not partially completed, just cancel the order
        if order['remaining'] == order['amount'] or order.get('filled') == 0.0:
            if not self.exchange.check_order_canceled_empty(order):
                try:
                    # if trade is not partially completed, just delete the order
                    self.exchange.cancel_order(trade.open_order_id, trade.pair)
                except InvalidOrderException:
                    logger.exception(f"Could not cancel sell order {trade.open_order_id}")
                    return 'error cancelling order'
                logger.info('Sell order %s for %s.', reason, trade)
            else:
                reason = constants.CANCEL_REASON['CANCELLED_ON_EXCHANGE']
                logger.info('Sell order %s for %s.', reason, trade)

            trade.close_rate = None
            trade.close_rate_requested = None
            trade.close_profit = None
            trade.close_profit_abs = None
            trade.close_date = None
            trade.is_open = True
            trade.open_order_id = None
        else:
            # TODO: figure out how to handle partially complete sell orders
            reason = constants.CANCEL_REASON['PARTIALLY_FILLED_KEEP_OPEN']

        self.wallets.update()
        self._notify_sell_cancel(
            trade,
            order_type=self.strategy.order_types['sell'],
            reason=reason
        )
        return reason

    def _safe_sell_amount(self, pair: str, amount: float) -> float:
        """
        Get sellable amount.
        Should be trade.amount - but will fall back to the available amount if necessary.
        This should cover cases where get_real_amount() was not able to update the amount
        for whatever reason.
        :param pair: Pair we're trying to sell
        :param amount: amount we expect to be available
        :return: amount to sell
        :raise: DependencyException: if available balance is not within 2% of the available amount.
        """
        # Update wallets to ensure amounts tied up in a stoploss is now free!
        self.wallets.update()
        trade_base_currency = self.exchange.get_pair_base_currency(pair)
        wallet_amount = self.wallets.get_free(trade_base_currency)
        logger.debug(f"{pair} - Wallet: {wallet_amount} - Trade-amount: {amount}")
        if wallet_amount >= amount:
            return amount
        elif wallet_amount > amount * 0.98:
            logger.info(f"{pair} - Falling back to wallet-amount {wallet_amount} -> {amount}.")
            return wallet_amount
        else:
            raise DependencyException(
                f"Not enough amount to sell. Trade-amount: {amount}, Wallet: {wallet_amount}"
            )

    def execute_sell(self, trade: Trade, limit: float, sell_reason: SellType) -> bool:
        """
        Executes a limit sell for the given trade and limit
        :param trade: Trade instance
        :param limit: limit rate for the sell order
        :param sellreason: Reason the sell was triggered
        :return: True if it succeeds (supported) False (not supported)
        """
        sell_type = "sell"
        if sell_reason in (SellType.STOP_LOSS, SellType.TRAILING_STOP_LOSS):
            sell_type = "stoploss"

        # if stoploss is on exchange and we are on dry_run mode,
        # we consider the sell price stop price
        if (
            self.config["dry_run"]
            and sell_type == "stoploss"
            and self.strategy.order_types["stoploss_on_exchange"]
        ):
            limit = trade.stop_loss

        # First cancelling stoploss on exchange ...
        if self.strategy.order_types.get("stoploss_on_exchange") and trade.stoploss_order_id:
            try:
                self.exchange.cancel_stoploss_order(trade.stoploss_order_id, trade.pair)
            except InvalidOrderException:
                logger.exception(f"Could not cancel stoploss order {trade.stoploss_order_id}")

        order_type = self.strategy.order_types[sell_type]
        if sell_reason == SellType.EMERGENCY_SELL:
            # Emergency sells (default to market!)
            order_type = self.strategy.order_types.get("emergencysell", "market")

        amount = self._safe_sell_amount(trade.pair, trade.amount)
        time_in_force = self.strategy.order_time_in_force['sell']

        if not strategy_safe_wrapper(self.strategy.confirm_trade_exit, default_retval=True)(
                pair=trade.pair, trade=trade, order_type=order_type, amount=amount, rate=limit,
                time_in_force=time_in_force,
                sell_reason=sell_reason.value):
            logger.info(f"User requested abortion of selling {trade.pair}")
            return False

        try:
            # Execute sell and update trade record
            order = self.exchange.sell(pair=trade.pair,
                                       ordertype=order_type,
                                       amount=amount, rate=limit,
                                       time_in_force=time_in_force
                                       )
        except InsufficientFundsError as e:
            logger.warning(f"Unable to place order {e}.")
            # Try to figure out what went wrong
            self.handle_insufficient_funds(trade)
            return False

        order_obj = Order.parse_from_ccxt_object(order, trade.pair, 'sell')
        trade.orders.append(order_obj)

        trade.open_order_id = order["id"]
        trade.close_rate_requested = limit
        trade.sell_reason = sell_reason.value
        # In case of market sell orders the order can be closed immediately
        if order.get('status', 'unknown') == 'closed':
            self.update_trade_state(trade, trade.open_order_id, order)
        Trade.session.flush()

        # Lock pair for one candle to prevent immediate rebuys
        self.strategy.lock_pair(trade.pair, timeframe_to_next_date(self.config['timeframe']))

        self._notify_sell(trade, order_type)

        return True

    def _notify_sell(self, trade: Trade, order_type: str) -> None:
        """
        Sends rpc notification when a sell occured.
        """
        profit_rate = trade.close_rate if trade.close_rate else trade.close_rate_requested
        profit_trade = trade.calc_profit(rate=profit_rate)
        # Use cached rates here - it was updated seconds ago.
        current_rate = self.get_sell_rate(trade.pair, False)
        profit_ratio = trade.calc_profit_ratio(profit_rate)
        gain = "profit" if profit_ratio > 0 else "loss"

        msg = {
            'type': RPCMessageType.SELL_NOTIFICATION,
            'trade_id': trade.id,
            'exchange': trade.exchange.capitalize(),
            'pair': trade.pair,
            'gain': gain,
            'limit': profit_rate,
            'order_type': order_type,
            'amount': trade.amount,
            'open_rate': trade.open_rate,
            'current_rate': current_rate,
            'profit_amount': profit_trade,
            'profit_ratio': profit_ratio,
            'sell_reason': trade.sell_reason,
            'open_date': trade.open_date,
            'close_date': trade.close_date or datetime.utcnow(),
            'stake_currency': self.config['stake_currency'],
            'fiat_currency': self.config.get('fiat_display_currency', None),
        }

        if "fiat_display_currency" in self.config:
            msg.update(
                {"fiat_currency": self.config["fiat_display_currency"],}
            )

        # Send the message
        self.rpc.send_msg(msg)

    def _notify_sell_cancel(self, trade: Trade, order_type: str, reason: str) -> None:
        """
        Sends rpc notification when a sell cancel occured.
        """
        if trade.sell_order_status == reason:
            return
        else:
            trade.sell_order_status = reason

        profit_rate = trade.close_rate if trade.close_rate else trade.close_rate_requested
        profit_trade = trade.calc_profit(rate=profit_rate)
        current_rate = self.get_sell_rate(trade.pair, False)
        profit_ratio = trade.calc_profit_ratio(profit_rate)
        gain = "profit" if profit_ratio > 0 else "loss"

        msg = {
            'type': RPCMessageType.SELL_CANCEL_NOTIFICATION,
            'trade_id': trade.id,
            'exchange': trade.exchange.capitalize(),
            'pair': trade.pair,
            'gain': gain,
            'limit': profit_rate,
            'order_type': order_type,
            'amount': trade.amount,
            'open_rate': trade.open_rate,
            'current_rate': current_rate,
            'profit_amount': profit_trade,
            'profit_ratio': profit_ratio,
            'sell_reason': trade.sell_reason,
            'open_date': trade.open_date,
            'close_date': trade.close_date,
            'stake_currency': self.config['stake_currency'],
            'fiat_currency': self.config.get('fiat_display_currency', None),
            'reason': reason,
        }

        if "fiat_display_currency" in self.config:
            msg.update(
                {"fiat_currency": self.config["fiat_display_currency"],}
            )

        # Send the message
        self.rpc.send_msg(msg)

    #
    # Common update trade state methods
    #

    def update_trade_state(self, trade: Trade, order_id: str, action_order: Dict[str, Any] = None,
                           stoploss_order: bool = False) -> bool:
        """
        Checks trades with open orders and updates the amount if necessary
        Handles closing both buy and sell orders.
        :param trade: Trade object of the trade we're analyzing
        :param order_id: Order-id of the order we're analyzing
        :param action_order: Already aquired order object
        :return: True if order has been cancelled without being filled partially, False otherwise
        """
        if not order_id:
            logger.warning(f'Orderid for trade {trade} is empty.')
            return False

        # Update trade with order values
        logger.info('Found open order for %s', trade)
        try:
            order = action_order or self.exchange.fetch_order_or_stoploss_order(order_id,
                                                                                trade.pair,
                                                                                stoploss_order)
        except InvalidOrderException as exception:
            logger.warning('Unable to fetch order %s: %s', order_id, exception)
            return False

        trade.update_order(order)

        # Try update amount (binance-fix)
        try:
            new_amount = self.get_real_amount(trade, order)
            if not isclose(safe_value_fallback(order, 'filled', 'amount'), new_amount,
                           abs_tol=constants.MATH_CLOSE_PREC):
                order['amount'] = new_amount
                order.pop('filled', None)
                trade.recalc_open_trade_price()
        except DependencyException as exception:
            logger.warning("Could not update trade amount: %s", exception)

        if self.exchange.check_order_canceled_empty(order):
            # Trade has been cancelled on exchange
            # Handling of this will happen in check_handle_timeout.
            return True
        trade.update(order)

        # Updating wallets when order is closed
        if not trade.is_open:
            self.wallets.update()
        return False

    def apply_fee_conditional(self, trade: Trade, trade_base_currency: str,
                              amount: float, fee_abs: float) -> float:
        """
        Applies the fee to amount (either from Order or from Trades).
        Can eat into dust if more than the required asset is available.
        """
        self.wallets.update()
        if fee_abs != 0 and self.wallets.get_free(trade_base_currency) >= amount:
            # Eat into dust if we own more than base currency
            logger.info(f"Fee amount for {trade} was in base currency - "
                        f"Eating Fee {fee_abs} into dust.")
        elif fee_abs != 0:
            real_amount = self.exchange.amount_to_precision(trade.pair, amount - fee_abs)
            logger.info(f"Applying fee on amount for {trade} "
                        f"(from {amount} to {real_amount}).")
            return real_amount
        return amount

    def get_real_amount(self, trade: Trade, order: Dict) -> float:
        """
        Detect and update trade fee.
        Calls trade.update_fee() uppon correct detection.
        Returns modified amount if the fee was taken from the destination currency.
        Necessary for exchanges which charge fees in base currency (e.g. binance)
        :return: identical (or new) amount for the trade
        """
        # Init variables
        order_amount = safe_value_fallback(order, 'filled', 'amount')
        # Only run for closed orders
        if trade.fee_updated(order.get('side', '')) or order['status'] == 'open':
            return order_amount

        trade_base_currency = self.exchange.get_pair_base_currency(trade.pair)
        # use fee from order-dict if possible
        if self.exchange.order_has_fee(order):
            fee_cost, fee_currency, fee_rate = self.exchange.extract_cost_curr_rate(order)
            logger.info(f"Fee for Trade {trade} [{order.get('side')}]: "
                        f"{fee_cost:.8g} {fee_currency} - rate: {fee_rate}")

            trade.update_fee(fee_cost, fee_currency, fee_rate, order.get('side', ''))
            if trade_base_currency == fee_currency:
                # Apply fee to amount
                return self.apply_fee_conditional(trade, trade_base_currency,
                                                  amount=order_amount, fee_abs=fee_cost)
            return order_amount
        return self.fee_detection_from_trades(trade, order, order_amount)

    def fee_detection_from_trades(self, trade: Trade, order: Dict, order_amount: float) -> float:
        """
        fee-detection fallback to Trades. Parses result of fetch_my_trades to get correct fee.
        """
        trades = self.exchange.get_trades_for_order(order['id'], trade.pair,
                                                    trade.open_date)

        if len(trades) == 0:
            logger.info("Applying fee on amount for %s failed: myTrade-Dict empty found", trade)
            return order_amount
        fee_currency = None
        amount = 0
        fee_abs = 0.0
        fee_cost = 0.0
        trade_base_currency = self.exchange.get_pair_base_currency(trade.pair)
        fee_rate_array: List[float] = []
        for exectrade in trades:
            amount += exectrade['amount']
            if self.exchange.order_has_fee(exectrade):
                fee_cost_, fee_currency, fee_rate_ = self.exchange.extract_cost_curr_rate(exectrade)
                fee_cost += fee_cost_
                if fee_rate_ is not None:
                    fee_rate_array.append(fee_rate_)
                # only applies if fee is in quote currency!
                if trade_base_currency == fee_currency:
                    fee_abs += fee_cost_
        # Ensure at least one trade was found:
        if fee_currency:
            # fee_rate should use mean
            fee_rate = sum(fee_rate_array) / float(len(fee_rate_array)) if fee_rate_array else None
            trade.update_fee(fee_cost, fee_currency, fee_rate, order.get('side', ''))

        if not isclose(amount, order_amount, abs_tol=constants.MATH_CLOSE_PREC):
            logger.warning(f"Amount {amount} does not match amount {trade.amount}")
            raise DependencyException("Half bought? Amounts don't match")

        if fee_abs != 0:
            return self.apply_fee_conditional(trade, trade_base_currency,
                                              amount=amount, fee_abs=fee_abs)
        else:
            return amount<|MERGE_RESOLUTION|>--- conflicted
+++ resolved
@@ -233,11 +233,6 @@
         open_trades = len(Trade.get_open_trades())
         return max(0, self.config["max_open_trades"] - open_trades)
 
-<<<<<<< HEAD
-    #
-    # BUY / enter positions / open trades logic and methods
-    #
-=======
     def update_open_orders(self):
         """
         Updates open orders based on order list kept in the database.
@@ -339,7 +334,6 @@
 #
 # BUY / enter positions / open trades logic and methods
 #
->>>>>>> 87f6c7bb
 
     def enter_positions(self) -> int:
         """
@@ -708,13 +702,8 @@
         trade.orders.append(order_obj)
 
         # Update fees if order is closed
-<<<<<<< HEAD
-        if order_status == "closed":
-            self.update_trade_state(trade, order)
-=======
         if order_status == 'closed':
             self.update_trade_state(trade, order_id, order)
->>>>>>> 87f6c7bb
 
         Trade.session.add(trade)
         Trade.session.flush()
@@ -912,15 +901,6 @@
         :return: True if the order succeeded, and False in case of problems.
         """
         try:
-<<<<<<< HEAD
-            stoploss_order = self.exchange.stoploss(
-                pair=trade.pair,
-                amount=trade.amount,
-                stop_price=stop_price,
-                order_types=self.strategy.order_types,
-            )
-            trade.stoploss_order_id = str(stoploss_order["id"])
-=======
             stoploss_order = self.exchange.stoploss(pair=trade.pair, amount=trade.amount,
                                                     stop_price=stop_price,
                                                     order_types=self.strategy.order_types)
@@ -928,7 +908,6 @@
             order_obj = Order.parse_from_ccxt_object(stoploss_order, trade.pair, 'stoploss')
             trade.orders.append(order_obj)
             trade.stoploss_order_id = str(stoploss_order['id'])
->>>>>>> 87f6c7bb
             return True
         except InsufficientFundsError as e:
             logger.warning(f"Unable to place stoploss order {e}.")
@@ -1023,16 +1002,8 @@
             update_beat = self.strategy.order_types.get("stoploss_on_exchange_interval", 60)
             if (datetime.utcnow() - trade.stoploss_last_update).total_seconds() >= update_beat:
                 # cancelling the current stoploss on exchange first
-<<<<<<< HEAD
-                logger.info(
-                    "Trailing stoploss: cancelling current stoploss on exchange (id:{%s}) "
-                    "in order to add another one ...",
-                    order["id"],
-                )
-=======
                 logger.info(f"Cancelling current stoploss on exchange for pair {trade.pair} "
                             f"(orderid:{order['id']}) in order to add another one ...")
->>>>>>> 87f6c7bb
                 try:
                     co = self.exchange.cancel_stoploss_order(order['id'], trade.pair)
                     trade.update_order(co)
