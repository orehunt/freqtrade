# pragma pylint: disable=attribute-defined-outside-init

"""
This module load custom strategies
"""
import logging
import tempfile
from base64 import urlsafe_b64decode
from collections import OrderedDict
from inspect import getfullargspec
from pathlib import Path
from typing import Any, Dict, Optional

from freqtrade.constants import REQUIRED_ORDERTIF, REQUIRED_ORDERTYPES, USERPATH_STRATEGIES
from freqtrade.exceptions import OperationalException
from freqtrade.resolvers import IResolver
from freqtrade.strategy.interface import IStrategy

logger = logging.getLogger(__name__)


class StrategyResolver(IResolver):
    """
    This class contains the logic to load custom strategy class
    """

    object_type = IStrategy
    object_type_str = "Strategy"
    user_subdir = USERPATH_STRATEGIES
    initial_search_path = None

    @staticmethod
    def load_strategy(config: Dict[str, Any] = None) -> IStrategy:
        """
        Load the custom class from config parameter
        :param config: configuration dictionary or None
        """
        config = config or {}

        if not config.get("strategy"):
            raise OperationalException(
                "No strategy set. Please use `--strategy` to specify " "the strategy class to use."
            )

        strategy_name = config["strategy"]
        strategy: IStrategy = StrategyResolver._load_strategy(
            strategy_name, config=config, extra_dir=config.get("strategy_path")
        )

        # make sure ask_strategy dict is available
        if "ask_strategy" not in config:
            config["ask_strategy"] = {}

        # Set attributes
        # Check if we need to override configuration
<<<<<<< HEAD
        #             (Attribute name,                    default,     ask_strategy)
        attributes = [
            ("minimal_roi", {"0": 10.0}, False),
            ("ticker_interval", None, False),
            ("stoploss", None, False),
            ("trailing_stop", None, False),
            ("trailing_stop_positive", None, False),
            ("trailing_stop_positive_offset", 0.0, False),
            ("trailing_only_offset_is_reached", None, False),
            ("process_only_new_candles", None, False),
            ("order_types", None, False),
            ("order_time_in_force", None, False),
            ("stake_currency", None, False),
            ("stake_amount", None, False),
            ("startup_candle_count", None, False),
            ("unfilledtimeout", None, False),
            ("use_sell_signal", True, True),
            ("sell_profit_only", False, True),
            ("ignore_roi_if_buy_signal", False, True),
        ]
        for attribute, default, ask_strategy in attributes:
            if ask_strategy:
                StrategyResolver._override_attribute_helper(
                    strategy, config["ask_strategy"], attribute, default
                )
=======
        #             (Attribute name,                    default,     subkey)
        attributes = [("minimal_roi",                     {"0": 10.0}, None),
                      ("ticker_interval",                 None,        None),
                      ("stoploss",                        None,        None),
                      ("trailing_stop",                   None,        None),
                      ("trailing_stop_positive",          None,        None),
                      ("trailing_stop_positive_offset",   0.0,         None),
                      ("trailing_only_offset_is_reached", None,        None),
                      ("process_only_new_candles",        None,        None),
                      ("order_types",                     None,        None),
                      ("order_time_in_force",             None,        None),
                      ("stake_currency",                  None,        None),
                      ("stake_amount",                    None,        None),
                      ("startup_candle_count",            None,        None),
                      ("unfilledtimeout",                 None,        None),
                      ("use_sell_signal",                 True,        'ask_strategy'),
                      ("sell_profit_only",                False,       'ask_strategy'),
                      ("ignore_roi_if_buy_signal",        False,       'ask_strategy'),
                      ("disable_dataframe_checks",        False,       None),
                      ]
        for attribute, default, subkey in attributes:
            if subkey:
                StrategyResolver._override_attribute_helper(strategy, config.get(subkey, {}),
                                                            attribute, default)
>>>>>>> 84c50bf1
            else:
                StrategyResolver._override_attribute_helper(strategy, config, attribute, default)

        # Loop this list again to have output combined
<<<<<<< HEAD
        for attribute, _, exp in attributes:
            if exp and attribute in config["ask_strategy"]:
                logger.info("Strategy using %s: %s", attribute, config["ask_strategy"][attribute])
=======
        for attribute, _, subkey in attributes:
            if subkey and attribute in config[subkey]:
                logger.info("Strategy using %s: %s", attribute, config[subkey][attribute])
>>>>>>> 84c50bf1
            elif attribute in config:
                logger.info("Strategy using %s: %s", attribute, config[attribute])

        # Sort and apply type conversions
        strategy.minimal_roi = OrderedDict(
            sorted(
                {int(key): value for (key, value) in strategy.minimal_roi.items()}.items(),
                key=lambda t: t[0],
            )
        )
        strategy.stoploss = float(strategy.stoploss)

        StrategyResolver._strategy_sanity_validations(strategy)
        return strategy

    @staticmethod
    def _override_attribute_helper(strategy, config: Dict[str, Any], attribute: str, default: Any):
        """
        Override attributes in the strategy.
        Prevalence:
        - Configuration
        - Strategy
        - default (if not None)
        """
        if attribute in config:
            setattr(strategy, attribute, config[attribute])
            logger.debug(
                "Override strategy '%s' with value in config file: %s.",
                attribute,
                config[attribute],
            )
        elif hasattr(strategy, attribute):
            val = getattr(strategy, attribute)
            # None's cannot exist in the config, so do not copy them
            if val is not None:
                config[attribute] = val
        # Explicitly check for None here as other "falsy" values are possible
        elif default is not None:
            setattr(strategy, attribute, default)
            config[attribute] = default

    @staticmethod
    def _strategy_sanity_validations(strategy):
        if not all(k in strategy.order_types for k in REQUIRED_ORDERTYPES):
            raise ImportError(
                f"Impossible to load Strategy '{strategy.__class__.__name__}'. "
                f"Order-types mapping is incomplete."
            )

        if not all(k in strategy.order_time_in_force for k in REQUIRED_ORDERTIF):
            raise ImportError(
                f"Impossible to load Strategy '{strategy.__class__.__name__}'. "
                f"Order-time-in-force mapping is incomplete."
            )

    @staticmethod
    def _load_strategy(
        strategy_name: str, config: dict, extra_dir: Optional[str] = None
    ) -> IStrategy:
        """
        Search and loads the specified strategy.
        :param strategy_name: name of the module to import
        :param config: configuration for the strategy
        :param extra_dir: additional directory to search for the given strategy
        :return: Strategy instance or None
        """

        abs_paths = StrategyResolver.build_search_paths(
            config, user_subdir=USERPATH_STRATEGIES, extra_dir=extra_dir
        )

        if ":" in strategy_name:
            logger.info("loading base64 encoded strategy")
            strat = strategy_name.split(":")

            if len(strat) == 2:
                temp = Path(tempfile.mkdtemp("freq", "strategy"))
                name = strat[0] + ".py"

                temp.joinpath(name).write_text(urlsafe_b64decode(strat[1]).decode("utf-8"))
                temp.joinpath("__init__.py").touch()

                strategy_name = strat[0]

                # register temp path with the bot
                abs_paths.insert(0, temp.resolve())

        strategy = StrategyResolver._load_object(
            paths=abs_paths, object_name=strategy_name, kwargs={"config": config}
        )
        if strategy:
            strategy._populate_fun_len = len(getfullargspec(strategy.populate_indicators).args)
            strategy._buy_fun_len = len(getfullargspec(strategy.populate_buy_trend).args)
            strategy._sell_fun_len = len(getfullargspec(strategy.populate_sell_trend).args)
            if any(
                [
                    x == 2
                    for x in [
                        strategy._populate_fun_len,
                        strategy._buy_fun_len,
                        strategy._sell_fun_len,
                    ]
                ]
            ):
                strategy.INTERFACE_VERSION = 1

            return strategy

        raise OperationalException(
            f"Impossible to load Strategy '{strategy_name}'. This class does not exist "
            "or contains Python code errors."
        )<|MERGE_RESOLUTION|>--- conflicted
+++ resolved
@@ -53,33 +53,6 @@
 
         # Set attributes
         # Check if we need to override configuration
-<<<<<<< HEAD
-        #             (Attribute name,                    default,     ask_strategy)
-        attributes = [
-            ("minimal_roi", {"0": 10.0}, False),
-            ("ticker_interval", None, False),
-            ("stoploss", None, False),
-            ("trailing_stop", None, False),
-            ("trailing_stop_positive", None, False),
-            ("trailing_stop_positive_offset", 0.0, False),
-            ("trailing_only_offset_is_reached", None, False),
-            ("process_only_new_candles", None, False),
-            ("order_types", None, False),
-            ("order_time_in_force", None, False),
-            ("stake_currency", None, False),
-            ("stake_amount", None, False),
-            ("startup_candle_count", None, False),
-            ("unfilledtimeout", None, False),
-            ("use_sell_signal", True, True),
-            ("sell_profit_only", False, True),
-            ("ignore_roi_if_buy_signal", False, True),
-        ]
-        for attribute, default, ask_strategy in attributes:
-            if ask_strategy:
-                StrategyResolver._override_attribute_helper(
-                    strategy, config["ask_strategy"], attribute, default
-                )
-=======
         #             (Attribute name,                    default,     subkey)
         attributes = [("minimal_roi",                     {"0": 10.0}, None),
                       ("ticker_interval",                 None,        None),
@@ -104,20 +77,13 @@
             if subkey:
                 StrategyResolver._override_attribute_helper(strategy, config.get(subkey, {}),
                                                             attribute, default)
->>>>>>> 84c50bf1
             else:
                 StrategyResolver._override_attribute_helper(strategy, config, attribute, default)
 
         # Loop this list again to have output combined
-<<<<<<< HEAD
-        for attribute, _, exp in attributes:
-            if exp and attribute in config["ask_strategy"]:
-                logger.info("Strategy using %s: %s", attribute, config["ask_strategy"][attribute])
-=======
         for attribute, _, subkey in attributes:
             if subkey and attribute in config[subkey]:
                 logger.info("Strategy using %s: %s", attribute, config[subkey][attribute])
->>>>>>> 84c50bf1
             elif attribute in config:
                 logger.info("Strategy using %s: %s", attribute, config[attribute])
 
