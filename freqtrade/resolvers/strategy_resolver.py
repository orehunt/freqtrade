# pragma pylint: disable=attribute-defined-outside-init

"""
This module load custom strategies
"""
import logging
import tempfile
from base64 import urlsafe_b64decode
from collections import OrderedDict
from inspect import getfullargspec
from pathlib import Path
from typing import Any, Dict, Optional

from freqtrade.constants import REQUIRED_ORDERTIF, REQUIRED_ORDERTYPES, USERPATH_STRATEGIES
from freqtrade.exceptions import OperationalException
from freqtrade.resolvers import IResolver
from freqtrade.strategy.interface import IStrategy


logger = logging.getLogger(__name__)


class StrategyResolver(IResolver):
    """
    This class contains the logic to load custom strategy class
    """

    object_type = IStrategy
    object_type_str = "Strategy"
    user_subdir = USERPATH_STRATEGIES
    initial_search_path = None

    @staticmethod
    def load_strategy(config: Dict[str, Any] = None) -> IStrategy:
        """
        Load the custom class from config parameter
        :param config: configuration dictionary or None
        """
        config = config or {}

        if not config.get("strategy"):
            raise OperationalException(
                "No strategy set. Please use `--strategy` to specify " "the strategy class to use."
            )

        strategy_name = config["strategy"]
        strategy: IStrategy = StrategyResolver._load_strategy(
            strategy_name, config=config, extra_dir=config.get("strategy_path")
        )

        # make sure ask_strategy dict is available
        if "ask_strategy" not in config:
            config["ask_strategy"] = {}

        if hasattr(strategy, 'ticker_interval') and not hasattr(strategy, 'timeframe'):
            # Assign ticker_interval to timeframe to keep compatibility
            if 'timeframe' not in config:
                logger.warning(
                    "DEPRECATED: Please migrate to using 'timeframe' instead of 'ticker_interval'."
                    )
                strategy.timeframe = strategy.ticker_interval

        # Set attributes
        # Check if we need to override configuration
        #             (Attribute name,                    default,     subkey)
        attributes = [("minimal_roi",                     {"0": 10.0}, None),
                      ("timeframe",                       None,        None),
                      ("stoploss",                        None,        None),
                      ("trailing_stop",                   None,        None),
                      ("trailing_stop_positive",          None,        None),
                      ("trailing_stop_positive_offset",   0.0,         None),
                      ("trailing_only_offset_is_reached", None,        None),
                      ("process_only_new_candles",        None,        None),
                      ("order_types",                     None,        None),
                      ("order_time_in_force",             None,        None),
                      ("stake_currency",                  None,        None),
                      ("stake_amount",                    None,        None),
                      ("startup_candle_count",            None,        None),
                      ("unfilledtimeout",                 None,        None),
                      ("use_sell_signal",                 True,        'ask_strategy'),
                      ("sell_profit_only",                False,       'ask_strategy'),
                      ("ignore_roi_if_buy_signal",        False,       'ask_strategy'),
                      ("disable_dataframe_checks",        False,       None),
                      ]
        for attribute, default, subkey in attributes:
            if subkey:
                StrategyResolver._override_attribute_helper(strategy, config.get(subkey, {}),
                                                            attribute, default)
            else:
                StrategyResolver._override_attribute_helper(strategy, config, attribute, default)

        # Loop this list again to have output combined
        for attribute, _, subkey in attributes:
            if subkey and attribute in config[subkey]:
                logger.info("Strategy using %s: %s", attribute, config[subkey][attribute])
            elif attribute in config:
                logger.info("Strategy using %s: %s", attribute, config[attribute])

<<<<<<< HEAD
        # Sort and apply type conversions
        strategy.minimal_roi = OrderedDict(
            sorted(
                {int(key): value for (key, value) in strategy.minimal_roi.items()}.items(),
                key=lambda t: t[0],
            )
        )
        strategy.stoploss = float(strategy.stoploss)
=======
        StrategyResolver._normalize_attributes(strategy)
>>>>>>> 266031a6

        StrategyResolver._strategy_sanity_validations(strategy)
        return strategy

    @staticmethod
    def _override_attribute_helper(strategy, config: Dict[str, Any], attribute: str, default: Any):
        """
        Override attributes in the strategy.
        Prevalence:
        - Configuration
        - Strategy
        - default (if not None)
        """
        if attribute in config:
            setattr(strategy, attribute, config[attribute])
            logger.debug(
                "Override strategy '%s' with value in config file: %s.",
                attribute,
                config[attribute],
            )
        elif hasattr(strategy, attribute):
            val = getattr(strategy, attribute)
            # None's cannot exist in the config, so do not copy them
            if val is not None:
                config[attribute] = val
        # Explicitly check for None here as other "falsy" values are possible
        elif default is not None:
            setattr(strategy, attribute, default)
            config[attribute] = default

    @staticmethod
    def _normalize_attributes(strategy: IStrategy) -> IStrategy:
        """
        Normalize attributes to have the correct type.
        """
        # Assign deprecated variable - to not break users code relying on this.
        if hasattr(strategy, 'timeframe'):
            strategy.ticker_interval = strategy.timeframe

        # Sort and apply type conversions
        if hasattr(strategy, 'minimal_roi'):
            strategy.minimal_roi = OrderedDict(sorted(
                {int(key): value for (key, value) in strategy.minimal_roi.items()}.items(),
                key=lambda t: t[0]))
        if hasattr(strategy, 'stoploss'):
            strategy.stoploss = float(strategy.stoploss)
        return strategy

    @staticmethod
    def _strategy_sanity_validations(strategy):
        if not all(k in strategy.order_types for k in REQUIRED_ORDERTYPES):
            raise ImportError(
                f"Impossible to load Strategy '{strategy.__class__.__name__}'. "
                f"Order-types mapping is incomplete."
            )

        if not all(k in strategy.order_time_in_force for k in REQUIRED_ORDERTIF):
            raise ImportError(
                f"Impossible to load Strategy '{strategy.__class__.__name__}'. "
                f"Order-time-in-force mapping is incomplete."
            )

    @staticmethod
    def _load_strategy(
        strategy_name: str, config: dict, extra_dir: Optional[str] = None
    ) -> IStrategy:
        """
        Search and loads the specified strategy.
        :param strategy_name: name of the module to import
        :param config: configuration for the strategy
        :param extra_dir: additional directory to search for the given strategy
        :return: Strategy instance or None
        """

        abs_paths = StrategyResolver.build_search_paths(
            config, user_subdir=USERPATH_STRATEGIES, extra_dir=extra_dir
        )

        if ":" in strategy_name:
            logger.info("loading base64 encoded strategy")
            strat = strategy_name.split(":")

            if len(strat) == 2:
                temp = Path(tempfile.mkdtemp("freq", "strategy"))
                name = strat[0] + ".py"

                temp.joinpath(name).write_text(urlsafe_b64decode(strat[1]).decode("utf-8"))
                temp.joinpath("__init__.py").touch()

                strategy_name = strat[0]

                # register temp path with the bot
                abs_paths.insert(0, temp.resolve())

        strategy = StrategyResolver._load_object(paths=abs_paths,
                                                 object_name=strategy_name,
                                                 add_source=True,
                                                 kwargs={'config': config},
                                                 )
        if strategy:
            strategy._populate_fun_len = len(getfullargspec(strategy.populate_indicators).args)
            strategy._buy_fun_len = len(getfullargspec(strategy.populate_buy_trend).args)
            strategy._sell_fun_len = len(getfullargspec(strategy.populate_sell_trend).args)
            if any(
                [
                    x == 2
                    for x in [
                        strategy._populate_fun_len,
                        strategy._buy_fun_len,
                        strategy._sell_fun_len,
                    ]
                ]
            ):
                strategy.INTERFACE_VERSION = 1

            return strategy

        raise OperationalException(
            f"Impossible to load Strategy '{strategy_name}'. This class does not exist "
            "or contains Python code errors."
        )<|MERGE_RESOLUTION|>--- conflicted
+++ resolved
@@ -96,18 +96,7 @@
             elif attribute in config:
                 logger.info("Strategy using %s: %s", attribute, config[attribute])
 
-<<<<<<< HEAD
-        # Sort and apply type conversions
-        strategy.minimal_roi = OrderedDict(
-            sorted(
-                {int(key): value for (key, value) in strategy.minimal_roi.items()}.items(),
-                key=lambda t: t[0],
-            )
-        )
-        strategy.stoploss = float(strategy.stoploss)
-=======
         StrategyResolver._normalize_attributes(strategy)
->>>>>>> 266031a6
 
         StrategyResolver._strategy_sanity_validations(strategy)
         return strategy
