# pragma pylint: disable=attribute-defined-outside-init

"""
This module load custom hyperopt
"""
import logging
from pathlib import Path
from typing import Dict

from freqtrade.constants import DEFAULT_HYPEROPT_LOSS, USERPATH_HYPEROPTS
from freqtrade.exceptions import OperationalException
from freqtrade.optimize.hyperopt_interface import IHyperOpt
from freqtrade.optimize.hyperopt_loss_interface import IHyperOptLoss
from freqtrade.resolvers import IResolver

logger = logging.getLogger(__name__)


class HyperOptResolver(IResolver):
    """
    This class contains all the logic to load custom hyperopt class
    """

    object_type = IHyperOpt
    object_type_str = "Hyperopt"
    user_subdir = USERPATH_HYPEROPTS
    initial_search_path = Path(__file__).parent.parent.joinpath("optimize").resolve()

    @staticmethod
    def load_hyperopt(config: Dict) -> IHyperOpt:
        """
        Load the custom hyperopt class from config parameter
        :param config: configuration dictionary
        """
<<<<<<< HEAD
        if not config.get("hyperopt"):
            raise OperationalException(
                "No Hyperopt set. Please use `--hyperopt` to specify " "the Hyperopt class to use."
            )

        hyperopt_name = config["hyperopt"]

        hyperopt = HyperOptResolver.load_object(
            hyperopt_name, config, kwargs={"config": config}, extra_dir=config.get("hyperopt_path")
        )

        if not hasattr(hyperopt, "populate_indicators"):
            logger.warning(
                "Hyperopt class does not provide populate_indicators() method. "
                "Using populate_indicators from the strategy."
            )
        if not hasattr(hyperopt, "populate_buy_trend"):
            logger.warning(
                "Hyperopt class does not provide populate_buy_trend() method. "
                "Using populate_buy_trend from the strategy."
            )
        if not hasattr(hyperopt, "populate_sell_trend"):
            logger.warning(
                "Hyperopt class does not provide populate_sell_trend() method. "
                "Using populate_sell_trend from the strategy."
            )
=======
        if not config.get('hyperopt'):
            raise OperationalException("No Hyperopt set. Please use `--hyperopt` to specify "
                                       "the Hyperopt class to use.")

        hyperopt_name = config['hyperopt']

        hyperopt = HyperOptResolver.load_object(hyperopt_name, config,
                                                kwargs={'config': config},
                                                extra_dir=config.get('hyperopt_path'))

        if not hasattr(hyperopt, 'populate_indicators'):
            logger.info("Hyperopt class does not provide populate_indicators() method. "
                        "Using populate_indicators from the strategy.")
        if not hasattr(hyperopt, 'populate_buy_trend'):
            logger.info("Hyperopt class does not provide populate_buy_trend() method. "
                        "Using populate_buy_trend from the strategy.")
        if not hasattr(hyperopt, 'populate_sell_trend'):
            logger.info("Hyperopt class does not provide populate_sell_trend() method. "
                        "Using populate_sell_trend from the strategy.")
>>>>>>> d8fa17ce
        return hyperopt


class HyperOptLossResolver(IResolver):
    """
    This class contains all the logic to load custom hyperopt loss class
    """

    object_type = IHyperOptLoss
    object_type_str = "HyperoptLoss"
    user_subdir = USERPATH_HYPEROPTS
    initial_search_path = Path(__file__).parent.parent.joinpath("optimize").resolve()

    @staticmethod
    def load_hyperoptloss(config: Dict) -> IHyperOptLoss:
        """
        Load the custom class from config parameter
        :param config: configuration dictionary
        """

        # Verify the hyperopt_loss is in the configuration, otherwise fallback to the
        # default hyperopt loss
        hyperoptloss_name = config.get("hyperopt_loss") or DEFAULT_HYPEROPT_LOSS

        hyperoptloss = HyperOptLossResolver.load_object(
            hyperoptloss_name, config, kwargs={}, extra_dir=config.get("hyperopt_path")
        )

        # Assign timeframe to be used in hyperopt
        hyperoptloss.__class__.ticker_interval = str(config['timeframe'])
        hyperoptloss.__class__.timeframe = str(config['timeframe'])

        if not hasattr(hyperoptloss, "hyperopt_loss_function"):
            raise OperationalException(
                f"Found HyperoptLoss class {hyperoptloss_name} does not "
                "implement `hyperopt_loss_function`."
            )
        return hyperoptloss<|MERGE_RESOLUTION|>--- conflicted
+++ resolved
@@ -32,34 +32,6 @@
         Load the custom hyperopt class from config parameter
         :param config: configuration dictionary
         """
-<<<<<<< HEAD
-        if not config.get("hyperopt"):
-            raise OperationalException(
-                "No Hyperopt set. Please use `--hyperopt` to specify " "the Hyperopt class to use."
-            )
-
-        hyperopt_name = config["hyperopt"]
-
-        hyperopt = HyperOptResolver.load_object(
-            hyperopt_name, config, kwargs={"config": config}, extra_dir=config.get("hyperopt_path")
-        )
-
-        if not hasattr(hyperopt, "populate_indicators"):
-            logger.warning(
-                "Hyperopt class does not provide populate_indicators() method. "
-                "Using populate_indicators from the strategy."
-            )
-        if not hasattr(hyperopt, "populate_buy_trend"):
-            logger.warning(
-                "Hyperopt class does not provide populate_buy_trend() method. "
-                "Using populate_buy_trend from the strategy."
-            )
-        if not hasattr(hyperopt, "populate_sell_trend"):
-            logger.warning(
-                "Hyperopt class does not provide populate_sell_trend() method. "
-                "Using populate_sell_trend from the strategy."
-            )
-=======
         if not config.get('hyperopt'):
             raise OperationalException("No Hyperopt set. Please use `--hyperopt` to specify "
                                        "the Hyperopt class to use.")
@@ -79,7 +51,6 @@
         if not hasattr(hyperopt, 'populate_sell_trend'):
             logger.info("Hyperopt class does not provide populate_sell_trend() method. "
                         "Using populate_sell_trend from the strategy.")
->>>>>>> d8fa17ce
         return hyperopt
 
 
