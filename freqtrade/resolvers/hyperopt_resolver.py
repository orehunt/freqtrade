# pragma pylint: disable=attribute-defined-outside-init

"""
This module load custom hyperopt
"""
import logging
from pathlib import Path
from typing import Dict

from freqtrade.constants import DEFAULT_HYPEROPT_LOSS, USERPATH_HYPEROPTS
from freqtrade.exceptions import OperationalException
from freqtrade.optimize.hyperopt_interface import IHyperOpt
from freqtrade.optimize.hyperopt_loss_interface import IHyperOptLoss
from freqtrade.resolvers import IResolver

logger = logging.getLogger(__name__)


class HyperOptResolver(IResolver):
    """
    This class contains all the logic to load custom hyperopt class
    """

    object_type = IHyperOpt
    object_type_str = "Hyperopt"
    user_subdir = USERPATH_HYPEROPTS
    initial_search_path = Path(__file__).parent.parent.joinpath("optimize").resolve()

    @staticmethod
    def load_hyperopt(config: Dict) -> IHyperOpt:
        """
        Load the custom hyperopt class from config parameter
        :param config: configuration dictionary
        """
        if not config.get("hyperopt"):
            raise OperationalException(
                "No Hyperopt set. Please use `--hyperopt` to specify " "the Hyperopt class to use."
            )

        hyperopt_name = config["hyperopt"]

        hyperopt = HyperOptResolver.load_object(
            hyperopt_name, config, kwargs={"config": config}, extra_dir=config.get("hyperopt_path")
        )

        if not hasattr(hyperopt, "populate_indicators"):
            logger.warning(
                "Hyperopt class does not provide populate_indicators() method. "
                "Using populate_indicators from the strategy."
            )
        if not hasattr(hyperopt, "populate_buy_trend"):
            logger.warning(
                "Hyperopt class does not provide populate_buy_trend() method. "
                "Using populate_buy_trend from the strategy."
            )
        if not hasattr(hyperopt, "populate_sell_trend"):
            logger.warning(
                "Hyperopt class does not provide populate_sell_trend() method. "
                "Using populate_sell_trend from the strategy."
            )
        return hyperopt


class HyperOptLossResolver(IResolver):
    """
    This class contains all the logic to load custom hyperopt loss class
    """

    object_type = IHyperOptLoss
    object_type_str = "HyperoptLoss"
    user_subdir = USERPATH_HYPEROPTS
    initial_search_path = Path(__file__).parent.parent.joinpath("optimize").resolve()

    @staticmethod
    def load_hyperoptloss(config: Dict) -> IHyperOptLoss:
        """
        Load the custom class from config parameter
        :param config: configuration dictionary
        """

        # Verify the hyperopt_loss is in the configuration, otherwise fallback to the
        # default hyperopt loss
        hyperoptloss_name = config.get("hyperopt_loss") or DEFAULT_HYPEROPT_LOSS

        hyperoptloss = HyperOptLossResolver.load_object(
            hyperoptloss_name, config, kwargs={}, extra_dir=config.get("hyperopt_path")
        )

<<<<<<< HEAD
        # Assign ticker_interval to be used in hyperopt
        hyperoptloss.__class__.ticker_interval = str(config["ticker_interval"])
=======
        # Assign timeframe to be used in hyperopt
        hyperoptloss.__class__.ticker_interval = str(config['timeframe'])
        hyperoptloss.__class__.timeframe = str(config['timeframe'])
>>>>>>> 761407f7

        if not hasattr(hyperoptloss, "hyperopt_loss_function"):
            raise OperationalException(
                f"Found HyperoptLoss class {hyperoptloss_name} does not "
                "implement `hyperopt_loss_function`."
            )
        return hyperoptloss<|MERGE_RESOLUTION|>--- conflicted
+++ resolved
@@ -86,14 +86,9 @@
             hyperoptloss_name, config, kwargs={}, extra_dir=config.get("hyperopt_path")
         )
 
-<<<<<<< HEAD
-        # Assign ticker_interval to be used in hyperopt
-        hyperoptloss.__class__.ticker_interval = str(config["ticker_interval"])
-=======
         # Assign timeframe to be used in hyperopt
         hyperoptloss.__class__.ticker_interval = str(config['timeframe'])
         hyperoptloss.__class__.timeframe = str(config['timeframe'])
->>>>>>> 761407f7
 
         if not hasattr(hyperoptloss, "hyperopt_loss_function"):
             raise OperationalException(
