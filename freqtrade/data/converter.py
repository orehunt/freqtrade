--- conflicted
+++ resolved
@@ -251,17 +251,6 @@
     :param erase: Erase souce data (does not apply if source and target format are identical)
     """
     from freqtrade.data.history.idatahandler import get_datahandler
-<<<<<<< HEAD
-
-    src = get_datahandler(config["datadir"], convert_from)
-    trg = get_datahandler(config["datadir"], convert_to)
-    timeframes = config.get("timeframes", [config.get("ticker_interval")])
-    logger.info(f"Converting candle (OHLCV) for timeframe {timeframes}")
-
-    if "pairs" not in config:
-        config["pairs"] = []
-        # Check timeframes or fall back to ticker_interval.
-=======
     src = get_datahandler(config['datadir'], convert_from)
     trg = get_datahandler(config['datadir'], convert_to)
     timeframes = config.get('timeframes', [config.get('timeframe')])
@@ -270,7 +259,6 @@
     if 'pairs' not in config:
         config['pairs'] = []
         # Check timeframes or fall back to timeframe.
->>>>>>> 761407f7
         for timeframe in timeframes:
             config["pairs"].extend(src.ohlcv_get_pairs(config["datadir"], timeframe))
     logger.info(f"Converting candle (OHLCV) data for {config['pairs']}")
