--- conflicted
+++ resolved
@@ -26,15 +26,9 @@
         self._exchange = exchange
         self._pairlists = pairlists
 
-<<<<<<< HEAD
-    def refresh(
-        self, pairlist: List[Tuple[str, str]], helping_pairs: List[Tuple[str, str]] = None
-    ) -> None:
-=======
     def refresh(self,
                 pairlist: ListPairsWithTimeframes,
                 helping_pairs: ListPairsWithTimeframes = None) -> None:
->>>>>>> 74056e76
         """
         Refresh data, called with each cycle
         """
