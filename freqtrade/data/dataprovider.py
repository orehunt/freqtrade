"""
Dataprovider
Responsible to provide data to the bot
including ticker and orderbook data, live and historical candle (OHLCV) data
Common Interface for bot and strategy to access data.
"""
import logging
from typing import Any, Dict, List, Optional

from pandas import DataFrame

from freqtrade.data.history import load_pair_history
from freqtrade.exceptions import DependencyException, OperationalException
from freqtrade.exchange import Exchange
from freqtrade.state import RunMode
from freqtrade.constants import ListPairsWithTimeframes


logger = logging.getLogger(__name__)


class DataProvider:

    def __init__(self, config: dict, exchange: Exchange, pairlists=None) -> None:
        self._config = config
        self._exchange = exchange
        self._pairlists = pairlists

    def refresh(self,
                pairlist: ListPairsWithTimeframes,
                helping_pairs: ListPairsWithTimeframes = None) -> None:
        """
        Refresh data, called with each cycle
        """
        if helping_pairs:
            self._exchange.refresh_latest_ohlcv(pairlist + helping_pairs)
        else:
            self._exchange.refresh_latest_ohlcv(pairlist)

    @property
    def available_pairs(self) -> ListPairsWithTimeframes:
        """
        Return a list of tuples containing (pair, timeframe) for which data is currently cached.
        Should be whitelist + open trades.
        """
        return list(self._exchange._klines.keys())

    def ohlcv(self, pair: str, timeframe: str = None, copy: bool = True) -> DataFrame:
        """
        Get candle (OHLCV) data for the given pair as DataFrame
        Please use the `available_pairs` method to verify which pairs are currently cached.
        :param pair: pair to get the data for
        :param timeframe: Timeframe to get data for
        :param copy: copy dataframe before returning if True.
                     Use False only for read-only operations (where the dataframe is not modified)
        """
        if self.runmode in (RunMode.DRY_RUN, RunMode.LIVE):
<<<<<<< HEAD
            return self._exchange.klines(
                (pair, timeframe or self._config["ticker_interval"]), copy=copy
            )
=======
            return self._exchange.klines((pair, timeframe or self._config['timeframe']),
                                         copy=copy)
>>>>>>> 761407f7
        else:
            return DataFrame()

    def historic_ohlcv(self, pair: str, timeframe: str = None) -> DataFrame:
        """
        Get stored historical candle (OHLCV) data
        :param pair: pair to get the data for
        :param timeframe: timeframe to get data for
        """
<<<<<<< HEAD
        return load_pair_history(
            pair=pair,
            timeframe=timeframe or self._config["ticker_interval"],
            datadir=self._config["datadir"],
        )
=======
        return load_pair_history(pair=pair,
                                 timeframe=timeframe or self._config['timeframe'],
                                 datadir=self._config['datadir']
                                 )
>>>>>>> 761407f7

    def get_pair_dataframe(self, pair: str, timeframe: str = None) -> DataFrame:
        """
        Return pair candle (OHLCV) data, either live or cached historical -- depending
        on the runmode.
        :param pair: pair to get the data for
        :param timeframe: timeframe to get data for
        :return: Dataframe for this pair
        """
        if self.runmode in (RunMode.DRY_RUN, RunMode.LIVE):
            # Get live OHLCV data.
            data = self.ohlcv(pair=pair, timeframe=timeframe)
        else:
            # Get historical OHLCV data (cached on disk).
            data = self.historic_ohlcv(pair=pair, timeframe=timeframe)
        if len(data) == 0:
            logger.warning(f"No data found for ({pair}, {timeframe}).")
        return data

    def market(self, pair: str) -> Optional[Dict[str, Any]]:
        """
        Return market data for the pair
        :param pair: Pair to get the data for
        :return: Market data dict from ccxt or None if market info is not available for the pair
        """
        return self._exchange.markets.get(pair)

    def ticker(self, pair: str):
        """
        Return last ticker data from exchange
        :param pair: Pair to get the data for
        :return: Ticker dict from exchange or empty dict if ticker is not available for the pair
        """
        try:
            return self._exchange.fetch_ticker(pair)
        except DependencyException:
            return {}

    def orderbook(self, pair: str, maximum: int) -> Dict[str, List]:
        """
        Fetch latest l2 orderbook data
        Warning: Does a network request - so use with common sense.
        :param pair: pair to get the data for
        :param maximum: Maximum number of orderbook entries to query
        :return: dict including bids/asks with a total of `maximum` entries.
        """
        return self._exchange.fetch_l2_order_book(pair, maximum)

    @property
    def runmode(self) -> RunMode:
        """
        Get runmode of the bot
        can be "live", "dry-run", "backtest", "edgecli", "hyperopt" or "other".
        """
        return RunMode(self._config.get('runmode', RunMode.OTHER))

    def current_whitelist(self) -> List[str]:
        """
        fetch latest available whitelist.

        Useful when you have a large whitelist and need to call each pair as an informative pair.
        As available pairs does not show whitelist until after informative pairs have been cached.
        :return: list of pairs in whitelist
        """

        if self._pairlists:
            return self._pairlists.whitelist
        else:
            raise OperationalException("Dataprovider was not initialized with a pairlist provider.")<|MERGE_RESOLUTION|>--- conflicted
+++ resolved
@@ -55,14 +55,8 @@
                      Use False only for read-only operations (where the dataframe is not modified)
         """
         if self.runmode in (RunMode.DRY_RUN, RunMode.LIVE):
-<<<<<<< HEAD
-            return self._exchange.klines(
-                (pair, timeframe or self._config["ticker_interval"]), copy=copy
-            )
-=======
             return self._exchange.klines((pair, timeframe or self._config['timeframe']),
                                          copy=copy)
->>>>>>> 761407f7
         else:
             return DataFrame()
 
@@ -72,18 +66,10 @@
         :param pair: pair to get the data for
         :param timeframe: timeframe to get data for
         """
-<<<<<<< HEAD
-        return load_pair_history(
-            pair=pair,
-            timeframe=timeframe or self._config["ticker_interval"],
-            datadir=self._config["datadir"],
-        )
-=======
         return load_pair_history(pair=pair,
                                  timeframe=timeframe or self._config['timeframe'],
                                  datadir=self._config['datadir']
                                  )
->>>>>>> 761407f7
 
     def get_pair_dataframe(self, pair: str, timeframe: str = None) -> DataFrame:
         """
