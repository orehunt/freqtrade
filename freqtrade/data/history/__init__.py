"""
Handle historic data (ohlcv).

Includes:
* load data for a pair (or a list of pairs) from disk
* download data from exchange and store to disk
"""
<<<<<<< HEAD

from .history_utils import (  # noqa: F401
    convert_trades_to_ohlcv,
    get_timerange,
    load_data,
    load_pair_history,
    refresh_backtest_ohlcv_data,
    refresh_backtest_trades_data,
    refresh_data,
    validate_backtest_data,
)
from .idatahandler import get_datahandler  # noqa: F401
=======
# flake8: noqa: F401
from .history_utils import (convert_trades_to_ohlcv, get_timerange, load_data, load_pair_history,
                            refresh_backtest_ohlcv_data, refresh_backtest_trades_data, refresh_data,
                            validate_backtest_data)
from .idatahandler import get_datahandler
>>>>>>> d2111c08
<|MERGE_RESOLUTION|>--- conflicted
+++ resolved
@@ -5,23 +5,8 @@
 * load data for a pair (or a list of pairs) from disk
 * download data from exchange and store to disk
 """
-<<<<<<< HEAD
-
-from .history_utils import (  # noqa: F401
-    convert_trades_to_ohlcv,
-    get_timerange,
-    load_data,
-    load_pair_history,
-    refresh_backtest_ohlcv_data,
-    refresh_backtest_trades_data,
-    refresh_data,
-    validate_backtest_data,
-)
-from .idatahandler import get_datahandler  # noqa: F401
-=======
 # flake8: noqa: F401
 from .history_utils import (convert_trades_to_ohlcv, get_timerange, load_data, load_pair_history,
                             refresh_backtest_ohlcv_data, refresh_backtest_trades_data, refresh_data,
                             validate_backtest_data)
-from .idatahandler import get_datahandler
->>>>>>> d2111c08
+from .idatahandler import get_datahandler