import logging
import operator
from datetime import datetime, timezone
from pathlib import Path
from typing import Dict, List, Optional, Tuple

import arrow
from pandas import DataFrame

from freqtrade.configuration import TimeRange
from freqtrade.constants import DEFAULT_DATAFRAME_COLUMNS
from freqtrade.data.converter import (clean_ohlcv_dataframe,
                                      ohlcv_to_dataframe,
                                      trades_remove_duplicates,
                                      trades_to_ohlcv)
from freqtrade.data.history.idatahandler import IDataHandler, get_datahandler
from freqtrade.exceptions import OperationalException
from freqtrade.exchange import Exchange
from freqtrade.misc import format_ms_time

logger = logging.getLogger(__name__)


def load_pair_history(
    pair: str,
    timeframe: str,
    datadir: Path,
    *,
    timerange: Optional[TimeRange] = None,
    fill_up_missing: bool = True,
    drop_incomplete: bool = True,
    startup_candles: int = 0,
    data_format: str = None,
    data_handler: IDataHandler = None,
) -> DataFrame:
    """
    Load cached ohlcv history for the given pair.

    :param pair: Pair to load data for
    :param timeframe: Timeframe (e.g. "5m")
    :param datadir: Path to the data storage location.
    :param data_format: Format of the data. Ignored if data_handler is set.
    :param timerange: Limit data to be loaded to this timerange
    :param fill_up_missing: Fill missing values with "No action"-candles
    :param drop_incomplete: Drop last candle assuming it may be incomplete.
    :param startup_candles: Additional candles to load at the start of the period
    :param data_handler: Initialized data-handler to use.
                         Will be initialized from data_format if not set
    :return: DataFrame with ohlcv data, or empty DataFrame
    """
    data_handler = get_datahandler(datadir, data_format, data_handler)

    return data_handler.ohlcv_load(
        pair=pair,
        timeframe=timeframe,
        timerange=timerange,
        fill_missing=fill_up_missing,
        drop_incomplete=drop_incomplete,
        startup_candles=startup_candles,
    )


def load_data(
    datadir: Path,
    timeframe: str,
    pairs: List[str],
    *,
    timerange: Optional[TimeRange] = None,
    fill_up_missing: bool = True,
    startup_candles: int = 0,
    fail_without_data: bool = False,
    data_format: str = "json",
) -> Dict[str, DataFrame]:
    """
    Load ohlcv history data for a list of pairs.

    :param datadir: Path to the data storage location.
    :param timeframe: Timeframe (e.g. "5m")
    :param pairs: List of pairs to load
    :param timerange: Limit data to be loaded to this timerange
    :param fill_up_missing: Fill missing values with "No action"-candles
    :param startup_candles: Additional candles to load at the start of the period
    :param fail_without_data: Raise OperationalException if no data is found.
    :param data_format: Data format which should be used. Defaults to json
    :return: dict(<pair>:<Dataframe>)
    """
    result: Dict[str, DataFrame] = {}
    if startup_candles > 0 and timerange:
        logger.info(f"Using indicator startup period: {startup_candles} ...")

    data_handler = get_datahandler(datadir, data_format)
    for pair in pairs:
        hist = load_pair_history(
            pair=pair,
            timeframe=timeframe,
            datadir=datadir,
            timerange=timerange,
            fill_up_missing=fill_up_missing,
            startup_candles=startup_candles,
            data_handler=data_handler,
        )
        if not hist.empty:
            result[pair] = hist

    if fail_without_data and not result:
        raise OperationalException("No data found. Terminating.")
    return result


def refresh_data(
    datadir: Path,
    timeframe: str,
    pairs: List[str],
    exchange: Exchange,
    data_format: str = None,
    timerange: Optional[TimeRange] = None,
) -> None:
    """
    Refresh ohlcv history data for a list of pairs.

    :param datadir: Path to the data storage location.
    :param timeframe: Timeframe (e.g. "5m")
    :param pairs: List of pairs to load
    :param exchange: Exchange object
    :param timerange: Limit data to be loaded to this timerange
    """
    data_handler = get_datahandler(datadir, data_format)
    for pair in pairs:
        _download_pair_history(
            pair=pair,
            timeframe=timeframe,
            datadir=datadir,
            timerange=timerange,
            exchange=exchange,
            data_handler=data_handler,
        )


def _load_cached_data_for_updating(
    pair: str, timeframe: str, timerange: Optional[TimeRange], data_handler: IDataHandler
) -> Tuple[DataFrame, Optional[int]]:
    """
    Load cached data to download more data.
    If timerange is passed in, checks whether data from an before the stored data will be
    downloaded.
    If that's the case then what's available should be completely overwritten.
    Otherwise downloads always start at the end of the available data to avoid data gaps.
    Note: Only used by download_pair_history().
    """
    start = None
    if timerange:
<<<<<<< HEAD
        if timerange.starttype == "date":
            # TODO: convert to date for conversion
=======
        if timerange.starttype == 'date':
>>>>>>> 87f6c7bb
            start = datetime.fromtimestamp(timerange.startts, tz=timezone.utc)

    # Intentionally don't pass timerange in - since we need to load the full dataset.
    data = data_handler.ohlcv_load(
        pair,
        timeframe=timeframe,
        timerange=None,
        fill_missing=False,
        drop_incomplete=True,
        warn_no_data=False,
    )
    if not data.empty:
        if start and start < data.iloc[0]["date"]:
            # Earlier data than existing data requested, redownload all
            data = DataFrame(columns=DEFAULT_DATAFRAME_COLUMNS)
        else:
            start = data.iloc[-1]["date"]

    start_ms = int(start.timestamp() * 1000) if start else None
    return data, start_ms


def _download_pair_history(
    datadir: Path,
    exchange: Exchange,
    pair: str,
    *,
    timeframe: str = "5m",
    timerange: Optional[TimeRange] = None,
    data_handler: IDataHandler = None,
) -> bool:
    """
    Download latest candles from the exchange for the pair and timeframe passed in parameters
    The data is downloaded starting from the last correct data that
    exists in a cache. If timerange starts earlier than the data in the cache,
    the full data will be redownloaded

    Based on @Rybolov work: https://github.com/rybolov/freqtrade-data

    :param pair: pair to download
    :param timeframe: Timeframe (e.g "5m")
    :param timerange: range of time to download
    :return: bool with success state
    """
    data_handler = get_datahandler(datadir, data_handler=data_handler)

    try:
        logger.info(
            f'Download history data for pair: "{pair}", timeframe: {timeframe} '
            f"and store in {datadir}."
        )

        # data, since_ms = _load_cached_data_for_updating_old(datadir, pair, timeframe, timerange)
        data, since_ms = _load_cached_data_for_updating(
            pair, timeframe, timerange, data_handler=data_handler
        )

        logger.debug(
            "Current Start: %s",
            f"{data.iloc[0]['date']:%Y-%m-%d %H:%M:%S}" if not data.empty else "None",
        )
        logger.debug(
            "Current End: %s",
            f"{data.iloc[-1]['date']:%Y-%m-%d %H:%M:%S}" if not data.empty else "None",
        )

        # Default since_ms to 30 days if nothing is given
        new_data = exchange.get_historic_ohlcv(
            pair=pair,
            timeframe=timeframe,
            since_ms=since_ms
            if since_ms
            else int(arrow.utcnow().shift(days=-30).float_timestamp) * 1000,
        )
        # TODO: Maybe move parsing to exchange class (?)
        new_dataframe = ohlcv_to_dataframe(
            new_data, timeframe, pair, fill_missing=False, drop_incomplete=True
        )
        if data.empty:
            data = new_dataframe
        else:
            # Run cleaning again to ensure there were no duplicate candles
            # Especially between existing and new data.
            data = clean_ohlcv_dataframe(data.append(new_dataframe), timeframe, pair,
                                         fill_missing=False, drop_incomplete=False)

        logger.debug(
            "New  Start: %s",
            f"{data.iloc[0]['date']:%Y-%m-%d %H:%M:%S}" if not data.empty else "None",
        )
        logger.debug(
            "New End: %s",
            f"{data.iloc[-1]['date']:%Y-%m-%d %H:%M:%S}" if not data.empty else "None",
        )

        data_handler.ohlcv_store(pair, timeframe, data=data)
        return True

    except Exception as e:
        logger.error(
            f'Failed to download history data for pair: "{pair}", timeframe: {timeframe}. '
            f"Error: {e}"
        )
        return False


def refresh_backtest_ohlcv_data(
    exchange: Exchange,
    pairs: List[str],
    timeframes: List[str],
    datadir: Path,
    timerange: Optional[TimeRange] = None,
    erase: bool = False,
    data_format: str = None,
) -> List[str]:
    """
    Refresh stored ohlcv data for backtesting and hyperopt operations.
    Used by freqtrade download-data subcommand.
    :return: List of pairs that are not available.
    """
    pairs_not_available = []
    data_handler = get_datahandler(datadir, data_format)
    for pair in pairs:
        if pair not in exchange.markets:
            pairs_not_available.append(pair)
            logger.info(f"Skipping pair {pair}...")
            continue
        for timeframe in timeframes:

            if erase:
                if data_handler.ohlcv_purge(pair, timeframe):
                    logger.info(f"Deleting existing data for pair {pair}, interval {timeframe}.")

            logger.info(f"Downloading pair {pair}, interval {timeframe}.")
            _download_pair_history(
                datadir=datadir,
                exchange=exchange,
                pair=pair,
                timeframe=str(timeframe),
                timerange=timerange,
                data_handler=data_handler,
            )
    return pairs_not_available


def _download_trades_history(
    exchange: Exchange,
    pair: str,
    *,
    timerange: Optional[TimeRange] = None,
    data_handler: IDataHandler,
) -> bool:
    """
    Download trade history from the exchange.
    Appends to previously downloaded trades data.
    """
    try:

        since = timerange.startts * 1000 if \
            (timerange and timerange.starttype == 'date') else int(arrow.utcnow().shift(
                days=-30).float_timestamp) * 1000

        trades = data_handler.trades_load(pair)

        # TradesList columns are defined in constants.DEFAULT_TRADES_COLUMNS
        # DEFAULT_TRADES_COLUMNS: 0 -> timestamp
        # DEFAULT_TRADES_COLUMNS: 1 -> id

        if trades and since < trades[0][0]:
            # since is before the first trade
            logger.info(f"Start earlier than available data. Redownloading trades for {pair}...")
            trades = []

        from_id = trades[-1][1] if trades else None
        if trades and since < trades[-1][0]:
            # Reset since to the last available point
            # - 5 seconds (to ensure we're getting all trades)
            since = trades[-1][0] - (5 * 1000)
            logger.info(f"Using last trade date -5s - Downloading trades for {pair} "
                        f"since: {format_ms_time(since)}.")

        logger.debug(f"Current Start: {format_ms_time(trades[0][0]) if trades else 'None'}")
        logger.debug(f"Current End: {format_ms_time(trades[-1][0]) if trades else 'None'}")
        logger.info(f"Current Amount of trades: {len(trades)}")

        # Default since_ms to 30 days if nothing is given
        new_trades = exchange.get_historic_trades(pair=pair,
                                                  since=since,
                                                  from_id=from_id,
                                                  )
        trades.extend(new_trades[1])
        # Remove duplicates to make sure we're not storing data we don't need
        trades = trades_remove_duplicates(trades)
        data_handler.trades_store(pair, data=trades)

        logger.debug(f"New Start: {format_ms_time(trades[0][0])}")
        logger.debug(f"New End: {format_ms_time(trades[-1][0])}")
        logger.info(f"New Amount of trades: {len(trades)}")
        return True

    except Exception as e:
        logger.error(f'Failed to download historic trades for pair: "{pair}". ' f"Error: {e}")
        return False


def refresh_backtest_trades_data(
    exchange: Exchange,
    pairs: List[str],
    datadir: Path,
    timerange: TimeRange,
    erase: bool = False,
    data_format: str = "jsongz",
) -> List[str]:
    """
    Refresh stored trades data for backtesting and hyperopt operations.
    Used by freqtrade download-data subcommand.
    :return: List of pairs that are not available.
    """
    pairs_not_available = []
    data_handler = get_datahandler(datadir, data_format=data_format)
    for pair in pairs:
        if pair not in exchange.markets:
            pairs_not_available.append(pair)
            logger.info(f"Skipping pair {pair}...")
            continue

        if erase:
            if data_handler.trades_purge(pair):
                logger.info(f"Deleting existing data for pair {pair}.")

        logger.info(f"Downloading trades for pair {pair}.")
        _download_trades_history(
            exchange=exchange, pair=pair, timerange=timerange, data_handler=data_handler
        )
    return pairs_not_available


def convert_trades_to_ohlcv(
    pairs: List[str],
    timeframes: List[str],
    datadir: Path,
    timerange: TimeRange,
    erase: bool = False,
    data_format_ohlcv: str = "json",
    data_format_trades: str = "jsongz",
) -> None:
    """
    Convert stored trades data to ohlcv data
    """
    data_handler_trades = get_datahandler(datadir, data_format=data_format_trades)
    data_handler_ohlcv = get_datahandler(datadir, data_format=data_format_ohlcv)

    for pair in pairs:
        trades = data_handler_trades.trades_load(pair)
        for timeframe in timeframes:
            if erase:
                if data_handler_ohlcv.ohlcv_purge(pair, timeframe):
                    logger.info(f"Deleting existing data for pair {pair}, interval {timeframe}.")
            ohlcv = trades_to_ohlcv(trades, timeframe)
            # Store ohlcv
            data_handler_ohlcv.ohlcv_store(pair, timeframe, data=ohlcv)


def get_timerange(data: Dict[str, DataFrame]) -> Tuple[arrow.Arrow, arrow.Arrow]:
    """
    Get the maximum common timerange for the given backtest data.

    :param data: dictionary with preprocessed backtesting data
    :return: tuple containing min_date, max_date
    """
    timeranges = [
        (arrow.get(frame["date"].min()), arrow.get(frame["date"].max())) for frame in data.values()
    ]
    return (
        min(timeranges, key=operator.itemgetter(0))[0],
        max(timeranges, key=operator.itemgetter(1))[1],
    )


def validate_backtest_data(
    data: DataFrame, pair: str, min_date: datetime, max_date: datetime, timeframe_min: int
) -> bool:
    """
    Validates preprocessed backtesting data for missing values and shows warnings about it that.

    :param data: preprocessed backtesting data (as DataFrame)
    :param pair: pair used for log output.
    :param min_date: start-date of the data
    :param max_date: end-date of the data
    :param timeframe_min: Timeframe in minutes
    """
    # total difference in minutes / timeframe-minutes
    expected_frames = int((max_date - min_date).total_seconds() // 60 // timeframe_min)
    found_missing = False
    dflen = len(data)
    if dflen < expected_frames:
        found_missing = True
        logger.warning(
            "%s has missing frames: expected %s, got %s, that's %s missing values",
            pair,
            expected_frames,
            dflen,
            expected_frames - dflen,
        )
    return found_missing<|MERGE_RESOLUTION|>--- conflicted
+++ resolved
@@ -149,12 +149,7 @@
     """
     start = None
     if timerange:
-<<<<<<< HEAD
-        if timerange.starttype == "date":
-            # TODO: convert to date for conversion
-=======
         if timerange.starttype == 'date':
->>>>>>> 87f6c7bb
             start = datetime.fromtimestamp(timerange.startts, tz=timezone.utc)
 
     # Intentionally don't pass timerange in - since we need to load the full dataset.
