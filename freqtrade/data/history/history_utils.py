--- conflicted
+++ resolved
@@ -249,16 +249,9 @@
         data_handler.ohlcv_store(pair, timeframe, data=data)
         return True
 
-<<<<<<< HEAD
-    except Exception as e:
-        logger.error(
-            f'Failed to download history data for pair: "{pair}", timeframe: {timeframe}. '
-            f"Error: {e}"
-=======
     except Exception:
         logger.exception(
             f'Failed to download history data for pair: "{pair}", timeframe: {timeframe}.'
->>>>>>> d6cc3d73
         )
         return False
 
@@ -357,17 +350,10 @@
         logger.info(f"New Amount of trades: {len(trades)}")
         return True
 
-<<<<<<< HEAD
-    except Exception as e:
-        import traceback
-        traceback.print_exc()
-        logger.error(f'Failed to download historic trades for pair: "{pair}". ' f"Error: {e}")
-=======
     except Exception:
         logger.exception(
             f'Failed to download historic trades for pair: "{pair}". '
         )
->>>>>>> d6cc3d73
         return False
 
 
@@ -423,12 +409,6 @@
         for timeframe in timeframes:
             if erase:
                 if data_handler_ohlcv.ohlcv_purge(pair, timeframe):
-<<<<<<< HEAD
-                    logger.info(f"Deleting existing data for pair {pair}, interval {timeframe}.")
-            ohlcv = trades_to_ohlcv(trades, timeframe)
-            # Store ohlcv
-            data_handler_ohlcv.ohlcv_store(pair, timeframe, data=ohlcv)
-=======
                     logger.info(f'Deleting existing data for pair {pair}, interval {timeframe}.')
             try:
                 ohlcv = trades_to_ohlcv(trades, timeframe)
@@ -436,7 +416,6 @@
                 data_handler_ohlcv.ohlcv_store(pair, timeframe, data=ohlcv)
             except ValueError:
                 logger.exception(f'Could not convert {pair} to OHLCV.')
->>>>>>> d6cc3d73
 
 
 def get_timerange(data: Dict[str, DataFrame]) -> Tuple[arrow.Arrow, arrow.Arrow]:
