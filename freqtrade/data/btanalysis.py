--- conflicted
+++ resolved
@@ -352,13 +352,8 @@
     timeframe_minutes = timeframe_to_minutes(timeframe)
     # Resample to timeframe to make sure trades match candles
     _trades_sum = trades.resample(f'{timeframe_minutes}min', on='close_date'
-<<<<<<< HEAD
-                                  )[profit_col].sum()
-    df.loc[:, col_name] = _trades_sum.cumsum()
-=======
                                   )[['profit_percent']].sum()
     df.loc[:, col_name] = _trades_sum['profit_percent'].cumsum()
->>>>>>> c785bce7
     # Set first value to 0
     df.loc[df.iloc[0].name, col_name] = 0
     # FFill to get continuous
