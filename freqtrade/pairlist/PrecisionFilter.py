--- conflicted
+++ resolved
@@ -60,16 +60,8 @@
         logger.debug(f"{ticker['symbol']} - {sp} : {stop_gap_price}")
 
         if sp <= stop_gap_price:
-<<<<<<< HEAD
-            self.log_on_refresh(
-                logger.info,
-                f"Removed {ticker['symbol']} from whitelist, "
-                f"because stop price {sp} would be <= stop limit {stop_gap_price}",
-            )
-=======
             self.log_once(f"Removed {ticker['symbol']} from whitelist, because "
                           f"stop price {sp} would be <= stop limit {stop_gap_price}", logger.info)
->>>>>>> 266031a6
             return False
 
         return True