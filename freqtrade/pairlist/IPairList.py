"""
PairList Handler base class
"""
import logging
from abc import ABC, abstractmethod, abstractproperty
from copy import deepcopy
from typing import Any, Dict, List

from cachetools import TTLCache, cached

from freqtrade.exchange import market_is_active


logger = logging.getLogger(__name__)


class IPairList(ABC):
    def __init__(
        self,
        exchange,
        pairlistmanager,
        config: Dict[str, Any],
        pairlistconfig: Dict[str, Any],
        pairlist_pos: int,
    ) -> None:
        """
        :param exchange: Exchange instance
        :param pairlistmanager: Instantiated Pairlist manager
        :param config: Global bot configuration
        :param pairlistconfig: Configuration for this Pairlist Handler - can be empty.
        :param pairlist_pos: Position of the Pairlist Handler in the chain
        """
        self._enabled = True

        self._exchange = exchange
        self._pairlistmanager = pairlistmanager
        self._config = config
        self._pairlistconfig = pairlistconfig
        self._pairlist_pos = pairlist_pos
        self.refresh_period = self._pairlistconfig.get("refresh_period", 1800)
        self._last_refresh = 0
        self._log_cache = TTLCache(maxsize=1024, ttl=self.refresh_period)

    @property
    def name(self) -> str:
        """
        Gets name of the class
        -> no need to overwrite in subclasses
        """
        return self.__class__.__name__

    def log_on_refresh(self, logmethod, message: str) -> None:
        """
        Logs message - not more often than "refresh_period" to avoid log spamming
        Logs the log-message as debug as well to simplify debugging.
        :param logmethod: Function that'll be called. Most likely `logger.info`.
        :param message: String containing the message to be sent to the function.
        :return: None.
        """

        @cached(cache=self._log_cache)
        def _log_on_refresh(message: str):
            logmethod(message)

        # Log as debug first
        logger.debug(message)
        # Call hidden function.
        _log_on_refresh(message)

    @abstractproperty
    def needstickers(self) -> bool:
        """
        Boolean property defining if tickers are necessary.
        If no Pairlist requries tickers, an empty List is passed
        as tickers argument to filter_pairlist
        """

    @abstractmethod
    def short_desc(self) -> str:
        """
        Short whitelist method description - used for startup-messages
        -> Please overwrite in subclasses
        """

    def _validate_pair(self, ticker) -> bool:
        """
        Check one pair against Pairlist Handler's specific conditions.

        Either implement it in the Pairlist Handler or override the generic
        filter_pairlist() method.

        :param ticker: ticker dict as returned from ccxt.load_markets()
        :return: True if the pair can stay, false if it should be removed
        """
        raise NotImplementedError()

    def filter_pairlist(self, pairlist: List[str], tickers: Dict) -> List[str]:
        """
        Filters and sorts pairlist and returns the whitelist again.

        Called on each bot iteration - please use internal caching if necessary
        This generic implementation calls self._validate_pair() for each pair
        in the pairlist.

        Some Pairlist Handlers override this generic implementation and employ
        own filtration.

        :param pairlist: pairlist to filter or sort
        :param tickers: Tickers (from exchange.get_tickers()). May be cached.
        :return: new whitelist
        """
        if self._enabled:
            # Copy list since we're modifying this list
            for p in deepcopy(pairlist):
                # Filter out assets
                if not self._validate_pair(tickers[p]):
                    pairlist.remove(p)

<<<<<<< HEAD
    @staticmethod
    def verify_blacklist(pairlist: List[str], blacklist: List[str], aswarning: bool) -> List[str]:
        """
        Verify and remove items from pairlist - returning a filtered pairlist.
        Logs a warning or info depending on `aswarning`.
        Pairlists explicitly using this method shall use `aswarning=False`!
        :param pairlist: Pairlist to validate
        :param blacklist: Blacklist to validate pairlist against
        :param aswarning: Log message as Warning or info
        :return: pairlist - blacklisted pairs
        """
        for pair in deepcopy(pairlist):
            if pair in blacklist:
                if aswarning:
                    logger.warning(f"Pair {pair} in your blacklist. Removing it from whitelist...")
                else:
                    logger.info(f"Pair {pair} in your blacklist. Removing it from whitelist...")
                pairlist.remove(pair)
=======
>>>>>>> 74056e76
        return pairlist

    def verify_blacklist(self, pairlist: List[str], logmethod) -> List[str]:
        """
        Proxy method to verify_blacklist for easy access for child classes.
        :param pairlist: Pairlist to validate
        :param logmethod: Function that'll be called, `logger.info` or `logger.warning`.
        :return: pairlist - blacklisted pairs
        """
<<<<<<< HEAD
        return IPairList.verify_blacklist(
            pairlist, self._pairlistmanager.blacklist, aswarning=aswarning
        )
=======
        return self._pairlistmanager.verify_blacklist(pairlist, logmethod)
>>>>>>> 74056e76

    def _whitelist_for_active_markets(self, pairlist: List[str]) -> List[str]:
        """
        Check available markets and remove pair from whitelist if necessary
        :param whitelist: the sorted list of pairs the user might want to trade
        :return: the list of pairs the user wants to trade without those unavailable or
        black_listed
        """
        markets = self._exchange.markets

        sanitized_whitelist: List[str] = []
        for pair in pairlist:
            # pair is not in the generated dynamic market or has the wrong stake currency
            if pair not in markets:
                logger.warning(
                    f"Pair {pair} is not compatible with exchange "
                    f"{self._exchange.name}. Removing it from whitelist.."
                )
                continue

            if self._exchange.get_pair_quote_currency(pair) != self._config["stake_currency"]:
                logger.warning(
                    f"Pair {pair} is not compatible with your stake currency "
                    f"{self._config['stake_currency']}. Removing it from whitelist.."
                )
                continue

            # Check if market is active
            market = markets[pair]
            if not market_is_active(market):
                logger.info(f"Ignoring {pair} from whitelist. Market is not active.")
                continue
            if pair not in sanitized_whitelist:
                sanitized_whitelist.append(pair)

        # We need to remove pairs that are unknown
        return sanitized_whitelist<|MERGE_RESOLUTION|>--- conflicted
+++ resolved
@@ -116,27 +116,6 @@
                 if not self._validate_pair(tickers[p]):
                     pairlist.remove(p)
 
-<<<<<<< HEAD
-    @staticmethod
-    def verify_blacklist(pairlist: List[str], blacklist: List[str], aswarning: bool) -> List[str]:
-        """
-        Verify and remove items from pairlist - returning a filtered pairlist.
-        Logs a warning or info depending on `aswarning`.
-        Pairlists explicitly using this method shall use `aswarning=False`!
-        :param pairlist: Pairlist to validate
-        :param blacklist: Blacklist to validate pairlist against
-        :param aswarning: Log message as Warning or info
-        :return: pairlist - blacklisted pairs
-        """
-        for pair in deepcopy(pairlist):
-            if pair in blacklist:
-                if aswarning:
-                    logger.warning(f"Pair {pair} in your blacklist. Removing it from whitelist...")
-                else:
-                    logger.info(f"Pair {pair} in your blacklist. Removing it from whitelist...")
-                pairlist.remove(pair)
-=======
->>>>>>> 74056e76
         return pairlist
 
     def verify_blacklist(self, pairlist: List[str], logmethod) -> List[str]:
@@ -146,13 +125,7 @@
         :param logmethod: Function that'll be called, `logger.info` or `logger.warning`.
         :return: pairlist - blacklisted pairs
         """
-<<<<<<< HEAD
-        return IPairList.verify_blacklist(
-            pairlist, self._pairlistmanager.blacklist, aswarning=aswarning
-        )
-=======
         return self._pairlistmanager.verify_blacklist(pairlist, logmethod)
->>>>>>> 74056e76
 
     def _whitelist_for_active_markets(self, pairlist: List[str]) -> List[str]:
         """
