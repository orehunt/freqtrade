"""
PairList Handler base class
"""
import logging
from abc import ABC, abstractmethod, abstractproperty
from copy import deepcopy
from typing import Any, Dict, List

from cachetools import TTLCache, cached

from freqtrade.exceptions import OperationalException
from freqtrade.exchange import market_is_active


logger = logging.getLogger(__name__)


class IPairList(ABC):
    def __init__(
        self,
        exchange,
        pairlistmanager,
        config: Dict[str, Any],
        pairlistconfig: Dict[str, Any],
        pairlist_pos: int,
    ) -> None:
        """
        :param exchange: Exchange instance
        :param pairlistmanager: Instantiated Pairlist manager
        :param config: Global bot configuration
        :param pairlistconfig: Configuration for this Pairlist Handler - can be empty.
        :param pairlist_pos: Position of the Pairlist Handler in the chain
        """
        self._enabled = True

        self._exchange = exchange
        self._pairlistmanager = pairlistmanager
        self._config = config
        self._pairlistconfig = pairlistconfig
        self._pairlist_pos = pairlist_pos
        self.refresh_period = self._pairlistconfig.get("refresh_period", 1800)
        self._last_refresh = 0
        self._log_cache = TTLCache(maxsize=1024, ttl=self.refresh_period)

    @property
    def name(self) -> str:
        """
        Gets name of the class
        -> no need to overwrite in subclasses
        """
        return self.__class__.__name__

    def log_on_refresh(self, logmethod, message: str) -> None:
        """
        Logs message - not more often than "refresh_period" to avoid log spamming
        Logs the log-message as debug as well to simplify debugging.
        :param logmethod: Function that'll be called. Most likely `logger.info`.
        :param message: String containing the message to be sent to the function.
        :return: None.
        """

        @cached(cache=self._log_cache)
        def _log_on_refresh(message: str):
            logmethod(message)

        # Log as debug first
        logger.debug(message)
        # Call hidden function.
        _log_on_refresh(message)

    @abstractproperty
    def needstickers(self) -> bool:
        """
        Boolean property defining if tickers are necessary.
        If no Pairlist requires tickers, an empty List is passed
        as tickers argument to filter_pairlist
        """

    @abstractmethod
    def short_desc(self) -> str:
        """
        Short whitelist method description - used for startup-messages
        -> Please overwrite in subclasses
        """

    def _validate_pair(self, ticker) -> bool:
        """
        Check one pair against Pairlist Handler's specific conditions.

        Either implement it in the Pairlist Handler or override the generic
        filter_pairlist() method.

        :param ticker: ticker dict as returned from ccxt.load_markets()
        :return: True if the pair can stay, false if it should be removed
        """
        raise NotImplementedError()

    def gen_pairlist(self, cached_pairlist: List[str], tickers: Dict) -> List[str]:
        """
        Generate the pairlist.

        This method is called once by the pairlistmanager in the refresh_pairlist()
        method to supply the starting pairlist for the chain of the Pairlist Handlers.
        Pairlist Filters (those Pairlist Handlers that cannot be used at the first
        position in the chain) shall not override this base implementation --
        it will raise the exception if a Pairlist Handler is used at the first
        position in the chain.

        :param cached_pairlist: Previously generated pairlist (cached)
        :param tickers: Tickers (from exchange.get_tickers()).
        :return: List of pairs
        """
        raise OperationalException("This Pairlist Handler should not be used "
                                   "at the first position in the list of Pairlist Handlers.")

    def filter_pairlist(self, pairlist: List[str], tickers: Dict) -> List[str]:
        """
        Filters and sorts pairlist and returns the whitelist again.

        Called on each bot iteration - please use internal caching if necessary
        This generic implementation calls self._validate_pair() for each pair
        in the pairlist.

        Some Pairlist Handlers override this generic implementation and employ
        own filtration.

        :param pairlist: pairlist to filter or sort
        :param tickers: Tickers (from exchange.get_tickers()). May be cached.
        :return: new whitelist
        """
        if self._enabled:
            # Copy list since we're modifying this list
            for p in deepcopy(pairlist):
                # Filter out assets
                if not self._validate_pair(tickers[p]):
                    pairlist.remove(p)

        return pairlist

    def verify_blacklist(self, pairlist: List[str], logmethod) -> List[str]:
        """
        Proxy method to verify_blacklist for easy access for child classes.
        :param pairlist: Pairlist to validate
        :param logmethod: Function that'll be called, `logger.info` or `logger.warning`.
        :return: pairlist - blacklisted pairs
        """
        return self._pairlistmanager.verify_blacklist(pairlist, logmethod)

    def _whitelist_for_active_markets(self, pairlist: List[str]) -> List[str]:
        """
        Check available markets and remove pair from whitelist if necessary
        :param whitelist: the sorted list of pairs the user might want to trade
        :return: the list of pairs the user wants to trade without those unavailable or
        black_listed
        """
        markets = self._exchange.markets
        if not markets:
            raise OperationalException(
                    'Markets not loaded. Make sure that exchange is initialized correctly.')

        sanitized_whitelist: List[str] = []
        for pair in pairlist:
            # pair is not in the generated dynamic market or has the wrong stake currency
            if pair not in markets:
                logger.warning(
                    f"Pair {pair} is not compatible with exchange "
                    f"{self._exchange.name}. Removing it from whitelist.."
                )
                continue

<<<<<<< HEAD
            if self._exchange.get_pair_quote_currency(pair) != self._config["stake_currency"]:
                logger.warning(
                    f"Pair {pair} is not compatible with your stake currency "
                    f"{self._config['stake_currency']}. Removing it from whitelist.."
                )
=======
            if not self._exchange.market_is_tradable(markets[pair]):
                logger.warning(f"Pair {pair} is not tradable with Freqtrade."
                               "Removing it from whitelist..")
                continue

            if self._exchange.get_pair_quote_currency(pair) != self._config['stake_currency']:
                logger.warning(f"Pair {pair} is not compatible with your stake currency "
                               f"{self._config['stake_currency']}. Removing it from whitelist..")
>>>>>>> 92d8adf3
                continue

            # Check if market is active
            market = markets[pair]
            if not market_is_active(market):
                logger.info(f"Ignoring {pair} from whitelist. Market is not active.")
                continue
            if pair not in sanitized_whitelist:
                sanitized_whitelist.append(pair)

        # We need to remove pairs that are unknown
        return sanitized_whitelist<|MERGE_RESOLUTION|>--- conflicted
+++ resolved
@@ -168,13 +168,6 @@
                 )
                 continue
 
-<<<<<<< HEAD
-            if self._exchange.get_pair_quote_currency(pair) != self._config["stake_currency"]:
-                logger.warning(
-                    f"Pair {pair} is not compatible with your stake currency "
-                    f"{self._config['stake_currency']}. Removing it from whitelist.."
-                )
-=======
             if not self._exchange.market_is_tradable(markets[pair]):
                 logger.warning(f"Pair {pair} is not tradable with Freqtrade."
                                "Removing it from whitelist..")
@@ -183,7 +176,6 @@
             if self._exchange.get_pair_quote_currency(pair) != self._config['stake_currency']:
                 logger.warning(f"Pair {pair} is not compatible with your stake currency "
                                f"{self._config['stake_currency']}. Removing it from whitelist..")
->>>>>>> 92d8adf3
                 continue
 
             # Check if market is active
