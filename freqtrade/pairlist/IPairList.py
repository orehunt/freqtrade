"""
PairList Handler base class
"""
import logging
from abc import ABC, abstractmethod, abstractproperty
from copy import deepcopy
from typing import Any, Dict, List

from freqtrade.exceptions import OperationalException
from freqtrade.exchange import market_is_active
from freqtrade.mixins import LoggingMixin


logger = logging.getLogger(__name__)


<<<<<<< HEAD
class IPairList(ABC):
    def __init__(
        self,
        exchange,
        pairlistmanager,
        config: Dict[str, Any],
        pairlistconfig: Dict[str, Any],
        pairlist_pos: int,
    ) -> None:
=======
class IPairList(LoggingMixin, ABC):

    def __init__(self, exchange, pairlistmanager,
                 config: Dict[str, Any], pairlistconfig: Dict[str, Any],
                 pairlist_pos: int) -> None:
>>>>>>> 266031a6
        """
        :param exchange: Exchange instance
        :param pairlistmanager: Instantiated Pairlist manager
        :param config: Global bot configuration
        :param pairlistconfig: Configuration for this Pairlist Handler - can be empty.
        :param pairlist_pos: Position of the Pairlist Handler in the chain
        """
        self._enabled = True

        self._exchange = exchange
        self._pairlistmanager = pairlistmanager
        self._config = config
        self._pairlistconfig = pairlistconfig
        self._pairlist_pos = pairlist_pos
        self.refresh_period = self._pairlistconfig.get("refresh_period", 1800)
        self._last_refresh = 0
        LoggingMixin.__init__(self, logger, self.refresh_period)

    @property
    def name(self) -> str:
        """
        Gets name of the class
        -> no need to overwrite in subclasses
        """
        return self.__class__.__name__

    @abstractproperty
    def needstickers(self) -> bool:
        """
        Boolean property defining if tickers are necessary.
        If no Pairlist requires tickers, an empty Dict is passed
        as tickers argument to filter_pairlist
        """

    @abstractmethod
    def short_desc(self) -> str:
        """
        Short whitelist method description - used for startup-messages
        -> Please overwrite in subclasses
        """

    def _validate_pair(self, pair: str, ticker: Dict[str, Any]) -> bool:
        """
        Check one pair against Pairlist Handler's specific conditions.

        Either implement it in the Pairlist Handler or override the generic
        filter_pairlist() method.

        :param pair: Pair that's currently validated
        :param ticker: ticker dict as returned from ccxt.load_markets()
        :return: True if the pair can stay, false if it should be removed
        """
        raise NotImplementedError()

    def gen_pairlist(self, cached_pairlist: List[str], tickers: Dict) -> List[str]:
        """
        Generate the pairlist.

        This method is called once by the pairlistmanager in the refresh_pairlist()
        method to supply the starting pairlist for the chain of the Pairlist Handlers.
        Pairlist Filters (those Pairlist Handlers that cannot be used at the first
        position in the chain) shall not override this base implementation --
        it will raise the exception if a Pairlist Handler is used at the first
        position in the chain.

        :param cached_pairlist: Previously generated pairlist (cached)
        :param tickers: Tickers (from exchange.get_tickers()).
        :return: List of pairs
        """
        raise OperationalException("This Pairlist Handler should not be used "
                                   "at the first position in the list of Pairlist Handlers.")

    def filter_pairlist(self, pairlist: List[str], tickers: Dict) -> List[str]:
        """
        Filters and sorts pairlist and returns the whitelist again.

        Called on each bot iteration - please use internal caching if necessary
        This generic implementation calls self._validate_pair() for each pair
        in the pairlist.

        Some Pairlist Handlers override this generic implementation and employ
        own filtration.

        :param pairlist: pairlist to filter or sort
        :param tickers: Tickers (from exchange.get_tickers()). May be cached.
        :return: new whitelist
        """
        if self._enabled:
            # Copy list since we're modifying this list
            for p in deepcopy(pairlist):
                # Filter out assets
                if not self._validate_pair(p, tickers[p] if p in tickers else {}):
                    pairlist.remove(p)

        return pairlist

    def verify_blacklist(self, pairlist: List[str], logmethod) -> List[str]:
        """
        Proxy method to verify_blacklist for easy access for child classes.
        :param pairlist: Pairlist to validate
        :param logmethod: Function that'll be called, `logger.info` or `logger.warning`.
        :return: pairlist - blacklisted pairs
        """
        return self._pairlistmanager.verify_blacklist(pairlist, logmethod)

    def _whitelist_for_active_markets(self, pairlist: List[str]) -> List[str]:
        """
        Check available markets and remove pair from whitelist if necessary
        :param whitelist: the sorted list of pairs the user might want to trade
        :return: the list of pairs the user wants to trade without those unavailable or
        black_listed
        """
        markets = self._exchange.markets
        if not markets:
            raise OperationalException(
                    'Markets not loaded. Make sure that exchange is initialized correctly.')

        sanitized_whitelist: List[str] = []
        for pair in pairlist:
            # pair is not in the generated dynamic market or has the wrong stake currency
            if pair not in markets:
                logger.warning(
                    f"Pair {pair} is not compatible with exchange "
                    f"{self._exchange.name}. Removing it from whitelist.."
                )
                continue

            if not self._exchange.market_is_tradable(markets[pair]):
                logger.warning(f"Pair {pair} is not tradable with Freqtrade."
                               "Removing it from whitelist..")
                continue

            if self._exchange.get_pair_quote_currency(pair) != self._config['stake_currency']:
                logger.warning(f"Pair {pair} is not compatible with your stake currency "
                               f"{self._config['stake_currency']}. Removing it from whitelist..")
                continue

            # Check if market is active
            market = markets[pair]
            if not market_is_active(market):
                logger.info(f"Ignoring {pair} from whitelist. Market is not active.")
                continue
            if pair not in sanitized_whitelist:
                sanitized_whitelist.append(pair)

        # We need to remove pairs that are unknown
        return sanitized_whitelist<|MERGE_RESOLUTION|>--- conflicted
+++ resolved
@@ -14,23 +14,11 @@
 logger = logging.getLogger(__name__)
 
 
-<<<<<<< HEAD
-class IPairList(ABC):
-    def __init__(
-        self,
-        exchange,
-        pairlistmanager,
-        config: Dict[str, Any],
-        pairlistconfig: Dict[str, Any],
-        pairlist_pos: int,
-    ) -> None:
-=======
 class IPairList(LoggingMixin, ABC):
 
     def __init__(self, exchange, pairlistmanager,
                  config: Dict[str, Any], pairlistconfig: Dict[str, Any],
                  pairlist_pos: int) -> None:
->>>>>>> 266031a6
         """
         :param exchange: Exchange instance
         :param pairlistmanager: Instantiated Pairlist manager
