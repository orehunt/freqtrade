"""
Volume PairList provider

Provides dynamic pair list based on trade volumes
"""
import logging
from datetime import datetime
from typing import Any, Dict, List

from freqtrade.exceptions import OperationalException
from freqtrade.pairlist.IPairList import IPairList


logger = logging.getLogger(__name__)


SORT_VALUES = ['askVolume', 'bidVolume', 'quoteVolume']


class VolumePairList(IPairList):
<<<<<<< HEAD
    def __init__(
        self,
        exchange,
        pairlistmanager,
        config: Dict[str, Any],
        pairlistconfig: dict,
        pairlist_pos: int,
    ) -> None:
=======

    def __init__(self, exchange, pairlistmanager,
                 config: Dict[str, Any], pairlistconfig: Dict[str, Any],
                 pairlist_pos: int) -> None:
>>>>>>> 74056e76
        super().__init__(exchange, pairlistmanager, config, pairlistconfig, pairlist_pos)

        if "number_assets" not in self._pairlistconfig:
            raise OperationalException(
                '`number_assets` not specified. Please check your configuration '
                'for "pairlist.config.number_assets"')

        self._stake_currency = config['stake_currency']
        self._number_pairs = self._pairlistconfig['number_assets']
        self._sort_key = self._pairlistconfig.get('sort_key', 'quoteVolume')
        self._min_value = self._pairlistconfig.get('min_value', 0)
        self.refresh_period = self._pairlistconfig.get('refresh_period', 1800)

        if not self._exchange.exchange_has('fetchTickers'):
            raise OperationalException(
<<<<<<< HEAD
                "Exchange does not support dynamic whitelist."
                "Please edit your config and restart the bot"
=======
                'Exchange does not support dynamic whitelist. '
                'Please edit your config and restart the bot.'
>>>>>>> 74056e76
            )

        if not self._validate_keys(self._sort_key):
            raise OperationalException(
                f'key {self._sort_key} not in {SORT_VALUES}')

        if self._sort_key != 'quoteVolume':
            logger.warning(
                "DEPRECATED: using any key other than quoteVolume for VolumePairList is deprecated."
            )

    @property
    def needstickers(self) -> bool:
        """
        Boolean property defining if tickers are necessary.
        If no Pairlist requries tickers, an empty List is passed
        as tickers argument to filter_pairlist
        """
        return True

    def _validate_keys(self, key):
        return key in SORT_VALUES

    def short_desc(self) -> str:
        """
        Short whitelist method description - used for startup-messages
        """
        return f"{self.name} - top {self._pairlistconfig['number_assets']} volume pairs."

    def filter_pairlist(self, pairlist: List[str], tickers: Dict) -> List[str]:
        """
        Filters and sorts pairlist and returns the whitelist again.
        Called on each bot iteration - please use internal caching if necessary
        :param pairlist: pairlist to filter or sort
        :param tickers: Tickers (from exchange.get_tickers()). May be cached.
        :return: new whitelist
        """
        # Generate dynamic whitelist
        # Must always run if this pairlist is not the first in the list.
        if self._pairlist_pos != 0 or (
            self._last_refresh + self.refresh_period < datetime.now().timestamp()
        ):

            self._last_refresh = int(datetime.now().timestamp())
            pairs = self._gen_pair_whitelist(pairlist, tickers)
        else:
            pairs = pairlist

        self.log_on_refresh(logger.info, f"Searching {self._number_pairs} pairs: {pairs}")

        return pairs

    def _gen_pair_whitelist(self, pairlist: List[str], tickers: Dict) -> List[str]:
        """
        Updates the whitelist with with a dynamically generated list
        :param pairlist: pairlist to filter or sort
        :param tickers: Tickers (from exchange.get_tickers()).
        :return: List of pairs
        """
        if self._pairlist_pos == 0:
            # If VolumePairList is the first in the list, use fresh pairlist
            # Check if pair quote currency equals to the stake currency.
            filtered_tickers = [
                    v for k, v in tickers.items()
                    if (self._exchange.get_pair_quote_currency(k) == self._stake_currency
                        and v[self._sort_key] is not None)]
        else:
            # If other pairlist is in front, use the incoming pairlist.
            filtered_tickers = [v for k, v in tickers.items() if k in pairlist]

        if self._min_value > 0:
            filtered_tickers = [
                    v for v in filtered_tickers if v[self._sort_key] > self._min_value]

        sorted_tickers = sorted(filtered_tickers, reverse=True, key=lambda t: t[self._sort_key])

        # Validate whitelist to only have active market pairs
<<<<<<< HEAD
        pairs = self._whitelist_for_active_markets([s["symbol"] for s in sorted_tickers])
        pairs = self._verify_blacklist(pairs, aswarning=False)
=======
        pairs = self._whitelist_for_active_markets([s['symbol'] for s in sorted_tickers])
        pairs = self.verify_blacklist(pairs, logger.info)
>>>>>>> 74056e76
        # Limit pairlist to the requested number of pairs
        pairs = pairs[:self._number_pairs]

        return pairs<|MERGE_RESOLUTION|>--- conflicted
+++ resolved
@@ -18,21 +18,10 @@
 
 
 class VolumePairList(IPairList):
-<<<<<<< HEAD
-    def __init__(
-        self,
-        exchange,
-        pairlistmanager,
-        config: Dict[str, Any],
-        pairlistconfig: dict,
-        pairlist_pos: int,
-    ) -> None:
-=======
 
     def __init__(self, exchange, pairlistmanager,
                  config: Dict[str, Any], pairlistconfig: Dict[str, Any],
                  pairlist_pos: int) -> None:
->>>>>>> 74056e76
         super().__init__(exchange, pairlistmanager, config, pairlistconfig, pairlist_pos)
 
         if "number_assets" not in self._pairlistconfig:
@@ -48,13 +37,8 @@
 
         if not self._exchange.exchange_has('fetchTickers'):
             raise OperationalException(
-<<<<<<< HEAD
-                "Exchange does not support dynamic whitelist."
-                "Please edit your config and restart the bot"
-=======
                 'Exchange does not support dynamic whitelist. '
                 'Please edit your config and restart the bot.'
->>>>>>> 74056e76
             )
 
         if not self._validate_keys(self._sort_key):
@@ -132,13 +116,8 @@
         sorted_tickers = sorted(filtered_tickers, reverse=True, key=lambda t: t[self._sort_key])
 
         # Validate whitelist to only have active market pairs
-<<<<<<< HEAD
-        pairs = self._whitelist_for_active_markets([s["symbol"] for s in sorted_tickers])
-        pairs = self._verify_blacklist(pairs, aswarning=False)
-=======
         pairs = self._whitelist_for_active_markets([s['symbol'] for s in sorted_tickers])
         pairs = self.verify_blacklist(pairs, logger.info)
->>>>>>> 74056e76
         # Limit pairlist to the requested number of pairs
         pairs = pairs[:self._number_pairs]
 
