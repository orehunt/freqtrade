--- conflicted
+++ resolved
@@ -14,12 +14,7 @@
     Interface for freqtrade hyperopt Loss functions.
     Defines the custom loss function (`hyperopt_loss_function()` which is evaluated every epoch.)
     """
-<<<<<<< HEAD
-
-    ticker_interval: str
-=======
     timeframe: str
->>>>>>> 761407f7
 
     @staticmethod
     @abstractmethod
