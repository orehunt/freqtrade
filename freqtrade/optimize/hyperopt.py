# pragma pylint: disable=too-many-instance-attributes, pointless-string-statement
"""
This module contains the hyperopt logic
"""

import random
import warnings
import pickle
import logging
import json
import os
import tempfile
from collections import deque
from math import factorial, log
from operator import itemgetter
from typing import Any, Dict, List, Optional, Tuple, Set
from time import time as now

<<<<<<< HEAD
from colorama import init as colorama_init
from joblib import Parallel, cpu_count, delayed, dump, load, wrap_non_picklable_objects, hash
from joblib import parallel_backend
from multiprocessing.managers import Namespace
from filelock import FileLock, Timeout
from pandas import DataFrame, concat, Categorical, json_normalize, HDFStore
from numpy import isfinite
=======
import rapidjson
from colorama import Fore, Style
from joblib import (Parallel, cpu_count, delayed, dump, load,
                    wrap_non_picklable_objects)
from pandas import DataFrame, json_normalize, isna
import progressbar
import tabulate
from os import path
import io
>>>>>>> def8635b

from freqtrade.data.converter import trim_dataframe
from freqtrade.data.history import get_timerange
from freqtrade.optimize.backtesting import Backtesting
from freqtrade.exceptions import OperationalException

# Import IHyperOpt and IHyperOptLoss to allow unpickling classes from these modules
import freqtrade.optimize.hyperopt_backend as backend

from freqtrade.optimize.hyperopt_multi import HyperoptMulti
from freqtrade.optimize.hyperopt_out import HyperoptOut
from freqtrade.optimize.hyperopt_cv import HyperoptCV
from freqtrade.optimize.hyperopt_constants import (
    VOID_LOSS,
    LIE_STRATS,
    LIE_STRATS_N,
    ESTIMATORS,
    ESTIMATORS_N,
    columns,
)

# from freqtrade.optimize.hyperopt_backend import Trial
from freqtrade.optimize.hyperopt_interface import IHyperOpt  # noqa: F401
from freqtrade.optimize.hyperopt_loss_interface import IHyperOptLoss  # noqa: F401
from freqtrade.resolvers.hyperopt_resolver import HyperOptLossResolver, HyperOptResolver

# Suppress scikit-learn FutureWarnings from skopt
with warnings.catch_warnings():
    warnings.filterwarnings("ignore", category=FutureWarning)
    from skopt import Optimizer
    from skopt.space import Dimension
<<<<<<< HEAD
# Additional regressors already pluggable into the optimizer
# from sklearn.linear_model import ARDRegression, BayesianRidge
# possibly interesting regressors that need predict method override
# from sklearn.ensemble import HistGradientBoostingRegressor
# from xgboost import XGBoostRegressor

=======

progressbar.streams.wrap_stderr()
progressbar.streams.wrap_stdout()
>>>>>>> def8635b
logger = logging.getLogger(__name__)


class Hyperopt(HyperoptMulti, HyperoptCV):
    """
    Hyperopt class, this class contains all the logic to run a hyperopt simulation

    To run a backtest:
    hyperopt = Hyperopt(config)
    hyperopt.start()
    """

    def __init__(self, config: Dict[str, Any]) -> None:
        super().__init__(config)

        self.backtesting = Backtesting(self.config)

        self.custom_hyperopt = HyperOptResolver.load_hyperopt(self.config)
        self.custom_hyperoptloss = HyperOptLossResolver.load_hyperoptloss(self.config)
        self.calculate_loss = self.custom_hyperoptloss.hyperopt_loss_function

        # runtime
        self.n_jobs = self.config.get("hyperopt_jobs", -1)
        if self.n_jobs < 0:
            self.n_jobs = cpu_count() // 2 or 1
        self.effort = max(0.01, self.config["effort"] if "effort" in self.config else 1)
        # save trials to disk every 10s * jobs
        self.trials_timeout = 10 * self.n_jobs
        # or every 10 trials * jobs
        self.trials_maxout = 1 * self.n_jobs

        # configure multi mode
        self.setup_multi()

        # Populate functions here (hasattr is slow so should not be run during "regular" operations)
        if hasattr(self.custom_hyperopt, "populate_indicators"):
            self.backtesting.strategy.advise_indicators = (
                self.custom_hyperopt.populate_indicators  # type: ignore
            )
        if hasattr(self.custom_hyperopt, "populate_buy_trend"):
            self.backtesting.strategy.advise_buy = (
                self.custom_hyperopt.populate_buy_trend  # type: ignore
            )
        if hasattr(self.custom_hyperopt, "populate_sell_trend"):
            self.backtesting.strategy.advise_sell = (
                self.custom_hyperopt.populate_sell_trend  # type: ignore
            )

        # Use max_open_trades for hyperopt as well, except --disable-max-market-positions is set
        if self.config.get("use_max_market_positions", True):
            self.max_open_trades = self.config["max_open_trades"]
        else:
            logger.debug("Ignoring max_open_trades (--disable-max-market-positions was used) ...")
            self.max_open_trades = 0
        self.position_stacking = self.config.get("position_stacking", False)

        if self.has_space("sell"):
            # Make sure use_sell_signal is enabled
            if "ask_strategy" not in self.config:
                self.config["ask_strategy"] = {}
            self.config["ask_strategy"]["use_sell_signal"] = True

    @staticmethod
    def get_lock_filename(config: Dict[str, Any]) -> str:
        return str(config["user_data_dir"] / "hyperopt.lock")

    def _get_params_dict(self, raw_params: List[Any]) -> Dict:

        dimensions: List[Dimension] = self.dimensions

        # Ensure the number of dimensions match
        # the number of parameters in the list.
        if len(raw_params) != len(dimensions):
            raise ValueError("Mismatch in number of search-space dimensions.")

        # Return a dict where the keys are the names of the dimensions
        # and the values are taken from the list of parameters.
        return {d.name: v for d, v in zip(dimensions, raw_params)}

    def _get_params_details(self, params: Dict) -> Dict:
        """
        Return the params for each space
        """
        result: Dict = {}

        if self.has_space("buy"):
            result["buy"] = {p.name: params.get(p.name) for p in self.hyperopt_space("buy")}
        if self.has_space("sell"):
            result["sell"] = {p.name: params.get(p.name) for p in self.hyperopt_space("sell")}
        if self.has_space("roi"):
            result["roi"] = self.custom_hyperopt.generate_roi_table(params)
        if self.has_space("stoploss"):
            result["stoploss"] = {
                p.name: params.get(p.name) for p in self.hyperopt_space("stoploss")
            }
        if self.has_space("trailing"):
            result["trailing"] = self.custom_hyperopt.generate_trailing_params(params)

        return result

    @staticmethod
<<<<<<< HEAD
    def is_best_loss(trial, current_best_loss: float) -> bool:
        return isfinite(trial["loss"]) & (trial["loss"] < current_best_loss)
=======
    def print_epoch_details(results, total_epochs: int, print_json: bool,
                            no_header: bool = False, header_str: str = None) -> None:
        """
        Display details of the hyperopt result
        """
        params = results.get('params_details', {})

        # Default header string
        if header_str is None:
            header_str = "Best result"

        if not no_header:
            explanation_str = Hyperopt._format_explanation_string(results, total_epochs)
            print(f"\n{header_str}:\n\n{explanation_str}\n")

        if print_json:
            result_dict: Dict = {}
            for s in ['buy', 'sell', 'roi', 'stoploss', 'trailing']:
                Hyperopt._params_update_for_json(result_dict, params, s)
            print(rapidjson.dumps(result_dict, default=str, number_mode=rapidjson.NM_NATIVE))

        else:
            Hyperopt._params_pretty_print(params, 'buy', "Buy hyperspace params:")
            Hyperopt._params_pretty_print(params, 'sell', "Sell hyperspace params:")
            Hyperopt._params_pretty_print(params, 'roi', "ROI table:")
            Hyperopt._params_pretty_print(params, 'stoploss', "Stoploss:")
            Hyperopt._params_pretty_print(params, 'trailing', "Trailing stop:")

    @staticmethod
    def _params_update_for_json(result_dict, params, space: str) -> None:
        if space in params:
            space_params = Hyperopt._space_params(params, space)
            if space in ['buy', 'sell']:
                result_dict.setdefault('params', {}).update(space_params)
            elif space == 'roi':
                # Convert keys in min_roi dict to strings because
                # rapidjson cannot dump dicts with integer keys...
                # OrderedDict is used to keep the numeric order of the items
                # in the dict.
                result_dict['minimal_roi'] = OrderedDict(
                    (str(k), v) for k, v in space_params.items()
                )
            else:  # 'stoploss', 'trailing'
                result_dict.update(space_params)

    @staticmethod
    def _params_pretty_print(params, space: str, header: str) -> None:
        if space in params:
            space_params = Hyperopt._space_params(params, space, 5)
            if space == 'stoploss':
                print(header, space_params.get('stoploss'))
            else:
                print(header)
                pprint(space_params, indent=4)

    @staticmethod
    def _space_params(params, space: str, r: int = None) -> Dict:
        d = params[space]
        # Round floats to `r` digits after the decimal point if requested
        return round_dict(d, r) if r else d

    @staticmethod
    def is_best_loss(results, current_best_loss: float) -> bool:
        return results['loss'] < current_best_loss

    def print_results(self, results) -> None:
        """
        Log results if it is better than any previous evaluation
        """
        is_best = results['is_best']

        if self.print_all or is_best:
            print(
                self.get_result_table(
                    self.config, results, self.total_epochs,
                    self.print_all, self.print_colorized,
                    self.hyperopt_table_header
                )
            )
            self.hyperopt_table_header = 2

    def get_results(self, results) -> str:
        """
        Log results if it is better than any previous evaluation
        """
        output = ''
        is_best = results['is_best']

        if self.print_all or is_best:
            output = self.get_result_table(
                self.config, results, self.total_epochs,
                self.print_all, self.print_colorized,
                self.hyperopt_table_header
            )
            self.hyperopt_table_header = 2
        return output

    @staticmethod
    def print_results_explanation(results, total_epochs, highlight_best: bool,
                                  print_colorized: bool) -> None:
        """
        Log results explanation string
        """
        explanation_str = Hyperopt._format_explanation_string(results, total_epochs)
        # Colorize output
        if print_colorized:
            if results['total_profit'] > 0:
                explanation_str = Fore.GREEN + explanation_str
            if highlight_best and results['is_best']:
                explanation_str = Style.BRIGHT + explanation_str
        print(explanation_str)

    @staticmethod
    def _format_explanation_string(results, total_epochs) -> str:
        return (("*" if results['is_initial_point'] else " ") +
                f"{results['current_epoch']:5d}/{total_epochs}: " +
                f"{results['results_explanation']} " +
                f"Objective: {results['loss']:.5f}")

    @staticmethod
    def get_result_table(config: dict, results: list, total_epochs: int, highlight_best: bool,
                         print_colorized: bool, remove_header: int) -> str:
        """
        Log result table
        """
        if not results:
            return ''

        tabulate.PRESERVE_WHITESPACE = True

        trials = json_normalize(results, max_level=1)
        trials['Best'] = ''
        trials = trials[['Best', 'current_epoch', 'results_metrics.trade_count',
                         'results_metrics.avg_profit', 'results_metrics.total_profit',
                         'results_metrics.profit', 'results_metrics.duration',
                         'loss', 'is_initial_point', 'is_best']]
        trials.columns = ['Best', 'Epoch', 'Trades', 'Avg profit', 'Total profit',
                          'Profit', 'Avg duration', 'Objective', 'is_initial_point', 'is_best']
        trials['is_profit'] = False
        trials.loc[trials['is_initial_point'], 'Best'] = '*'
        trials.loc[trials['is_best'], 'Best'] = 'Best'
        trials.loc[trials['Total profit'] > 0, 'is_profit'] = True
        trials['Trades'] = trials['Trades'].astype(str)

        trials['Epoch'] = trials['Epoch'].apply(
            lambda x: '{}/{}'.format(str(x).rjust(len(str(total_epochs)), ' '), total_epochs)
        )
        trials['Avg profit'] = trials['Avg profit'].apply(
            lambda x: '{:,.2f}%'.format(x).rjust(7, ' ') if not isna(x) else "--".rjust(7, ' ')
        )
        trials['Avg duration'] = trials['Avg duration'].apply(
            lambda x: '{:,.1f} m'.format(x).rjust(7, ' ') if not isna(x) else "--".rjust(7, ' ')
        )
        trials['Objective'] = trials['Objective'].apply(
            lambda x: '{:,.5f}'.format(x).rjust(8, ' ') if x != 100000 else "N/A".rjust(8, ' ')
        )

        trials['Profit'] = trials.apply(
            lambda x: '{:,.8f} {} {}'.format(
                x['Total profit'], config['stake_currency'],
                '({:,.2f}%)'.format(x['Profit']).rjust(10, ' ')
            ).rjust(25+len(config['stake_currency']))
            if x['Total profit'] != 0.0 else '--'.rjust(25+len(config['stake_currency'])),
            axis=1
        )
        trials = trials.drop(columns=['Total profit'])

        if print_colorized:
            for i in range(len(trials)):
                if trials.loc[i]['is_profit']:
                    for j in range(len(trials.loc[i])-3):
                        trials.iat[i, j] = "{}{}{}".format(Fore.GREEN,
                                                           str(trials.loc[i][j]), Fore.RESET)
                if trials.loc[i]['is_best'] and highlight_best:
                    for j in range(len(trials.loc[i])-3):
                        trials.iat[i, j] = "{}{}{}".format(Style.BRIGHT,
                                                           str(trials.loc[i][j]), Style.RESET_ALL)

        trials = trials.drop(columns=['is_initial_point', 'is_best', 'is_profit'])
        if remove_header > 0:
            table = tabulate.tabulate(
                trials.to_dict(orient='list'), tablefmt='orgtbl',
                headers='keys', stralign="right"
            )

            table = table.split("\n", remove_header)[remove_header]
        elif remove_header < 0:
            table = tabulate.tabulate(
                trials.to_dict(orient='list'), tablefmt='psql',
                headers='keys', stralign="right"
            )
            table = "\n".join(table.split("\n")[0:remove_header])
        else:
            table = tabulate.tabulate(
                trials.to_dict(orient='list'), tablefmt='psql',
                headers='keys', stralign="right"
            )
        return table

    @staticmethod
    def export_csv_file(config: dict, results: list, total_epochs: int, highlight_best: bool,
                        csv_file: str) -> None:
        """
        Log result to csv-file
        """
        if not results:
            return

        # Verification for overwrite
        if path.isfile(csv_file):
            logger.error("CSV-File already exists!")
            return

        try:
            io.open(csv_file, 'w+').close()
        except IOError:
            logger.error("Filed to create CSV-File!")
            return

        trials = json_normalize(results, max_level=1)
        trials['Best'] = ''
        trials['Stake currency'] = config['stake_currency']
        trials = trials[['Best', 'current_epoch', 'results_metrics.trade_count',
                         'results_metrics.avg_profit', 'results_metrics.total_profit',
                         'Stake currency', 'results_metrics.profit', 'results_metrics.duration',
                         'loss', 'is_initial_point', 'is_best']]
        trials.columns = ['Best', 'Epoch', 'Trades', 'Avg profit', 'Total profit', 'Stake currency',
                          'Profit', 'Avg duration', 'Objective', 'is_initial_point', 'is_best']
        trials['is_profit'] = False
        trials.loc[trials['is_initial_point'], 'Best'] = '*'
        trials.loc[trials['is_best'], 'Best'] = 'Best'
        trials.loc[trials['Total profit'] > 0, 'is_profit'] = True
        trials['Epoch'] = trials['Epoch'].astype(str)
        trials['Trades'] = trials['Trades'].astype(str)

        trials['Total profit'] = trials['Total profit'].apply(
            lambda x: '{:,.8f}'.format(x) if x != 0.0 else ""
        )
        trials['Profit'] = trials['Profit'].apply(
            lambda x: '{:,.2f}'.format(x) if not isna(x) else ""
        )
        trials['Avg profit'] = trials['Avg profit'].apply(
            lambda x: '{:,.2f}%'.format(x) if not isna(x) else ""
        )
        trials['Avg duration'] = trials['Avg duration'].apply(
            lambda x: '{:,.1f} m'.format(x) if not isna(x) else ""
        )
        trials['Objective'] = trials['Objective'].apply(
            lambda x: '{:,.5f}'.format(x) if x != 100000 else ""
        )

        trials = trials.drop(columns=['is_initial_point', 'is_best', 'is_profit'])
        trials.to_csv(csv_file, index=False, header=True, mode='w', encoding='UTF-8')
        print("CSV-File created!")
>>>>>>> def8635b

    def has_space(self, space: str) -> bool:
        """
        Tell if the space value is contained in the configuration
        """
        # The 'trailing' space is not included in the 'default' set of spaces
        if space == "trailing":
            return any(s in self.config["spaces"] for s in [space, "all"])
        else:
            return any(s in self.config["spaces"] for s in [space, "all", "default"])

    def hyperopt_space(self, space: Optional[str] = None) -> List[Dimension]:
        """
        Return the dimensions in the hyperoptimization space.
        :param space: Defines hyperspace to return dimensions for.
        If None, then the self.has_space() will be used to return dimensions
        for all hyperspaces used.
        """
        spaces: List[Dimension] = []

        if space == "buy" or (space is None and self.has_space("buy")):
            logger.debug("Hyperopt has 'buy' space")
            spaces += self.custom_hyperopt.indicator_space()

        if space == "sell" or (space is None and self.has_space("sell")):
            logger.debug("Hyperopt has 'sell' space")
            spaces += self.custom_hyperopt.sell_indicator_space()

        if space == "roi" or (space is None and self.has_space("roi")):
            logger.debug("Hyperopt has 'roi' space")
            spaces += self.custom_hyperopt.roi_space()

        if space == "stoploss" or (space is None and self.has_space("stoploss")):
            logger.debug("Hyperopt has 'stoploss' space")
            spaces += self.custom_hyperopt.stoploss_space()

        if space == "trailing" or (space is None and self.has_space("trailing")):
            logger.debug("Hyperopt has 'trailing' space")
            spaces += self.custom_hyperopt.trailing_space()

        return spaces

    def backtest_params(
        self, raw_params: List[Any] = None, iteration=None, params_dict: Dict[str, Any] = None
    ) -> Dict:
        if not params_dict:
            if raw_params:
                params_dict = self._get_params_dict(raw_params)
            else:
                logger.debug("Epoch evaluation didn't receive any parameters")
                return {}
        params_details = self._get_params_details(params_dict)

        if self.has_space("roi"):
            self.backtesting.strategy.amounts[
                "minimal_roi"
            ] = self.custom_hyperopt.generate_roi_table(params_dict)

        if self.has_space("buy"):
            self.backtesting.strategy.advise_buy = self.custom_hyperopt.buy_strategy_generator(
                params_dict
            )

        if self.has_space("sell"):
            self.backtesting.strategy.advise_sell = self.custom_hyperopt.sell_strategy_generator(
                params_dict
            )

        if self.has_space("stoploss"):
            self.backtesting.strategy.amounts["stoploss"] = params_dict["stoploss"]

        if self.has_space("trailing"):
            d = self.custom_hyperopt.generate_trailing_params(params_dict)
            self.backtesting.strategy.amounts["trailing_stop"] = d["trailing_stop"]
            self.backtesting.strategy.amounts["trailing_stop_positive"] = d[
                "trailing_stop_positive"
            ]
            self.backtesting.strategy.amounts["trailing_stop_positive_offset"] = d[
                "trailing_stop_positive_offset"
            ]
            self.backtesting.strategy.amounts["trailing_only_offset_is_reached"] = d[
                "trailing_only_offset_is_reached"
            ]

        processed = load(self.data_pickle_file)

        min_date, max_date = get_timerange(processed)

        backtesting_results = self.backtesting.backtest(
            processed=processed,
            stake_amount=self.config["stake_amount"],
            start_date=min_date,
            end_date=max_date,
            max_open_trades=self.max_open_trades,
            position_stacking=self.position_stacking,
        )
        return self._get_result(
            backtesting_results, min_date, max_date, params_dict, params_details, processed
        )

    def _get_result(
        self, backtesting_results, min_date, max_date, params_dict, params_details, processed
    ):
        results_metrics = self._calculate_results_metrics(backtesting_results)
        results_explanation = HyperoptOut._format_results_explanation_string(
            self.config["stake_currency"], results_metrics
        )

        trade_count = results_metrics["trade_count"]
        total_profit = results_metrics["total_profit"]

        # If this evaluation contains too short amount of trades to be
        # interesting -- consider it as 'bad' (assigned max. loss value)
        # in order to cast this hyperspace point away from optimization
        # path. We do not want to optimize 'hodl' strategies.
        loss: float = VOID_LOSS
        if trade_count >= self.config["hyperopt_min_trades"]:
            loss = self.calculate_loss(
                results=backtesting_results,
                trade_count=trade_count,
                min_date=min_date.datetime,
                max_date=max_date.datetime,
                processed=processed,
            )
        return {
            "loss": loss,
            "params_dict": params_dict,
            "params_details": params_details,
            "results_metrics": results_metrics,
            "results_explanation": results_explanation,
            "total_profit": total_profit,
        }

    def _calculate_results_metrics(self, backtesting_results: DataFrame) -> Dict:
        return {
            "trade_count": len(backtesting_results.index),
            "avg_profit": backtesting_results.profit_percent.mean() * 100.0,
            "total_profit": backtesting_results.profit_abs.sum(),
            "profit": backtesting_results.profit_percent.sum() * 100.0,
            "duration": backtesting_results.trade_duration.mean(),
        }

    def lie_strategy(self):
        """ Choose a strategy randomly among the supported ones, used in multi opt mode
        to increase the diversion of the searches of each optimizer """
        return LIE_STRATS[random.randrange(0, LIE_STRATS_N)]

    def estimators(self):
        return ESTIMATORS[random.randrange(0, ESTIMATORS_N)]

    def get_optimizer(self, random_state: int = None) -> Optimizer:
        " Construct an optimizer object "
        # https://github.com/scikit-learn/scikit-learn/issues/14265
        # lbfgs uses joblib threading backend so n_jobs has to be reduced
        # to avoid oversubscription
        if self.opt_acq_optimizer == "lbfgs":
            n_jobs = 1
        else:
            n_jobs = self.n_jobs
        return Optimizer(
            self.dimensions,
            base_estimator=self.opt_base_estimator(),
            acq_optimizer=self.opt_acq_optimizer,
            n_initial_points=self.opt_n_initial_points,
            acq_optimizer_kwargs={"n_jobs": n_jobs},
            model_queue_size=self.n_models,
            random_state=random_state or self.random_state,
        )

    def run_backtest_parallel(self, parallel: Parallel, tries: int, first_try: int, jobs: int):
        """ launch parallel in single opt mode, return the evaluated epochs """
        parallel(
            delayed(wrap_non_picklable_objects(self.parallel_objective))(
                asked, backend.results_list, i
            )
            for asked, i in zip(self.ask_and_tell(jobs, tries), range(first_try, first_try + tries))
        )

    def ask_and_tell(self, jobs: int, tries: int):
        """
        loop to manage optimizer state in single optimizer mode, everytime a job is
        dispatched, we check the optimizer for points, to ask and to tell if any,
        but only fit a new model every n_points, because if we fit at every result previous
        points become invalid.
        """
        vals = []
        fit = False
        to_ask: deque = deque()
        evald: Set[Tuple] = set()
        opt = self.opt

        # this is needed because when we ask None points, the optimizer doesn't return a list
        if self.ask_points:

            def point():
                if to_ask:
                    return tuple(to_ask.popleft())
                else:
                    to_ask.extend(opt.ask(n_points=self.ask_points, strategy=self.lie_strat()))
                    return tuple(to_ask.popleft())

        else:

            def point():
                return tuple(opt.ask(strategy=self.lie_strat()))

        for r in range(tries):
            fit = len(to_ask) < 1
            if len(backend.results_list) > 0:
                vals.extend(backend.results_list)
                del backend.results_list[:]
            if vals:
                # filter losses
                void_filtered = HyperoptMulti.filter_void_losses(vals, opt)
                if void_filtered:  # again if all are filtered
                    opt.tell(
                        [HyperoptMulti.opt_params_Xi(v) for v in void_filtered],
                        [v["loss"] for v in void_filtered],
                        fit=fit,
                    )  # only fit when out of points
                    self.batch_results.extend(void_filtered)
                del vals[:], void_filtered[:]

            a = point()
            # this usually happens at the start when trying to fit before the initial points
            if a in evald:
                logger.debug("this point was evaluated before...")
                opt.update_next()
                a = point()
                if a in evald:
                    break
            evald.add(a)
            yield a

    def parallel_objective(self, t: int, params, epochs: Namespace, trials_state: Namespace):
        """ Run one single test and eventually save trials """
        HyperoptOut.log_results_immediate(t, epochs)
        if not backend.timer:
            backend.timer = now()
        if trials_state.exit:
            trials_state.tail.extend(backend.trials_list)
            return

        if self.cv:
            v = self.backtest_params(params_dict=params)
        else:
            v = self.backtest_params(raw_params=params)

        # set flag and params for indexing
        if v:
            v["is_initial_point"] = t < self.opt_n_initial_points
            v["random_state"] = self.random_state  # this is 0 in CV
            v["Xi_h"] = hash(HyperoptMulti.opt_params_Xi(v))
            backend.trials_list.append(v)

        self.maybe_log_trials(trials_state, epochs)

        trials_state.num_done += 1

    def log_trials(self, trials_state: Namespace, epochs: Namespace) -> int:
        """
        Log results if it is better than any previous evaluation
        """
        locked = epochs.lock.acquire(False)
        if not locked:
            # on the last run sit in queue for saving
            if trials_state.exit:
                epochs.lock.acquire()
            else:
                return
        ep = epochs

        HyperoptOut.reset_line()

        batch_start = trials_state.num_saved
        current = batch_start + 1
        prev_best = ep.current_best_epoch
        current_best = prev_best
        i = 0
        for i, v in enumerate(backend.trials_list, 1):
            is_best = self.is_best_loss(v, ep.current_best_loss)
            current = batch_start + i
            v["is_best"] = is_best
            v["current_epoch"] = current
            logger.debug(f"Optimizer epoch evaluated: {v}")
            if is_best:
                current_best = current
                ep.current_best_loss = v["loss"]
        self.update_max_epoch(prev_best, current_best, current, ep)
        # Save results and optimizers after every batch
        trials = json_normalize(backend.trials_list)
        # make a copy since print results modifies cols
        self.print_results(trials.copy(), trials_state.table_header, epochs)
        trials_state.table_header = 2
        self.save_trials(trials, trials_state, self.trials_file, self.trials_instance)
        # release lock and clear saved trials from global state
        epochs.lock.release()
        del backend.trials_list[:]

        HyperoptOut.clear_line(columns)
        return i

    def setup_trials(self, load_trials=True, backup=True):
        """ The trials instance is the key used to identify the hdf table """
        # If the Hyperopt class has been previously initialized
        if self.config.get("skip_trials_setup", False):
            return
        self.dimensions: List[Any]
        self.dimensions = self.hyperopt_space()
        hyperopt_loss = self.config["hyperopt_loss"]
        hyperopt_params = hash([d.name for d in self.dimensions])
        self.trials_file = self.get_trials_file(self.config, self.trials_dir)
        self.trials_instance = f"{hyperopt_loss}_{hyperopt_params}"
        # clean state depending on mode
        if self.config.get("hyperopt_clear") and not self.cv:
            self.clear_hyperopt()
        logger.info(f"Hyperopt state will be saved to " f"key {self.trials_instance:.40}[...]")
        # save a list of all the tables in the store except backups
        store = HDFStore(self.trials_file)
        keys = store.keys()
        store.close()
        s_keys = set()
        # unique keys and exclude backups
        keys = set([k.lstrip("/").rstrip("_bak") for k in keys])
        keys.add(self.trials_instance)
        logger.debug(f"Saving list of store keys to...{self.trials_instances_file}")
        with open(self.trials_instances_file, "w") as ti:
            json.dump(list(keys), ti)

        if load_trials:
            # Optionally load thinned trials list from previous CV run
            if self.config.get('hyperopt_cv_trials', False):
                cv_trials_instance = f"{self.trials_instance}_cv"
                self.trials = self.load_trials(self.trials_file, cv_trials_instance, backend.trials, backup=False)
            else:
                # Load trials before checking for cross validation, and epochs/points setup
                # and make a copy of the table in case the run is wrongly terminated
                self.trials = self.load_trials(self.trials_file, self.trials_instance, backend.trials, backup=backup)
            if self.cv:
                # in cross validation apply filtering
                self.target_trials = self.filter_trials(self.trials, self.config)
                self.dimensions = [k for k in self.target_trials.filter(regex="^params_dict\.").columns]
        if self.cv:
            # CV trials are saved in their own table
            self.trials_instance = f"{self.trials_instance}_cv"

    def setup_epochs(self) -> bool:
        """ used to resume the best epochs state from previous trials """
        locked = backend.epochs.lock.acquire(True, timeout=60)
        if not locked:
            raise OperationalException("Couldn't acquire lock at startup during epochs setup.")
        self.epochs_limit = lambda: self.total_epochs or backend.epochs.max_epoch
        ep = backend.epochs
        ep.current_best_epoch = 0
        ep.current_best_loss = VOID_LOSS
        # shared collections have to use the manager
        ep.epochs_since_last_best = backend.manager.list([0, 0])
        len_trials = len(self.trials)
        if self.cv:
            self.total_epochs = len(self.target_trials)
            backend.trials.num_saved = 0
        else:
            backend.trials.num_saved = len_trials
        resumed = len_trials > 0
        if resumed and not self.cv:
            best_epochs = self.trials.loc[self.trials["is_best"], :]
            len_best = len(best_epochs)
            if len_best > 0:
                # sorting from lowest to highest, the first value is the current best
                best = self.trials.sort_values(by=["loss"]).iloc[0].to_dict()
                ep.current_best_epoch = best["current_epoch"]
                ep.current_best_loss = best["loss"]
                ep.avg_last_occurrence = max(self.n_jobs, len_trials // len_best)
        # at the start done are equal saved
        backend.trials.num_done = backend.trials.num_saved
        ep.lock.release()
        return resumed

    def _set_random_state(self, random_state: Optional[int]) -> int:
        if self.cv:
            return 0
        else:
            return random_state or random.randint(1, 2 ** 16 - 1)

    @staticmethod
    def _stub_dimension(k):
        d = Dimension()
        d.name = k
        return d

    @staticmethod
    def calc_epochs(
        dimensions: List[Dimension], n_jobs: int, effort: float, total_epochs: int, n_points: int
    ):
        """ Compute a reasonable number of initial points and
        a minimum number of epochs to evaluate """
        n_dimensions = len(dimensions)
        n_parameters = 0
        opt_points = n_jobs * n_points
        # sum all the dimensions discretely, granting minimum values
        for d in dimensions:
            if type(d).__name__ == "Integer":
                n_parameters += max(1, d.high - d.low)
            elif type(d).__name__ == "Real":
                n_parameters += max(10, int(d.high - d.low))
            else:
                n_parameters += len(d.bounds)
        # in case bounds between parameters are too far, fall back to use dimensions
        n_parameters = min(n_dimensions * 100, n_parameters)
        # guess the size of the search space as the count of the
        # unordered combination of the dimensions entries
        try:
            search_space_size = int(
                (
                    factorial(n_parameters)
                    / (factorial(n_parameters - n_dimensions) * factorial(n_dimensions))
                )
            )
        except OverflowError:
            search_space_size = VOID_LOSS
        logger.info(f"Search space size: {search_space_size:e}")

        log_opt = max(2, int(log(opt_points, 2)))
        # fixed number of epochs
        if total_epochs > 0:
            log_epp = int(log(total_epochs, 2)) * log_opt
            n_initial_points = min(log_epp, total_epochs // 3)
            min_epochs = total_epochs
        # search space is small
        elif search_space_size < opt_points:
            n_initial_points = max(1, search_space_size // opt_points)
            min_epochs = search_space_size
        else:
            log_sss = int(log(search_space_size, n_parameters)) * log_opt
            n_initial_points = min(log_sss, search_space_size // opt_points)
            min_epochs = int(max(n_initial_points, opt_points) + 2 * n_initial_points)

        # after calculation, ensure limits
        n_initial_points = max(1, int(n_initial_points))
        min_epochs = min(search_space_size, int(min_epochs * effort))

        return n_initial_points, min_epochs, search_space_size

    def update_max_epoch(self, prev_best: int, current_best: int, current: int, ep: Namespace):
        """ calculate max epochs: store the number of non best epochs
            between each best, and get the mean of that value """
        # if there isn't a new best, increase the last period
        if prev_best == current_best:
            ep.epochs_since_last_best[-1] += current - current_best
        else:
            ep.current_best_epoch = current_best
            ep.epochs_since_last_best.append(current_best - prev_best)
        # this tracks the tip of the average, which is used to compute batch_len
        ep.avg_last_occurrence = sum(ep.epochs_since_last_best) // len(ep.epochs_since_last_best)
        # how many epochs between bests on average
        avg_best_occurrence = sum(ep.epochs_since_last_best[:-1]) // len(
            ep.epochs_since_last_best[:-1]
        )
        # the max epoch starts from the current best epoch, and adds the best average
        # has to be at least min_epochs
        ep.max_epoch = int(
            min(
                max(ep.current_best_epoch + avg_best_occurrence, self.min_epochs)
                * max(1, self.effort),
                self.search_space_size,
            )
        )
        logger.debug(f"Max epoch set to: {ep.max_epoch}")

    def setup_points(self):
        """
        Calc starting points, based on parameters, given epochs, mode
        """
        if self.cv:
            self.search_space_size = VOID_LOSS
            self.min_epochs = self.total_epochs
            self.n_initial_points = self.min_epochs
        else:
            self.n_initial_points, self.min_epochs, self.search_space_size = self.calc_epochs(
                self.dimensions, self.n_jobs, self.effort, self.total_epochs, self.n_points
            )
        logger.debug(f"Min epochs set to: {self.min_epochs}")
        # reduce random points in multi mode by the number of jobs
        # because otherwise each optimizer would ask n_initial_points
        if self.multi:
            self.opt_n_initial_points = self.n_initial_points // self.n_jobs
        else:
            self.opt_n_initial_points = self.n_initial_points
        if not self.cv:
            logger.info(f"Initial points: ~{self.n_initial_points}")
        # if total epochs are not set, max_epoch takes its place
        if self.total_epochs < 1:
            backend.epochs.max_epoch = int(self.min_epochs + len(self.trials))
        # initialize average last occurrence
        backend.epochs.avg_last_occurrence = min(self.min_epochs, self.opt_points)
        # each column is a parameter, needed to read points from storage
        # in cv mode we take the params names from the saved epochs columns
        col = "params_dict.{d.name}" if not self.cv else "{d}"
        self.Xi_cols = [col.format(d=d) for d in self.dimensions]

    def _batch_len(self, epochs_so_far: int):
        """ calc the length of the next batch """
        jobs = self.n_jobs
        min_occurrence = jobs * 3
        n_points = self.n_points
        epochs_limit = self.epochs_limit()

        occurrence = max(
            min_occurrence, int(backend.epochs.avg_last_occurrence * max(1, self.effort))
        )
        # pad the batch length to the number of jobs to avoid desaturation
        batch_len = occurrence + jobs - occurrence % jobs
        # don't go over the limit
        if epochs_so_far + batch_len * n_points >= epochs_limit:
            q, r = divmod(epochs_limit - epochs_so_far, n_points)
            batch_len = q + r
        print(f"\r{epochs_so_far+1}-{epochs_so_far+batch_len}" f"/{epochs_limit}: ", end="")
        return batch_len

    def _batch_check(self, batch_len: int, last_epochs_count: int, epochs_so_far: int) -> bool:
        """ stop the loop if conditions are met """
        done = epochs_so_far - last_epochs_count
        if done < batch_len and self.void_output_backoff < 3:
            print('\r')
            logger.warn(
                "Some evaluated epochs were void, " "check the loss function and the search space."
            )
            self.void_output_backoff += 1
        if not done:
            self.empty_batches += 1
        if (
            batch_len < 1
            or (
                not done
                and self.search_space_size < batch_len + self.epochs_limit()
                and not self.cv
            )
            or self.empty_batches > 3
        ):
            logger.info("Terminating Hyperopt because trials were empty.")
            return False
        # give up if no best since max epochs
        logger.debug(f"batch_len: {batch_len}, epochs so far: {epochs_so_far}")
        if batch_len + epochs_so_far >= self.epochs_limit():
            logger.debug("Max epoch reached, terminating.")
            return False
        return True

    def main_loop(self, jobs_scheduler):
        """ main parallel loop """
        with parallel_backend("loky", inner_max_num_threads=2):
            with Parallel(
                n_jobs=self.n_jobs, verbose=0, backend="loky", max_nbytes=1e3
            ) as parallel:
                try:
                    jobs = parallel._effective_n_jobs()
                    logger.info(f"Effective number of parallel workers used: {jobs}")
                    # update epochs count
                    last_epochs_count = -1
                    epochs_so_far = backend.trials.num_saved
                    while epochs_so_far > last_epochs_count or epochs_so_far < self.min_epochs:
                        last_epochs_count = epochs_so_far
                        batch_len = self._batch_len(epochs_so_far)

                        # run the jobs
                        jobs_scheduler(parallel, batch_len, epochs_so_far, jobs)
                        epochs_so_far = backend.trials.num_done

                        if not self._batch_check(batch_len, last_epochs_count, epochs_so_far):
                            break
                # keyboard interrupts should be caught within each worker too
                except KeyboardInterrupt:
                    print("User interrupted..")
                # collect remaining unsaved epochs
                backend.trials.exit = True
                jobs_scheduler(parallel, jobs, epochs_so_far, jobs)
                # since the list was passed through the manager, make a copy
                backend.trials_list = [t for t in backend.trials.tail]
                self.log_trials(backend.trials, backend.epochs)


    def start(self) -> None:
        """ Broom Broom """
        self.random_state = self._set_random_state(self.config.get("hyperopt_random_state", None))
        logger.info(f"Using optimizer random state: {self.random_state}")
        backend.trials.table_header = 0
        data, timerange = self.backtesting.load_bt_data()
        preprocessed = self.backtesting.strategy.ohlcvdata_to_dataframe(data)

        # Trim startup period from analyzed dataframe
        # make a new list of the preprocessed pairs because
        # we delete from the preprocessed dict within the loop
        pairs = [pair for pair in preprocessed.keys()]
        for pair in pairs:
            preprocessed[pair] = trim_dataframe(preprocessed[pair], timerange)
            len_pair_df = len(preprocessed[pair])
            if len_pair_df < 1:
                del preprocessed[pair]
            else:
                self.n_candles += len_pair_df
        if len(preprocessed) < 1:
            raise OperationalException(
                "Not enough data to support the provided startup candle count."
            )
        min_date, max_date = get_timerange(preprocessed)

        logger.info(
            "Hyperopting with data from %s up to %s (%s days)..",
            min_date.isoformat(),
            max_date.isoformat(),
            (max_date - min_date).days,
        )
        dump(preprocessed, self.data_pickle_file)

        # We don't need exchange instance anymore while running hyperopt
        self.backtesting.exchange = None  # type: ignore

        # Set dimensions, trials instance and paths and load from storage
        self.setup_trials()

        # Count the epochs
        self.setup_epochs()

<<<<<<< HEAD
        # Set number of initial points, and optimizer related stuff
        self.setup_points()

        if self.print_colorized:
            colorama_init(autoreset=True)

        if not self.cv:
            self.setup_optimizers()
            # After setup, trials are only needed by CV so can delete
            self.trials.iloc[0:] = None

        if self.cv:
            jobs_scheduler = self.run_cv_backtest_parallel
        elif self.multi:
            jobs_scheduler = self.run_multi_backtest_parallel
        else:
            jobs_scheduler = self.run_backtest_parallel

        self.main_loop(jobs_scheduler)

        # Print best epoch
        if backend.trials.num_saved:
            best_trial = self.load_trials(
                self.trials_file,
                self.trials_instance,
                backend.trials,
                where=f"loss in {backend.epochs.current_best_loss}",
            )
            self.print_epoch_details(
                self.trials_to_dict(best_trial)[0], self.epochs_limit(), self.print_json
            )
=======
        self.dimensions: List[Dimension] = self.hyperopt_space()
        self.opt = self.get_optimizer(self.dimensions, config_jobs)
        try:
            with Parallel(n_jobs=config_jobs) as parallel:
                jobs = parallel._effective_n_jobs()
                logger.info(f'Effective number of parallel workers used: {jobs}')

                # Define progressbar
                if self.print_colorized:
                    widgets = [
                        ' [Epoch ', progressbar.Counter(), ' of ', str(self.total_epochs),
                        ' (', progressbar.Percentage(), ')] ',
                        progressbar.Bar(marker=progressbar.AnimatedMarker(
                            fill='\N{FULL BLOCK}',
                            fill_wrap=Fore.GREEN + '{}' + Fore.RESET,
                            marker_wrap=Style.BRIGHT + '{}' + Style.RESET_ALL,
                        )),
                        ' [', progressbar.ETA(), ', ', progressbar.Timer(), ']',
                    ]
                else:
                    widgets = [
                        ' [Epoch ', progressbar.Counter(), ' of ', str(self.total_epochs),
                        ' (', progressbar.Percentage(), ')] ',
                        progressbar.Bar(marker=progressbar.AnimatedMarker(
                            fill='\N{FULL BLOCK}',
                        )),
                        ' [', progressbar.ETA(), ', ', progressbar.Timer(), ']',
                    ]
                with progressbar.ProgressBar(
                         maxval=self.total_epochs, redirect_stdout=False, redirect_stderr=False,
                         widgets=widgets
                     ) as pbar:
                    EVALS = ceil(self.total_epochs / jobs)
                    for i in range(EVALS):
                        # Correct the number of epochs to be processed for the last
                        # iteration (should not exceed self.total_epochs in total)
                        n_rest = (i + 1) * jobs - self.total_epochs
                        current_jobs = jobs - n_rest if n_rest > 0 else jobs

                        asked = self.opt.ask(n_points=current_jobs)
                        f_val = self.run_optimizer_parallel(parallel, asked, i)
                        self.opt.tell(asked, [v['loss'] for v in f_val])
                        self.fix_optimizer_models_list()

                        # Calculate progressbar outputs
                        for j, val in enumerate(f_val):
                            # Use human-friendly indexes here (starting from 1)
                            current = i * jobs + j + 1
                            val['current_epoch'] = current
                            val['is_initial_point'] = current <= INITIAL_POINTS

                            logger.debug(f"Optimizer epoch evaluated: {val}")

                            is_best = self.is_best_loss(val, self.current_best_loss)
                            # This value is assigned here and not in the optimization method
                            # to keep proper order in the list of results. That's because
                            # evaluations can take different time. Here they are aligned in the
                            # order they will be shown to the user.
                            val['is_best'] = is_best
                            self.print_results(val)

                            if is_best:
                                self.current_best_loss = val['loss']
                            self.trials.append(val)

                            # Save results after each best epoch and every 100 epochs
                            if is_best or current % 100 == 0:
                                self.save_trials()

                            pbar.update(current)

        except KeyboardInterrupt:
            print('User interrupted..')

        self.save_trials(final=True)

        if self.trials:
            sorted_trials = sorted(self.trials, key=itemgetter('loss'))
            results = sorted_trials[0]
            self.print_epoch_details(results, self.total_epochs, self.print_json)
>>>>>>> def8635b
        else:
            # This is printed when Ctrl+C is pressed quickly, before first epochs have
            # a chance to be evaluated.
            print("No epochs evaluated yet, no best result.")

    def __getstate__(self):
        state = self.__dict__.copy()
        del state["trials"]
        if self.cv:
            del state["target_trials"]
        elif not self.multi:
            del state["opt"]
        return state<|MERGE_RESOLUTION|>--- conflicted
+++ resolved
@@ -16,25 +16,21 @@
 from typing import Any, Dict, List, Optional, Tuple, Set
 from time import time as now
 
-<<<<<<< HEAD
 from colorama import init as colorama_init
 from joblib import Parallel, cpu_count, delayed, dump, load, wrap_non_picklable_objects, hash
 from joblib import parallel_backend
 from multiprocessing.managers import Namespace
 from filelock import FileLock, Timeout
-from pandas import DataFrame, concat, Categorical, json_normalize, HDFStore
+from pandas import DataFrame, concat, Categorical, json_normalize, HDFStore, read_hdf
 from numpy import isfinite
-=======
 import rapidjson
 from colorama import Fore, Style
-from joblib import (Parallel, cpu_count, delayed, dump, load,
-                    wrap_non_picklable_objects)
+from joblib import Parallel, cpu_count, delayed, dump, load, wrap_non_picklable_objects
 from pandas import DataFrame, json_normalize, isna
 import progressbar
 import tabulate
 from os import path
 import io
->>>>>>> def8635b
 
 from freqtrade.data.converter import trim_dataframe
 from freqtrade.data.history import get_timerange
@@ -53,6 +49,8 @@
     LIE_STRATS_N,
     ESTIMATORS,
     ESTIMATORS_N,
+    ACQ_FUNCS,
+    ACQ_FUNCS_N,
     columns,
 )
 
@@ -66,18 +64,12 @@
     warnings.filterwarnings("ignore", category=FutureWarning)
     from skopt import Optimizer
     from skopt.space import Dimension
-<<<<<<< HEAD
 # Additional regressors already pluggable into the optimizer
 # from sklearn.linear_model import ARDRegression, BayesianRidge
 # possibly interesting regressors that need predict method override
 # from sklearn.ensemble import HistGradientBoostingRegressor
 # from xgboost import XGBoostRegressor
 
-=======
-
-progressbar.streams.wrap_stderr()
-progressbar.streams.wrap_stdout()
->>>>>>> def8635b
 logger = logging.getLogger(__name__)
 
 
@@ -105,9 +97,9 @@
             self.n_jobs = cpu_count() // 2 or 1
         self.effort = max(0.01, self.config["effort"] if "effort" in self.config else 1)
         # save trials to disk every 10s * jobs
-        self.trials_timeout = 10 * self.n_jobs
-        # or every 10 trials * jobs
-        self.trials_maxout = 1 * self.n_jobs
+        self.trials_timeout = self.config.get("hyperopt_trials_timeout", 10 * self.n_jobs)
+        # or every n jobs
+        self.trials_maxout = self.config.get("hyperopt_trials_maxout", self.n_jobs)
 
         # configure multi mode
         self.setup_multi()
@@ -179,265 +171,8 @@
         return result
 
     @staticmethod
-<<<<<<< HEAD
     def is_best_loss(trial, current_best_loss: float) -> bool:
         return isfinite(trial["loss"]) & (trial["loss"] < current_best_loss)
-=======
-    def print_epoch_details(results, total_epochs: int, print_json: bool,
-                            no_header: bool = False, header_str: str = None) -> None:
-        """
-        Display details of the hyperopt result
-        """
-        params = results.get('params_details', {})
-
-        # Default header string
-        if header_str is None:
-            header_str = "Best result"
-
-        if not no_header:
-            explanation_str = Hyperopt._format_explanation_string(results, total_epochs)
-            print(f"\n{header_str}:\n\n{explanation_str}\n")
-
-        if print_json:
-            result_dict: Dict = {}
-            for s in ['buy', 'sell', 'roi', 'stoploss', 'trailing']:
-                Hyperopt._params_update_for_json(result_dict, params, s)
-            print(rapidjson.dumps(result_dict, default=str, number_mode=rapidjson.NM_NATIVE))
-
-        else:
-            Hyperopt._params_pretty_print(params, 'buy', "Buy hyperspace params:")
-            Hyperopt._params_pretty_print(params, 'sell', "Sell hyperspace params:")
-            Hyperopt._params_pretty_print(params, 'roi', "ROI table:")
-            Hyperopt._params_pretty_print(params, 'stoploss', "Stoploss:")
-            Hyperopt._params_pretty_print(params, 'trailing', "Trailing stop:")
-
-    @staticmethod
-    def _params_update_for_json(result_dict, params, space: str) -> None:
-        if space in params:
-            space_params = Hyperopt._space_params(params, space)
-            if space in ['buy', 'sell']:
-                result_dict.setdefault('params', {}).update(space_params)
-            elif space == 'roi':
-                # Convert keys in min_roi dict to strings because
-                # rapidjson cannot dump dicts with integer keys...
-                # OrderedDict is used to keep the numeric order of the items
-                # in the dict.
-                result_dict['minimal_roi'] = OrderedDict(
-                    (str(k), v) for k, v in space_params.items()
-                )
-            else:  # 'stoploss', 'trailing'
-                result_dict.update(space_params)
-
-    @staticmethod
-    def _params_pretty_print(params, space: str, header: str) -> None:
-        if space in params:
-            space_params = Hyperopt._space_params(params, space, 5)
-            if space == 'stoploss':
-                print(header, space_params.get('stoploss'))
-            else:
-                print(header)
-                pprint(space_params, indent=4)
-
-    @staticmethod
-    def _space_params(params, space: str, r: int = None) -> Dict:
-        d = params[space]
-        # Round floats to `r` digits after the decimal point if requested
-        return round_dict(d, r) if r else d
-
-    @staticmethod
-    def is_best_loss(results, current_best_loss: float) -> bool:
-        return results['loss'] < current_best_loss
-
-    def print_results(self, results) -> None:
-        """
-        Log results if it is better than any previous evaluation
-        """
-        is_best = results['is_best']
-
-        if self.print_all or is_best:
-            print(
-                self.get_result_table(
-                    self.config, results, self.total_epochs,
-                    self.print_all, self.print_colorized,
-                    self.hyperopt_table_header
-                )
-            )
-            self.hyperopt_table_header = 2
-
-    def get_results(self, results) -> str:
-        """
-        Log results if it is better than any previous evaluation
-        """
-        output = ''
-        is_best = results['is_best']
-
-        if self.print_all or is_best:
-            output = self.get_result_table(
-                self.config, results, self.total_epochs,
-                self.print_all, self.print_colorized,
-                self.hyperopt_table_header
-            )
-            self.hyperopt_table_header = 2
-        return output
-
-    @staticmethod
-    def print_results_explanation(results, total_epochs, highlight_best: bool,
-                                  print_colorized: bool) -> None:
-        """
-        Log results explanation string
-        """
-        explanation_str = Hyperopt._format_explanation_string(results, total_epochs)
-        # Colorize output
-        if print_colorized:
-            if results['total_profit'] > 0:
-                explanation_str = Fore.GREEN + explanation_str
-            if highlight_best and results['is_best']:
-                explanation_str = Style.BRIGHT + explanation_str
-        print(explanation_str)
-
-    @staticmethod
-    def _format_explanation_string(results, total_epochs) -> str:
-        return (("*" if results['is_initial_point'] else " ") +
-                f"{results['current_epoch']:5d}/{total_epochs}: " +
-                f"{results['results_explanation']} " +
-                f"Objective: {results['loss']:.5f}")
-
-    @staticmethod
-    def get_result_table(config: dict, results: list, total_epochs: int, highlight_best: bool,
-                         print_colorized: bool, remove_header: int) -> str:
-        """
-        Log result table
-        """
-        if not results:
-            return ''
-
-        tabulate.PRESERVE_WHITESPACE = True
-
-        trials = json_normalize(results, max_level=1)
-        trials['Best'] = ''
-        trials = trials[['Best', 'current_epoch', 'results_metrics.trade_count',
-                         'results_metrics.avg_profit', 'results_metrics.total_profit',
-                         'results_metrics.profit', 'results_metrics.duration',
-                         'loss', 'is_initial_point', 'is_best']]
-        trials.columns = ['Best', 'Epoch', 'Trades', 'Avg profit', 'Total profit',
-                          'Profit', 'Avg duration', 'Objective', 'is_initial_point', 'is_best']
-        trials['is_profit'] = False
-        trials.loc[trials['is_initial_point'], 'Best'] = '*'
-        trials.loc[trials['is_best'], 'Best'] = 'Best'
-        trials.loc[trials['Total profit'] > 0, 'is_profit'] = True
-        trials['Trades'] = trials['Trades'].astype(str)
-
-        trials['Epoch'] = trials['Epoch'].apply(
-            lambda x: '{}/{}'.format(str(x).rjust(len(str(total_epochs)), ' '), total_epochs)
-        )
-        trials['Avg profit'] = trials['Avg profit'].apply(
-            lambda x: '{:,.2f}%'.format(x).rjust(7, ' ') if not isna(x) else "--".rjust(7, ' ')
-        )
-        trials['Avg duration'] = trials['Avg duration'].apply(
-            lambda x: '{:,.1f} m'.format(x).rjust(7, ' ') if not isna(x) else "--".rjust(7, ' ')
-        )
-        trials['Objective'] = trials['Objective'].apply(
-            lambda x: '{:,.5f}'.format(x).rjust(8, ' ') if x != 100000 else "N/A".rjust(8, ' ')
-        )
-
-        trials['Profit'] = trials.apply(
-            lambda x: '{:,.8f} {} {}'.format(
-                x['Total profit'], config['stake_currency'],
-                '({:,.2f}%)'.format(x['Profit']).rjust(10, ' ')
-            ).rjust(25+len(config['stake_currency']))
-            if x['Total profit'] != 0.0 else '--'.rjust(25+len(config['stake_currency'])),
-            axis=1
-        )
-        trials = trials.drop(columns=['Total profit'])
-
-        if print_colorized:
-            for i in range(len(trials)):
-                if trials.loc[i]['is_profit']:
-                    for j in range(len(trials.loc[i])-3):
-                        trials.iat[i, j] = "{}{}{}".format(Fore.GREEN,
-                                                           str(trials.loc[i][j]), Fore.RESET)
-                if trials.loc[i]['is_best'] and highlight_best:
-                    for j in range(len(trials.loc[i])-3):
-                        trials.iat[i, j] = "{}{}{}".format(Style.BRIGHT,
-                                                           str(trials.loc[i][j]), Style.RESET_ALL)
-
-        trials = trials.drop(columns=['is_initial_point', 'is_best', 'is_profit'])
-        if remove_header > 0:
-            table = tabulate.tabulate(
-                trials.to_dict(orient='list'), tablefmt='orgtbl',
-                headers='keys', stralign="right"
-            )
-
-            table = table.split("\n", remove_header)[remove_header]
-        elif remove_header < 0:
-            table = tabulate.tabulate(
-                trials.to_dict(orient='list'), tablefmt='psql',
-                headers='keys', stralign="right"
-            )
-            table = "\n".join(table.split("\n")[0:remove_header])
-        else:
-            table = tabulate.tabulate(
-                trials.to_dict(orient='list'), tablefmt='psql',
-                headers='keys', stralign="right"
-            )
-        return table
-
-    @staticmethod
-    def export_csv_file(config: dict, results: list, total_epochs: int, highlight_best: bool,
-                        csv_file: str) -> None:
-        """
-        Log result to csv-file
-        """
-        if not results:
-            return
-
-        # Verification for overwrite
-        if path.isfile(csv_file):
-            logger.error("CSV-File already exists!")
-            return
-
-        try:
-            io.open(csv_file, 'w+').close()
-        except IOError:
-            logger.error("Filed to create CSV-File!")
-            return
-
-        trials = json_normalize(results, max_level=1)
-        trials['Best'] = ''
-        trials['Stake currency'] = config['stake_currency']
-        trials = trials[['Best', 'current_epoch', 'results_metrics.trade_count',
-                         'results_metrics.avg_profit', 'results_metrics.total_profit',
-                         'Stake currency', 'results_metrics.profit', 'results_metrics.duration',
-                         'loss', 'is_initial_point', 'is_best']]
-        trials.columns = ['Best', 'Epoch', 'Trades', 'Avg profit', 'Total profit', 'Stake currency',
-                          'Profit', 'Avg duration', 'Objective', 'is_initial_point', 'is_best']
-        trials['is_profit'] = False
-        trials.loc[trials['is_initial_point'], 'Best'] = '*'
-        trials.loc[trials['is_best'], 'Best'] = 'Best'
-        trials.loc[trials['Total profit'] > 0, 'is_profit'] = True
-        trials['Epoch'] = trials['Epoch'].astype(str)
-        trials['Trades'] = trials['Trades'].astype(str)
-
-        trials['Total profit'] = trials['Total profit'].apply(
-            lambda x: '{:,.8f}'.format(x) if x != 0.0 else ""
-        )
-        trials['Profit'] = trials['Profit'].apply(
-            lambda x: '{:,.2f}'.format(x) if not isna(x) else ""
-        )
-        trials['Avg profit'] = trials['Avg profit'].apply(
-            lambda x: '{:,.2f}%'.format(x) if not isna(x) else ""
-        )
-        trials['Avg duration'] = trials['Avg duration'].apply(
-            lambda x: '{:,.1f} m'.format(x) if not isna(x) else ""
-        )
-        trials['Objective'] = trials['Objective'].apply(
-            lambda x: '{:,.5f}'.format(x) if x != 100000 else ""
-        )
-
-        trials = trials.drop(columns=['is_initial_point', 'is_best', 'is_profit'])
-        trials.to_csv(csv_file, index=False, header=True, mode='w', encoding='UTF-8')
-        print("CSV-File created!")
->>>>>>> def8635b
 
     def has_space(self, space: str) -> bool:
         """
@@ -588,6 +323,9 @@
     def estimators(self):
         return ESTIMATORS[random.randrange(0, ESTIMATORS_N)]
 
+    def acq_funcs(self):
+        return ACQ_FUNCS[random.randrange(0, ESTIMATORS_N)]
+
     def get_optimizer(self, random_state: int = None) -> Optimizer:
         " Construct an optimizer object "
         # https://github.com/scikit-learn/scikit-learn/issues/14265
@@ -601,22 +339,26 @@
             self.dimensions,
             base_estimator=self.opt_base_estimator(),
             acq_optimizer=self.opt_acq_optimizer,
+            acq_func=self.opt_acq_func(),
             n_initial_points=self.opt_n_initial_points,
-            acq_optimizer_kwargs={"n_jobs": n_jobs},
+            acq_optimizer_kwargs={
+                "n_jobs": n_jobs,
+                "n_points": self.calc_n_points(len(self.dimensions), self.n_jobs, self.ask_points),
+            },
             model_queue_size=self.n_models,
             random_state=random_state or self.random_state,
         )
 
-    def run_backtest_parallel(self, parallel: Parallel, tries: int, first_try: int, jobs: int):
+    def run_backtest_parallel(self, parallel: Parallel, jobs: int):
         """ launch parallel in single opt mode, return the evaluated epochs """
         parallel(
             delayed(wrap_non_picklable_objects(self.parallel_objective))(
-                asked, backend.results_list, i
-            )
-            for asked, i in zip(self.ask_and_tell(jobs, tries), range(first_try, first_try + tries))
+                t, asked, backend.epochs, backend.trials
+            )
+            for t, asked in self.ask_and_tell(jobs)
         )
 
-    def ask_and_tell(self, jobs: int, tries: int):
+    def ask_and_tell(self, jobs: int):
         """
         loop to manage optimizer state in single optimizer mode, everytime a job is
         dispatched, we check the optimizer for points, to ask and to tell if any,
@@ -630,13 +372,13 @@
         opt = self.opt
 
         # this is needed because when we ask None points, the optimizer doesn't return a list
-        if self.ask_points:
+        if self.opt_ask_points:
 
             def point():
                 if to_ask:
                     return tuple(to_ask.popleft())
                 else:
-                    to_ask.extend(opt.ask(n_points=self.ask_points, strategy=self.lie_strat()))
+                    to_ask.extend(opt.ask(n_points=self.opt_ask_points, strategy=self.lie_strat()))
                     return tuple(to_ask.popleft())
 
         else:
@@ -644,42 +386,74 @@
             def point():
                 return tuple(opt.ask(strategy=self.lie_strat()))
 
-        for r in range(tries):
-            fit = len(to_ask) < 1
-            if len(backend.results_list) > 0:
-                vals.extend(backend.results_list)
-                del backend.results_list[:]
-            if vals:
-                # filter losses
-                void_filtered = HyperoptMulti.filter_void_losses(vals, opt)
-                if void_filtered:  # again if all are filtered
-                    opt.tell(
-                        [HyperoptMulti.opt_params_Xi(v) for v in void_filtered],
-                        [v["loss"] for v in void_filtered],
-                        fit=fit,
-                    )  # only fit when out of points
-                    self.batch_results.extend(void_filtered)
-                del vals[:], void_filtered[:]
+        if len(self.trials) > 0:
+            if self.random_state != self.trials.iloc[-1]["random_state"]:
+                logger.warn("Random state in saved trials doesn't match runtime...")
+
+        locked = False
+        t = 0
+        for _ in iter(lambda: 0, 1):
+            fit = len(to_ask) < 1  # # only fit when out of points
+            # tell every once in a while
+            if not t % self.trials_maxout:
+                try:
+                    # only lock if its fitting time
+                    locked = backend.trials.lock.acquire(fit)
+                    if locked:
+                        params_df = read_hdf(
+                            self.trials_file,
+                            key=self.trials_instance,
+                            columns=[*self.Xi_cols, "loss"],
+                            start=t,
+                        )
+                        backend.trials.lock.release()
+                        if len(params_df) > 0:
+                            opt.tell(
+                                params_df.loc[:, self.Xi_cols].values.tolist(),
+                                params_df["loss"].values.tolist(),
+                                fit=fit,
+                            )
+                except (KeyError, FileNotFoundError, IOError, OSError):
+                    if locked:
+                        backend.trials.lock.release()
+                    logger.debug("Couldn't read trials from disk")
 
             a = point()
-            # this usually happens at the start when trying to fit before the initial points
+            # check for termination when getting duplicates
             if a in evald:
-                logger.debug("this point was evaluated before...")
                 opt.update_next()
                 a = point()
-                if a in evald:
+                if backend.trials.exit or self._maybe_terminate(
+                    t, jobs, backend.trials, backend.epochs
+                ):
                     break
             evald.add(a)
-            yield a
+            t += 1
+            yield t, a
+
+    def parallel_objective_sig_handler(
+        self, t: int, params: list, epochs: Namespace, trials_state: Namespace
+    ):
+        """
+        To handle Ctrl-C the worker main function has to be wrapped into a try/catch;
+        NOTE: The Manager process also needs to be configured to handle SIGINT (in the backend)
+        """
+        try:
+            return self.parallel_objective(t, params, epochs, trials_state)
+        except KeyboardInterrupt:
+            trials_state.exit = True
+            return self.parallel_objective(t, params, epochs, trials_state)
 
     def parallel_objective(self, t: int, params, epochs: Namespace, trials_state: Namespace):
         """ Run one single test and eventually save trials """
         HyperoptOut.log_results_immediate(t, epochs)
+        # flush trials if terminating
+        if trials_state.exit:
+            trials_state.tail.extend(backend.trials_list)
+            del backend.trials_list[:]
+            return
         if not backend.timer:
             backend.timer = now()
-        if trials_state.exit:
-            trials_state.tail.extend(backend.trials_list)
-            return
 
         if self.cv:
             v = self.backtest_params(params_dict=params)
@@ -692,10 +466,9 @@
             v["random_state"] = self.random_state  # this is 0 in CV
             v["Xi_h"] = hash(HyperoptMulti.opt_params_Xi(v))
             backend.trials_list.append(v)
+            trials_state.num_done += 1
 
         self.maybe_log_trials(trials_state, epochs)
-
-        trials_state.num_done += 1
 
     def log_trials(self, trials_state: Namespace, epochs: Namespace) -> int:
         """
@@ -714,8 +487,7 @@
 
         batch_start = trials_state.num_saved
         current = batch_start + 1
-        prev_best = ep.current_best_epoch
-        current_best = prev_best
+        current_best = ep.current_best_epoch
         i = 0
         for i, v in enumerate(backend.trials_list, 1):
             is_best = self.is_best_loss(v, ep.current_best_loss)
@@ -726,12 +498,14 @@
             if is_best:
                 current_best = current
                 ep.current_best_loss = v["loss"]
-        self.update_max_epoch(prev_best, current_best, current, ep)
+        self.update_max_epoch(current_best, current, ep)
         # Save results and optimizers after every batch
         trials = json_normalize(backend.trials_list)
+
         # make a copy since print results modifies cols
         self.print_results(trials.copy(), trials_state.table_header, epochs)
         trials_state.table_header = 2
+
         self.save_trials(trials, trials_state, self.trials_file, self.trials_instance)
         # release lock and clear saved trials from global state
         epochs.lock.release()
@@ -740,7 +514,7 @@
         HyperoptOut.clear_line(columns)
         return i
 
-    def setup_trials(self, load_trials=True, backup=True):
+    def setup_trials(self, load_trials=True, backup=None):
         """ The trials instance is the key used to identify the hdf table """
         # If the Hyperopt class has been previously initialized
         if self.config.get("skip_trials_setup", False):
@@ -751,38 +525,56 @@
         hyperopt_params = hash([d.name for d in self.dimensions])
         self.trials_file = self.get_trials_file(self.config, self.trials_dir)
         self.trials_instance = f"{hyperopt_loss}_{hyperopt_params}"
+        logger.info(f"Hyperopt state will be saved to " f"key {self.trials_instance:.40}[...]")
         # clean state depending on mode
-        if self.config.get("hyperopt_clear") and not self.cv:
-            self.clear_hyperopt()
-        logger.info(f"Hyperopt state will be saved to " f"key {self.trials_instance:.40}[...]")
-        # save a list of all the tables in the store except backups
-        store = HDFStore(self.trials_file)
-        keys = store.keys()
-        store.close()
-        s_keys = set()
-        # unique keys and exclude backups
-        keys = set([k.lstrip("/").rstrip("_bak") for k in keys])
-        keys.add(self.trials_instance)
-        logger.debug(f"Saving list of store keys to...{self.trials_instances_file}")
-        with open(self.trials_instances_file, "w") as ti:
-            json.dump(list(keys), ti)
-
+        try:
+            if self.config.get("hyperopt_clear") and not self.cv:
+                self.clear_hyperopt()
+            store = HDFStore(self.trials_file)
+            # optionally remove previous trials of an instance
+            if self.config.get("hyperopt_reset"):
+                store.remove("/{}".format(self.trials_instance))
+            # save a list of all the tables in the store except backups
+            keys = store.keys()
+            s_keys = set()
+            # unique keys and exclude backups
+            keys = set([k.lstrip("/").rstrip("_bak") for k in keys])
+            keys.add(self.trials_instance)
+            logger.debug(f"Saving list of store keys to...{self.trials_instances_file}")
+            with open(self.trials_instances_file, "w") as ti:
+                json.dump(list(keys), ti)
+        except KeyError:
+            pass
+        finally:
+            store.close()
         if load_trials:
-            # Optionally load thinned trials list from previous CV run
-            if self.config.get('hyperopt_cv_trials', False):
-                cv_trials_instance = f"{self.trials_instance}_cv"
-                self.trials = self.load_trials(self.trials_file, cv_trials_instance, backend.trials, backup=False)
+            # Optionally load thinned trials list from previous CV run, and clear them after load
+            load_instance = self.config.get("hyperopt_trials_instance")
+            if load_instance == "cv":
+                trials_instance = self.trials_instance + "_cv"
+            # or load directly from specified instance
+            elif load_instance:
+                trials_instance = load_instance
             else:
-                # Load trials before checking for cross validation, and epochs/points setup
-                # and make a copy of the table in case the run is wrongly terminated
-                self.trials = self.load_trials(self.trials_file, self.trials_instance, backend.trials, backup=backup)
+                trials_instance = self.trials_instance
+            # Load trials before checking for cross validation, and epochs/points setup
+            # and make a copy of the table in case the run is wrongly terminated
+            self.trials = self.load_trials(
+                self.trials_file,
+                trials_instance,
+                backend.trials,
+                backup=(backup or not self.cv),
+                clear=((self.cv and not load_instance) or load_instance == "cv"),
+            )
             if self.cv:
                 # in cross validation apply filtering
                 self.target_trials = self.filter_trials(self.trials, self.config)
-                self.dimensions = [k for k in self.target_trials.filter(regex="^params_dict\.").columns]
+                self.dimensions = [
+                    k for k in self.target_trials.filter(regex="^params_dict\.").columns
+                ]
         if self.cv:
             # CV trials are saved in their own table
-            self.trials_instance = f"{self.trials_instance}_cv"
+            self.trials_instance += "_cv"
 
     def setup_epochs(self) -> bool:
         """ used to resume the best epochs state from previous trials """
@@ -811,6 +603,24 @@
                 ep.current_best_epoch = best["current_epoch"]
                 ep.current_best_loss = best["loss"]
                 ep.avg_last_occurrence = max(self.n_jobs, len_trials // len_best)
+                ep.epochs_since_last_best = (
+                    (best_epochs["current_epoch"] - best_epochs["current_epoch"].shift(1))
+                    .dropna()
+                    .astype(int)
+                    .values.tolist()
+                ) or [1, 1]
+                avg_best_occurrence = sum(ep.epochs_since_last_best) / len(
+                    ep.epochs_since_last_best
+                )
+            else:
+                ep.avg_last_occurrence = min(self.min_epochs, self.opt_points)
+                avg_best_occurrence = self.min_trials
+            ep.max_epoch = len_trials + avg_best_occurrence
+        # if total epochs are not set, max_epoch takes its place
+        if self.total_epochs < 1:
+            ep.max_epoch = int(self.min_epochs + len(self.trials))
+        else:
+            ep.max_epoch = self.total_epochs
         # at the start done are equal saved
         backend.trials.num_done = backend.trials.num_saved
         ep.lock.release()
@@ -830,13 +640,18 @@
 
     @staticmethod
     def calc_epochs(
-        dimensions: List[Dimension], n_jobs: int, effort: float, total_epochs: int, n_points: int
+        dimensions: List[Dimension],
+        n_jobs: int,
+        effort: float,
+        start_epochs: int,
+        total_epochs: int,
+        ask_points: int,
     ):
         """ Compute a reasonable number of initial points and
         a minimum number of epochs to evaluate """
         n_dimensions = len(dimensions)
         n_parameters = 0
-        opt_points = n_jobs * n_points
+        opt_points = n_jobs * ask_points
         # sum all the dimensions discretely, granting minimum values
         for d in dimensions:
             if type(d).__name__ == "Integer":
@@ -850,15 +665,18 @@
         # guess the size of the search space as the count of the
         # unordered combination of the dimensions entries
         try:
-            search_space_size = int(
-                (
-                    factorial(n_parameters)
-                    / (factorial(n_parameters - n_dimensions) * factorial(n_dimensions))
-                )
-            )
+            search_space_size = max(
+                int(
+                    (
+                        factorial(n_parameters)
+                        / (factorial(n_parameters - n_dimensions) * factorial(n_dimensions))
+                    )
+                ),
+                factorial(n_parameters),
+            )
+            logger.info(f"Search space size: {search_space_size:e}")
         except OverflowError:
             search_space_size = VOID_LOSS
-        logger.info(f"Search space size: {search_space_size:e}")
 
         log_opt = max(2, int(log(opt_points, 2)))
         # fixed number of epochs
@@ -876,28 +694,30 @@
             min_epochs = int(max(n_initial_points, opt_points) + 2 * n_initial_points)
 
         # after calculation, ensure limits
-        n_initial_points = max(1, int(n_initial_points))
-        min_epochs = min(search_space_size, int(min_epochs * effort))
+        n_initial_points = max(n_dimensions, int(n_initial_points))
+        min_epochs = min(search_space_size, int(min_epochs * effort)) + start_epochs
 
         return n_initial_points, min_epochs, search_space_size
 
-    def update_max_epoch(self, prev_best: int, current_best: int, current: int, ep: Namespace):
+    def update_max_epoch(self, current_best: int, current: int, ep: Namespace):
         """ calculate max epochs: store the number of non best epochs
             between each best, and get the mean of that value """
-        # if there isn't a new best, increase the last period
-        if prev_best == current_best:
-            ep.epochs_since_last_best[-1] += current - current_best
+        # if there isn't a new best, update the last period
+        if ep.current_best_epoch == current_best:
+            ep.epochs_since_last_best[-1] = current - ep.current_best_epoch
         else:
             ep.current_best_epoch = current_best
-            ep.epochs_since_last_best.append(current_best - prev_best)
+            ep.epochs_since_last_best.append(current - ep.current_best_epoch)
         # this tracks the tip of the average, which is used to compute batch_len
-        ep.avg_last_occurrence = sum(ep.epochs_since_last_best) // len(ep.epochs_since_last_best)
+        ep.avg_last_occurrence = sum(ep.epochs_since_last_best) // (
+            len(ep.epochs_since_last_best) or 1
+        )
         # how many epochs between bests on average
-        avg_best_occurrence = sum(ep.epochs_since_last_best[:-1]) // len(
-            ep.epochs_since_last_best[:-1]
+        avg_best_occurrence = sum(ep.epochs_since_last_best[:-1]) // (
+            len(ep.epochs_since_last_best[:-1]) or 1
         )
         # the max epoch starts from the current best epoch, and adds the best average
-        # has to be at least min_epochs
+        # has to be at least min_epochs and not bigger than the search space
         ep.max_epoch = int(
             min(
                 max(ep.current_best_epoch + avg_best_occurrence, self.min_epochs)
@@ -917,107 +737,79 @@
             self.n_initial_points = self.min_epochs
         else:
             self.n_initial_points, self.min_epochs, self.search_space_size = self.calc_epochs(
-                self.dimensions, self.n_jobs, self.effort, self.total_epochs, self.n_points
+                self.dimensions,
+                self.n_jobs,
+                self.effort,
+                len(self.trials),
+                self.total_epochs,
+                self.ask_points,
             )
         logger.debug(f"Min epochs set to: {self.min_epochs}")
         # reduce random points in multi mode by the number of jobs
         # because otherwise each optimizer would ask n_initial_points
         if self.multi:
-            self.opt_n_initial_points = self.n_initial_points // self.n_jobs
+            self.opt_n_initial_points = self.n_initial_points // self.n_jobs or 1
         else:
             self.opt_n_initial_points = self.n_initial_points
         if not self.cv:
             logger.info(f"Initial points: ~{self.n_initial_points}")
-        # if total epochs are not set, max_epoch takes its place
-        if self.total_epochs < 1:
-            backend.epochs.max_epoch = int(self.min_epochs + len(self.trials))
-        # initialize average last occurrence
-        backend.epochs.avg_last_occurrence = min(self.min_epochs, self.opt_points)
         # each column is a parameter, needed to read points from storage
         # in cv mode we take the params names from the saved epochs columns
         col = "params_dict.{d.name}" if not self.cv else "{d}"
         self.Xi_cols = [col.format(d=d) for d in self.dimensions]
-
-    def _batch_len(self, epochs_so_far: int):
-        """ calc the length of the next batch """
-        jobs = self.n_jobs
-        min_occurrence = jobs * 3
-        n_points = self.n_points
-        epochs_limit = self.epochs_limit()
-
-        occurrence = max(
-            min_occurrence, int(backend.epochs.avg_last_occurrence * max(1, self.effort))
-        )
-        # pad the batch length to the number of jobs to avoid desaturation
-        batch_len = occurrence + jobs - occurrence % jobs
-        # don't go over the limit
-        if epochs_so_far + batch_len * n_points >= epochs_limit:
-            q, r = divmod(epochs_limit - epochs_so_far, n_points)
-            batch_len = q + r
-        print(f"\r{epochs_so_far+1}-{epochs_so_far+batch_len}" f"/{epochs_limit}: ", end="")
-        return batch_len
-
-    def _batch_check(self, batch_len: int, last_epochs_count: int, epochs_so_far: int) -> bool:
-        """ stop the loop if conditions are met """
-        done = epochs_so_far - last_epochs_count
-        if done < batch_len and self.void_output_backoff < 3:
-            print('\r')
+        logger.info(f"Parameters set for optimization: {len(self.Xi_cols)}")
+
+    def _maybe_terminate(
+        self, t: int, jobs: int, trials_state: Namespace, epochs: Namespace
+    ) -> bool:
+        """ signal workers to terminate if conditions are met """
+        done = trials_state.num_done - trials_state.num_saved
+        if done < t - jobs and not self.void_output_backoff:
+            print("\r")
             logger.warn(
                 "Some evaluated epochs were void, " "check the loss function and the search space."
             )
-            self.void_output_backoff += 1
+            self.void_output_backoff = True
         if not done:
-            self.empty_batches += 1
+            trials_state.empty_strikes += 1
         if (
-            batch_len < 1
-            or (
-                not done
-                and self.search_space_size < batch_len + self.epochs_limit()
-                and not self.cv
-            )
-            or self.empty_batches > 3
-        ):
+            not done
+            and self.search_space_size < trials_state.num_done + self.epochs_limit()
+            and not self.cv
+        ) or trials_state.empty_strikes > self.trials_maxout:
             logger.info("Terminating Hyperopt because trials were empty.")
-            return False
+            trials_state.exit = True
+            return True
         # give up if no best since max epochs
-        logger.debug(f"batch_len: {batch_len}, epochs so far: {epochs_so_far}")
-        if batch_len + epochs_so_far >= self.epochs_limit():
+        if trials_state.num_done >= self.epochs_limit():
             logger.debug("Max epoch reached, terminating.")
-            return False
-        return True
+            trials_state.exit = True
+            return True
+        return False
 
     def main_loop(self, jobs_scheduler):
         """ main parallel loop """
         with parallel_backend("loky", inner_max_num_threads=2):
-            with Parallel(
-                n_jobs=self.n_jobs, verbose=0, backend="loky", max_nbytes=1e3
-            ) as parallel:
+            with Parallel(n_jobs=self.n_jobs, verbose=0, backend="loky") as parallel:
                 try:
+                    # reset parallel state
                     jobs = parallel._effective_n_jobs()
-                    logger.info(f"Effective number of parallel workers used: {jobs}")
-                    # update epochs count
-                    last_epochs_count = -1
-                    epochs_so_far = backend.trials.num_saved
-                    while epochs_so_far > last_epochs_count or epochs_so_far < self.min_epochs:
-                        last_epochs_count = epochs_so_far
-                        batch_len = self._batch_len(epochs_so_far)
-
-                        # run the jobs
-                        jobs_scheduler(parallel, batch_len, epochs_so_far, jobs)
-                        epochs_so_far = backend.trials.num_done
-
-                        if not self._batch_check(batch_len, last_epochs_count, epochs_so_far):
-                            break
+                    logger.info(f"Effective parallel workers: {jobs}")
+                    self.run_setup_backend_parallel(parallel, jobs)
+
+                    # run the jobs
+                    jobs_scheduler(parallel, jobs)
+
                 # keyboard interrupts should be caught within each worker too
                 except KeyboardInterrupt:
                     print("User interrupted..")
                 # collect remaining unsaved epochs
                 backend.trials.exit = True
-                jobs_scheduler(parallel, jobs, epochs_so_far, jobs)
+                jobs_scheduler(parallel, 2 * jobs)
                 # since the list was passed through the manager, make a copy
-                backend.trials_list = [t for t in backend.trials.tail]
-                self.log_trials(backend.trials, backend.epochs)
-
+                if backend.trials.tail:
+                    backend.trials_list = [t for t in backend.trials.tail]
+                    self.log_trials(backend.trials, backend.epochs)
 
     def start(self) -> None:
         """ Broom Broom """
@@ -1058,12 +850,11 @@
         # Set dimensions, trials instance and paths and load from storage
         self.setup_trials()
 
+        # Set number of initial points, and optimizer related stuff
+        self.setup_points()
+
         # Count the epochs
         self.setup_epochs()
-
-<<<<<<< HEAD
-        # Set number of initial points, and optimizer related stuff
-        self.setup_points()
 
         if self.print_colorized:
             colorama_init(autoreset=True)
@@ -1093,88 +884,6 @@
             self.print_epoch_details(
                 self.trials_to_dict(best_trial)[0], self.epochs_limit(), self.print_json
             )
-=======
-        self.dimensions: List[Dimension] = self.hyperopt_space()
-        self.opt = self.get_optimizer(self.dimensions, config_jobs)
-        try:
-            with Parallel(n_jobs=config_jobs) as parallel:
-                jobs = parallel._effective_n_jobs()
-                logger.info(f'Effective number of parallel workers used: {jobs}')
-
-                # Define progressbar
-                if self.print_colorized:
-                    widgets = [
-                        ' [Epoch ', progressbar.Counter(), ' of ', str(self.total_epochs),
-                        ' (', progressbar.Percentage(), ')] ',
-                        progressbar.Bar(marker=progressbar.AnimatedMarker(
-                            fill='\N{FULL BLOCK}',
-                            fill_wrap=Fore.GREEN + '{}' + Fore.RESET,
-                            marker_wrap=Style.BRIGHT + '{}' + Style.RESET_ALL,
-                        )),
-                        ' [', progressbar.ETA(), ', ', progressbar.Timer(), ']',
-                    ]
-                else:
-                    widgets = [
-                        ' [Epoch ', progressbar.Counter(), ' of ', str(self.total_epochs),
-                        ' (', progressbar.Percentage(), ')] ',
-                        progressbar.Bar(marker=progressbar.AnimatedMarker(
-                            fill='\N{FULL BLOCK}',
-                        )),
-                        ' [', progressbar.ETA(), ', ', progressbar.Timer(), ']',
-                    ]
-                with progressbar.ProgressBar(
-                         maxval=self.total_epochs, redirect_stdout=False, redirect_stderr=False,
-                         widgets=widgets
-                     ) as pbar:
-                    EVALS = ceil(self.total_epochs / jobs)
-                    for i in range(EVALS):
-                        # Correct the number of epochs to be processed for the last
-                        # iteration (should not exceed self.total_epochs in total)
-                        n_rest = (i + 1) * jobs - self.total_epochs
-                        current_jobs = jobs - n_rest if n_rest > 0 else jobs
-
-                        asked = self.opt.ask(n_points=current_jobs)
-                        f_val = self.run_optimizer_parallel(parallel, asked, i)
-                        self.opt.tell(asked, [v['loss'] for v in f_val])
-                        self.fix_optimizer_models_list()
-
-                        # Calculate progressbar outputs
-                        for j, val in enumerate(f_val):
-                            # Use human-friendly indexes here (starting from 1)
-                            current = i * jobs + j + 1
-                            val['current_epoch'] = current
-                            val['is_initial_point'] = current <= INITIAL_POINTS
-
-                            logger.debug(f"Optimizer epoch evaluated: {val}")
-
-                            is_best = self.is_best_loss(val, self.current_best_loss)
-                            # This value is assigned here and not in the optimization method
-                            # to keep proper order in the list of results. That's because
-                            # evaluations can take different time. Here they are aligned in the
-                            # order they will be shown to the user.
-                            val['is_best'] = is_best
-                            self.print_results(val)
-
-                            if is_best:
-                                self.current_best_loss = val['loss']
-                            self.trials.append(val)
-
-                            # Save results after each best epoch and every 100 epochs
-                            if is_best or current % 100 == 0:
-                                self.save_trials()
-
-                            pbar.update(current)
-
-        except KeyboardInterrupt:
-            print('User interrupted..')
-
-        self.save_trials(final=True)
-
-        if self.trials:
-            sorted_trials = sorted(self.trials, key=itemgetter('loss'))
-            results = sorted_trials[0]
-            self.print_epoch_details(results, self.total_epochs, self.print_json)
->>>>>>> def8635b
         else:
             # This is printed when Ctrl+C is pressed quickly, before first epochs have
             # a chance to be evaluated.
