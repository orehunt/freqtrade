"""
This module contains the hyperopt logic
"""

import atexit
import json
import logging
import random
from collections import deque
from datetime import datetime
from functools import partial
from itertools import cycle
from time import sleep
from time import time as now
from typing import Any, Dict, List, Optional, Tuple, Union

import numpy as np
from colorama import init as colorama_init
from joblib import (Parallel, cpu_count, delayed, dump, hash, load, parallel_backend,
                    wrap_non_picklable_objects,)
from joblib.externals.loky import get_reusable_executor
from numpy import iinfo, int32, isfinite
from pandas import DataFrame, Timedelta, concat, json_normalize

# Import IHyperOpt and IHyperOptLoss to allow unpickling classes from these modules
import freqtrade.optimize.hyperopt_backend as backend
from freqtrade.constants import DATETIME_PRINT_FORMAT
from freqtrade.data.history import get_timerange
from freqtrade.exceptions import OperationalException
from freqtrade.optimize.backtest_utils import check_data_startup
from freqtrade.optimize.hyperopt_backend import Epochs, TrialsState
from freqtrade.optimize.hyperopt_backtest import HyperoptBacktesting
from freqtrade.optimize.hyperopt_cv import HyperoptCV
from freqtrade.optimize.hyperopt_loss_interface import IHyperOptLoss  # noqa: F401
from freqtrade.optimize.hyperopt_multi import HyperoptMulti
from freqtrade.optimize.hyperopt_out import HyperoptOut
from freqtrade.optimize.optimizer import VOID_LOSS, IOptimizer, Parameter, guess_search_space
from freqtrade.resolvers.hyperopt_resolver import HyperOptLossResolver, HyperOptResolver
from freqtrade.strategy.interface import IStrategy


logger = logging.getLogger(__name__)
hash = partial(hash, hash_name="sha1")


class Hyperopt(HyperoptMulti, HyperoptCV):
    """
    Hyperopt class, this class contains all the logic to run a hyperopt simulation

    To run a backtest:
    hyperopt = Hyperopt(config)
    hyperopt.start()
    """

    # NOTE: The hyperopt class is pickled, attributes can't have default values otherwise
    # they would override the current state when pickled, only use default values for
    # attributes not used by workers

    def __init__(self, config: Dict[str, Any]) -> None:
        super().__init__(config)
        self.logger = logger

        self._setup_workers()

        # configure parallel backend, before backtesting
        # to avoid spawning another exchange instance inside the manager
        self._setup_parallel()

        self._setup_backtesting()

    def _setup_workers(self):
        # runtime
        self.n_jobs = self.config.get("hyperopt_jobs", -1)
        if self.n_jobs < 0:
            self.n_jobs = cpu_count() // 2 or 1

        # save trials to disk every 10s * jobs
        self.trials_timeout = self.config.get(
            "hyperopt_trials_timeout", 10 * self.n_jobs
        )
        # or every n jobs
        self.trials_maxout = self.config.get("hyperopt_trials_maxout", self.n_jobs)
        self.trials_max_empty = self.config.get(
            "hyperopt_trials_max_empty", self.trials_maxout
        )
        self.ask_points = self.config.get("hyperopt_ask_points", 1)
        self.opt_ask_timeout = self.config.get("hyperopt_optimizer", {}).get(
            "ask_timeout"
        )
        self.n_rand = self.config.get("hyperopt_initial_points", self.n_jobs * 3)
        self.use_progressbar = self.config.get("hyperopt_use_progressbar", True)

    def _setup_backtesting(self):
        self.backtesting = HyperoptBacktesting(self.config)

        self.custom_hyperopt = HyperOptResolver.load_hyperopt(self.config)

        # Populate functions here (hasattr is slow so should not be run during "regular" operations)
<<<<<<< HEAD
        if hasattr(self.custom_hyperopt, "populate_indicators"):
            self.backtesting.strategy.advise_indicators = (
                self.custom_hyperopt.populate_indicators  # type: ignore
            )
        if hasattr(self.custom_hyperopt, "populate_buy_trend"):
            self.backtesting.strategy.advise_buy = (
                self.custom_hyperopt.populate_buy_trend  # type: ignore
            )
        if hasattr(self.custom_hyperopt, "populate_sell_trend"):
            self.backtesting.strategy.advise_sell = (
                self.custom_hyperopt.populate_sell_trend  # type: ignore
            )
=======
        if hasattr(self.custom_hyperopt, 'populate_indicators'):
            self.backtesting.strategy.advise_indicators = (  # type: ignore
                self.custom_hyperopt.populate_indicators)  # type: ignore
        if hasattr(self.custom_hyperopt, 'populate_buy_trend'):
            self.backtesting.strategy.advise_buy = (  # type: ignore
                self.custom_hyperopt.populate_buy_trend)  # type: ignore
        if hasattr(self.custom_hyperopt, 'populate_sell_trend'):
            self.backtesting.strategy.advise_sell = (  # type: ignore
                self.custom_hyperopt.populate_sell_trend)  # type: ignore
>>>>>>> 06293b24

        # Use max_open_trades for hyperopt as well, except --disable-max-market-positions is set
        if self.config.get("use_max_market_positions", True):
            self.max_open_trades = self.config["max_open_trades"]
        else:
            logger.debug(
                "Ignoring max_open_trades (--disable-max-market-positions was used) ..."
            )
            self.max_open_trades = 0
        self.position_stacking = self.config.get("position_stacking", False)

        if self.has_space("sell"):
            # Make sure use_sell_signal is enabled
            if "ask_strategy" not in self.config:
                self.config["ask_strategy"] = {}
            self.config["ask_strategy"]["use_sell_signal"] = True

    @staticmethod
    def get_lock_filename(config: Dict[str, Any]) -> str:
        return str(config["user_data_dir"] / "hyperopt.lock")

    def _get_params_dict(self, raw_params: Union[Tuple[Any, ...], List[Any]]) -> Dict:

        parameters: List[Parameter] = self.parameters

        # Ensure the number of dimensions match
        # the number of parameters in the list.
        if len(raw_params) != len(parameters):
            raw_params_len = len(raw_params)
            params_len = len(parameters)
            raise ValueError(
                "Mismatch in number of search-space dimensions. received:"
                f" {raw_params_len}, expected: {params_len}"
            )

        # Return a dict where the keys are the names of the dimensions
        # and the values are taken from the list of parameters.
        return {d.name: v for d, v in zip(parameters, raw_params)}

    def _get_params_details(self, params: Dict) -> Dict:
        """
        Return the params for each space
        """
        result: Dict = {}

        if self.has_space("buy"):
            result["buy"] = {
                p.name: params.get(p.name) for p in self.hyperopt_space("buy")
            }
        if self.has_space("sell"):
            result["sell"] = {
                p.name: params.get(p.name) for p in self.hyperopt_space("sell")
            }
        if self.has_space("roi"):
            # convert roi keys for json normalization support
            result["roi"] = {
                p.name: params.get(p.name) for p in self.hyperopt_space("roi")
            }
        if self.has_space("stoploss"):
            result["stoploss"] = {
                p.name: params.get(p.name) for p in self.hyperopt_space("stoploss")
            }
        if self.has_space("trailing"):
            result["trailing"] = self.custom_hyperopt.generate_trailing_params(params)

        return result

    @staticmethod
    def is_best_loss(trial, current_best_loss: float) -> bool:
        return isfinite(trial["loss"]) & (trial["loss"] < current_best_loss)

    def has_space(self, space: str) -> bool:
        """
        Tell if the space value is contained in the configuration
        """
        # The 'trailing' space is not included in the 'default' set of spaces
        if space == "trailing":
            return any(s in self.config["spaces"] for s in [space, "all"])
        else:
            return any(s in self.config["spaces"] for s in [space, "all", "default"])

    def hyperopt_space(self, space: Optional[str] = None) -> List[Parameter]:
        """
        Return the dimensions in the hyperoptimization space.
        :param space: Defines hyperspace to return dimensions for.
        If None, then the self.has_space() will be used to return dimensions
        for all hyperspaces used.
        """
        spaces: List[Parameter] = []

        if space == "buy" or (space is None and self.has_space("buy")):
            logger.log(5, "Hyperopt has 'buy' space")
            spaces += self.custom_hyperopt.indicator_space()

        if space == "sell" or (space is None and self.has_space("sell")):
            logger.log(5, "Hyperopt has 'sell' space")
            spaces += self.custom_hyperopt.sell_indicator_space()

        if space == "roi" or (space is None and self.has_space("roi")):
            logger.log(5, "Hyperopt has 'roi' space")
            spaces += self.custom_hyperopt.roi_space()

        if space == "stoploss" or (space is None and self.has_space("stoploss")):
            logger.log(5, "Hyperopt has 'stoploss' space")
            spaces += self.custom_hyperopt.stoploss_space()

        if space == "trailing" or (space is None and self.has_space("trailing")):
            logger.log(5, "Hyperopt has 'trailing' space")
            spaces += self.custom_hyperopt.trailing_space()
        return spaces

<<<<<<< HEAD
    def _set_params(self, params_dict: Dict[str, Any]):
        if self.has_space("roi"):
            self.backtesting.strategy.amounts[
                "minimal_roi"
            ] = self.custom_hyperopt.generate_roi_table(params_dict)
        if self.has_space("buy"):
            self.backtesting.strategy.advise_buy = self.custom_hyperopt.buy_strategy_generator(
                params_dict
            )

        if self.has_space("sell"):
            self.backtesting.strategy.advise_sell = self.custom_hyperopt.sell_strategy_generator(
                params_dict
            )
=======
    def generate_optimizer(self, raw_params: List[Any], iteration=None) -> Dict:
        """
        Used Optimize function. Called once per epoch to optimize whatever is configured.
        Keep this function as optimized as possible!
        """
        params_dict = self._get_params_dict(raw_params)
        params_details = self._get_params_details(params_dict)

        if self.has_space('roi'):
            self.backtesting.strategy.minimal_roi = (  # type: ignore
                self.custom_hyperopt.generate_roi_table(params_dict))

        if self.has_space('buy'):
            self.backtesting.strategy.advise_buy = (  # type: ignore
                self.custom_hyperopt.buy_strategy_generator(params_dict))

        if self.has_space('sell'):
            self.backtesting.strategy.advise_sell = (  # type: ignore
                self.custom_hyperopt.sell_strategy_generator(params_dict))
>>>>>>> 06293b24

        if self.has_space("stoploss"):
            self.backtesting.strategy.amounts["stoploss"] = params_dict["stoploss"]

        if self.has_space("trailing"):
            d = self.custom_hyperopt.generate_trailing_params(params_dict)
            self.backtesting.strategy.amounts["trailing_stop"] = d["trailing_stop"]
            self.backtesting.strategy.amounts["trailing_stop_positive"] = d[
                "trailing_stop_positive"
            ]
            self.backtesting.strategy.amounts["trailing_stop_positive_offset"] = d[
                "trailing_stop_positive_offset"
            ]
            self.backtesting.strategy.amounts["trailing_only_offset_is_reached"] = d[
                "trailing_only_offset_is_reached"
            ]

    def backtest_params(
        self,
        raw_params: Tuple[Tuple, Dict] = None,
        iteration=None,
        params_dict: Dict[str, Any] = None,
        rs: Union[None, int] = None,
    ) -> Dict:
        if not params_dict:
            if raw_params:
                params_dict = self._get_params_dict(raw_params[0])
                params_meta = raw_params[1]
            else:
                raise OperationalException(
                    "Epoch evaluation didn't receive any parameters"
                )
        else:
            params_meta = {}

        self._set_params(params_dict)

        if backend.data:
            processed = backend.data
            min_date, max_date = backend.min_date, backend.max_date
        else:
            processed = load(self.data_pickle_file)
            backend.data = processed
            min_date, max_date = get_timerange(processed)
            backend.min_date, backend.max_date = min_date, max_date

        backtesting_results = self.backtesting.backtest(
            processed=processed,
<<<<<<< HEAD
            start_date=min_date,
            end_date=max_date,
            stake_amount=self.config["stake_amount"],
=======
            stake_amount=self.config['stake_amount'],
            start_date=min_date.datetime,
            end_date=max_date.datetime,
>>>>>>> 06293b24
            max_open_trades=self.max_open_trades,
            position_stacking=self.position_stacking,
        )
        return self._get_result(
            backtesting_results,
            min_date,
            max_date,
            params_dict,
            params_meta,
            self._get_params_details(params_dict),
            processed,
            rs,
        )

    @staticmethod
    def _set_hyperoptloss_attrs(
        hyperoptloss: IHyperOptLoss,
        config: dict,
        min_date: datetime,
        max_date: datetime,
    ):
        # Assign timeframe to be used in hyperopt
        hyperoptloss.ticker_interval = str(config["timeframe"])
        hyperoptloss.timeframe = str(config["timeframe"])
        hyperoptloss.weighted_timeranges = config.get(
            "hyperopt_weighted_timeranges", {}
        )
        hyperoptloss.min_date = min_date
        hyperoptloss.max_date = max_date

    def _setup_loss_funcs(self):
        """ Map a (cycled) list of loss functions to the optimizers random states """
        self.adjust_acquisition = self.config.get("hyperopt_adjust_acquisition", True)
        config = self.config.copy()
        if self.multi:
            self.calculate_loss_dict = {}
            loss_func_list = cycle(self.config.get("hyperopt_loss_multi", []))
            logger.debug("Cycling over loss functions: %s", loss_func_list)
            # NOTE: the resolver walks over all the files in the dir on each call
            for rs in self.rngs:
                config["hyperopt_loss"] = next(loss_func_list)
                hyperoptloss = HyperOptLossResolver.load_hyperoptloss(config)
                self._set_hyperoptloss_attrs(
                    hyperoptloss, config, self.min_date, self.max_date
                )
                self.calculate_loss_dict[rs] = hyperoptloss.hyperopt_loss_function
        else:
            self.custom_hyperoptloss = HyperOptLossResolver.load_hyperoptloss(
                self.config
            )
            self._set_hyperoptloss_attrs(
                self.custom_hyperoptloss, config, self.min_date, self.max_date
            )
            self.calculate_loss = self.custom_hyperoptloss.hyperopt_loss_function

    def _get_result(
        self,
        backtesting_results,
        min_date,
        max_date,
        params_dict,
        params_meta,
        params_details,
        processed,
        rs,
    ):
        results_metrics = self._calculate_results_metrics(backtesting_results)
        results_explanation = HyperoptOut._format_results_explanation_string(
            self.config["stake_currency"], results_metrics
        )

        trade_count = results_metrics["trade_count"]
        total_profit = results_metrics["total_profit"]

        # If this evaluation contains too short amount of trades to be
        # interesting -- consider it as 'bad' (assigned max. loss value)
        # in order to cast this hyperspace point away from optimization
        # path. We do not want to optimize 'hodl' strategies.
        loss: float = VOID_LOSS
        if trade_count >= self.config["hyperopt_min_trades"]:
            loss_func = (
                self.calculate_loss_dict[rs] if rs is not None else self.calculate_loss
            )
            loss = loss_func(
                results=backtesting_results,
                trade_count=trade_count,
                min_date=min_date.datetime,
                max_date=max_date.datetime,
                processed=processed,
            )
        return {
            "loss": loss,
            "params_dict": params_dict,
            "params_meta": params_meta,
            "params_details": params_details,
            "results_metrics": results_metrics,
            "results_explanation": results_explanation,
            "total_profit": total_profit,
        }

    def _calculate_results_metrics(self, backtesting_results: DataFrame) -> Dict:
        wins = len(backtesting_results[backtesting_results.profit_percent > 0])
        draws = len(backtesting_results[backtesting_results.profit_percent == 0])
        losses = len(backtesting_results[backtesting_results.profit_percent < 0])
        return {
            "trade_count": len(backtesting_results.index),
            # "wins": wins,
            # "draws": draws,
            # "losses": losses,
            # "winsdrawslosses": f"{wins}/{draws}/{losses}",
            "avg_profit": backtesting_results.profit_percent.mean() * 100.0,
            # "median_profit": backtesting_results.profit_percent.median() * 100.0,
            "total_profit": backtesting_results.profit_abs.sum(),
            "profit": backtesting_results.profit_percent.sum() * 100.0,
            "duration": backtesting_results.trade_duration.mean(),
        }

    def get_optimizer(self, random_state: int = None, parameters=[]) -> IOptimizer:
        " Construct an optimizer object "
        config = self.config.get("hyperopt_optimizer", {})
        config["mode"] = self.mode
        config["n_rand"] = self.n_rand
        config["ask_points"] = self.ask_points
        config["n_jobs"] = self.config.get("hyperopt_jobs", -1)
        config["n_epochs"] = self.config.get("hyperopt_epochs", 10)
        opt_type = config.get("type", "SkoptOptimizer")
        kwargs = {"seed": random_state}
        if opt_type == "Skopt":
            from freqtrade.optimize.opts.skopt import Skopt

            opt = Skopt(parameters, config=config, **kwargs)
        elif opt_type == "Sherpa":
            from freqtrade.optimize.opts.sherpa import Sherpa

            opt = Sherpa(parameters, config=config, **kwargs)
        elif opt_type == "Emukit":
            from freqtrade.optimize.opts.emukit import EmuKit

            opt = EmuKit(parameters, config=config, **kwargs)
        else:
            raise OperationalException(f"Error loading optimizer type {opt_type}")
        return opt.create_optimizer(parameters, config)

    def run_backtest_parallel(self, parallel: Parallel, jobs: int):
        """ launch parallel in single opt mode, return the evaluated epochs """
        parallel(
            delayed(backend.parallel_sig_handler)(
                self.parallel_objective,
                self.cls_file,
                self.logger,
                t,
                asked,
                epochs=backend.epochs,
                trials_state=backend.trials,
            )
            for t, asked in self.ask_and_tell(jobs)
        )

    def point_func(self, opt: IOptimizer, to_ask: deque) -> Tuple:
        """
        this is needed because when we ask None points, the optimizer doesn't return a list
        """
        if not to_ask:
            wait_start = now()
            to_ask.extend(opt.ask(n=self.ask_points))
            wait_time = now() - wait_start
            backend.epochs.avg_wait_time = (
                (backend.epochs.avg_wait_time or wait_time) + wait_time
            ) / 2
        return tuple(to_ask.popleft())

    @staticmethod
    def _unfinished():
        """ return the number of unfinished (in flight) jobs """
        # logger.debug("dispatched: %s", backend.epochs.dispatched)
        # logger.debug("saved: %s", backend.trials.num_saved)
        # logger.debug("done: %s", backend.trials.num_done)
        # logger.debug("done: %s", backend.trials.n_void)
        return backend.epochs.dispatched - (
            backend.trials.num_saved + backend.trials.num_done + backend.trials.n_void
        )

    def _check_points(self, t, to_ask, opt):
        # tell points if trials dispatched are above told and ask queue if empty
        if (not opt.is_blocking) or (len(to_ask) < 1 and not self.points_checked):
            self.points_checked = True
            try:
                # only lock if its fitting time
                locked = backend.acquire_lock(backend.trials, True)
                if locked:
                    self._tell_points(t, opt)
            except (KeyError, FileNotFoundError, IOError, OSError) as e:
                if locked:
                    backend.release_lock(backend.trials)
                logger.debug("Couldn't tell points to the optimizer, %s", e)
        elif self.points_checked:
            self.points_checked = False

    def _tell_points(self, t, opt: IOptimizer):
        """ This is blocking. Assumes there are buffered points, flushes them
        and tells the optimizer. """
        Xi = []
        yi = []
        t_points = len(opt.Xi)
        backoff = 0

        while t > t_points + len(Xi):
            for n_res, res in backend.trials.results.items():
                Xi.append((list(res["params_dict"].values()), res["params_meta"],))
                yi.append(res["loss"])
                del backend.trials.results[n_res]
            logger.debug(
                "fetched %s results to tell the opt, unf: %s, disp: %s, opt: %s, void: %s",
                len(Xi),
                self._unfinished(),
                backend.epochs.dispatched,
                len(opt.Xi),
                backend.trials.n_void,
            )
            if not opt.is_blocking:
                break
            sleep(backoff)
            backoff += 0.3

        backend.release_lock(backend.trials)
        if len(Xi) > 0:
            # params_df = concat(trials, axis=0)
            # read_index = t
            try:
                opt.tell(Xi, yi, fit=True)
                del backend.trials.tail_list[:]
                logger.debug(f"Optimizer now has %s points", len(opt.Xi))
            # If space reduction has just been performed points
            # might be out of space
            except ValueError as e:
                logger.debug("Failed telling optimizer results, %s", e)
            backend.epochs.average = (
                np.nanmean(opt.yi[-self.n_jobs :]) + backend.epochs.average
            ) / 2

    def ask_and_tell(self, jobs: int):
        """
        loop to manage optimizer state in single optimizer mode, everytime a job is
        dispatched, we check the optimizer for points, to ask and to tell if any,
        but only fit a new model every n_points, because if we fit at every result previous
        points become invalid.
        """
        to_ask: deque = deque()
        opt: IOptimizer = self.opt
        point = self.point_func

        t = 0
        sri = self.space_reduction_interval
        opt = self.opt

        # loop indefinitely
        for _ in iter(lambda: 0, 1):
            # update acquisition
            opt = self.opt_adjust_acq(
                opt, jobs, backend.epochs, backend.trials, is_shared=True
            )
            if sri and sri // (t or 1) < 1:
                if self.apply_space_reduction(jobs, backend.trials, backend.epochs):
                    read_index = 0

            self._check_points(t, to_ask, opt)

            try:
                if (backend.trials and backend.trials.exit) or self._maybe_terminate(
                    t, jobs, backend.trials, backend.epochs
                ):
                    break
            except ConnectionError as e:
                logger.debug("connection error %s", e)
                break

            logger.debug("before asking, opt had %s points", len(opt.Xi))
            # NOTE: the optimizer is in charge of ensuring given points are not dups
            p = point(opt, to_ask)

            if self.use_progressbar:
                HyperoptOut._print_progress(t, jobs, self.trials_maxout)
            t += 1
            yield t, p

    @staticmethod
    def parallel_objective(t: int, params, epochs: Epochs, trials_state: TrialsState):
        """ Run one single test and eventually save trials """
        # flush trials if terminating
        cls: Hyperopt = backend.cls
        backend.acquire_lock(epochs, True)
        epochs.dispatched += 1
        backend.release_lock(epochs)
        if not backend.flush_registered:
            atexit.register(cls.flush_remaining_trials, trials_state, False, None)
            backend.flush_registered = True
        if backend.is_exit(trials_state):
            cls.flush_remaining_trials(trials_state, False, None)
            return
        if not backend.timer:
            backend.timer = now()

        if cls.cv:
            # if t not in backend.params_Xi:
            X = cls._from_storage(
                cls.Xi_path, key="X", fields=["params_dict"], indexer=t,
            ).values[0, 0]

            v = cls.backtest_params(params_dict=X)
        else:
            v = cls.backtest_params(raw_params=params)

        # set flag and params for indexing
        if v:
            v["is_initial_point"] = t < cls.n_rand if cls.cv else False
            v["random_state"] = cls.random_state  # this is 0 in CV
            v["Xi_h"] = hash(cls.params_Xi(v))
            backend.trials_list.append(v)
            trials_state.num_done += 1
        else:
            trials_state.n_void += 1
        cls.maybe_log_trials(trials_state, epochs, rs=None)

    def log_trials(
        self, trials_state: TrialsState, epochs: Epochs, rs: Union[None, int]
    ) -> int:
        """
        Log results if it is better than any previous evaluation
        """
        locked = backend.acquire_lock(epochs, False)
        if not locked:
            # in single mode or on the last run, sit in queue for saving
            if (not self.async_sched) or backend.is_exit(trials_state):
                backend.acquire_lock(epochs, True)
            else:
                logger.debug("couldn't acquire log to save trials, skipping %s", rs)
                return 0
        ep = epochs

        batch_start = trials_state.num_saved
        current = batch_start + 1
        has_roi_space = self.has_space("roi")
        i = 0
        # current best loss
        for i, v in enumerate(backend.trials_list, 1):
            is_best = self.is_best_loss(v, ep.current_best_loss[rs])
            current = batch_start + i
            v["is_best"] = is_best
            v["current_epoch"] = current
            # store roi as json to remember dict k:v mapping
            # without custom hyperopt class
            if has_roi_space:
                v["roi"] = json.dumps(
                    {
                        str(k): v
                        for k, v in self.custom_hyperopt.generate_roi_table(
                            v["params_dict"]
                        ).items()
                    }
                )
            logger.debug(
                f"Optimizer epoch evaluated: %s, yi: %s", v["current_epoch"], v["loss"]
            )
            if is_best:
                ep.improvement = abs(
                    ep.current_best_loss[rs] / (v["loss"] or ep.current_best_loss[rs])
                    - 1
                )
                ep.current_best_epoch[rs] = ep.last_best_epoch = current
                ep.current_best_loss[rs] = ep.last_best_loss = v["loss"]
        # in single mode push the results to the main worker
        # to tell the optimizer
        if not self.async_sched:
            for tr in backend.trials_list:
                trials_state.results[tr["current_epoch"]] = tr
        # Save results after every batch
        trials = DataFrame(backend.trials_list)
        # expand results metrics into columns
        trials.drop(columns=["results_metrics", "total_profit"], inplace=True)
        metrics = json_normalize([v["results_metrics"] for v in backend.trials_list],)
        trials = concat([trials, metrics], copy=False, axis=1)

        # make a copy since print results modifies cols
        self.print_results(trials.copy(), trials_state.table_header, epochs)
        # TODO: print the header at the beginning so this is not carried over on each iteration
        trials_state.table_header = 2

        self.save_trials(trials, self.trials_file, self.trials_instance, trials_state)
        # release lock and clear saved trials from global state
        backend.release_lock(epochs)

        del backend.trials_list[:]
        return i

    def cleanup_store_tables(self):
        """ Executes store cleanup options """
        # clean state depending on mode
        try:
            # optionally delete file
            if self.config.get("hyperopt_clear") and not self.cv:
                self.clear_hyperopt()
            keys = self._group.keys()
            # optionally remove previous trials of an instance
            if self.config.get("hyperopt_reset") and not self.cv:
                inst = "/{}".format(self.trials_instance)
                for k in (inst, f"{inst}_bak"):
                    if k in keys:
                        del self._group[k], self._group[k].attrs["columns"]
            # save a list of all the tables in the store except backups
            # unique keys and exclude backups
            keys = [k.lstrip("/").rstrip("_bak") for k in keys]
            keys.append(self.trials_instance)
            logger.debug(
                "Saving last 10 trials instances ids to...%s",
                self.trials_instances_file,
            )
            with open(self.trials_instances_file, "w") as ti:
                json.dump(list(keys[-10:]), ti)
        except KeyError:
            pass

    def _setup_trials(self, load_trials=True, backup=False):
        """ The trials instance is the key used to identify the hdf table """
        # If the Hyperopt class has been previously initialized
        if self.config.get("hyperopt_skip_trials_setup", False):
            return
        self.parameters: List[Any]
        self.parameters = self.hyperopt_space()
        self.trials_instance = "{}-{}/{}/{}".format(
            self.config["hyperopt_loss"],
            len(self.parameters),
            "_".join(sorted(self.config["spaces"])),
            # truncate hash to 4 digits
            str(hash([d.name for d in self.parameters]))[:4],
        )
        logger.info(f"Hyperopt state will be saved to " f"key {self.trials_instance}")

        self.cleanup_store_tables()

        load_instance = self.config.get("hyperopt_trials_instance")
        if load_trials:
            # Optionally load thinned trials list from previous CV run, and clear them after load
            if load_instance == "cv":
                trials_instance = self.trials_instance + "_cv"
            # or load directly from specified instance
            elif load_instance:
                trials_instance = load_instance
            else:
                trials_instance = self.trials_instance
            # Load trials before checking for cross validation, and epochs/points setup
            # and make a copy of the table in case the run is wrongly terminated
            self.trials = self.load_trials(
                self.trials_file,
                trials_instance,
                backend.trials,
                backup=backup,
                clear=False,
            )
            logger.info(
                f"Loaded {len(self.trials)} previous trials from {self.trials_file}@{trials_instance}."
            )

            if self.cv:
                tr_len = len(self.trials)
                if tr_len < 1:
                    raise OperationalException("CV requires a starting dataset.")
                # in cross validation apply progressive filtering, tuned by hyperopt_epochs
                intensity = prev_its = 1
                backtrack = False
                prev_tt_len = 0
                max_iterations = 100
                # use a ~0.1 histeresis for desired number of filtered epochs
                min_tt = int(self.total_epochs * 0.9)
                max_tt = int(self.total_epochs * 1.1)
                if tr_len < min_tt or tr_len > max_tt:
                    while max_iterations > 0:
                        max_iterations -= 1
                        logger.debug("filtering trials with intensity: %s", intensity)
                        self.target_trials = self.filter_trials(
                            self.trials, self.config, intensity=intensity
                        )
                        logger.debug("filtered trials to: %s", len(self.target_trials))
                        # backtrack means we applied a previous intensity because we probably
                        # offshoot the calculation
                        tt_len = len(self.target_trials)
                        if backtrack or self.total_epochs < 2:
                            logger.debug(
                                "stopped trials filtering, backtrack: %s", backtrack
                            )
                            break
                        # don't filter if the filtered trials are below setting
                        if tt_len < min_tt and tt_len != prev_tt_len:
                            logger.debug(
                                "decreasing intensity since %s < %s", tt_len, max_tt
                            )
                            prev_its = intensity
                            intensity *= self.total_epochs / tt_len
                            max_iterations -= 1
                        elif tt_len > max_tt:
                            logger.debug(
                                "increasing intensity since %s > %s", tt_len, max_tt
                            )
                            prev_its = intensity
                            intensity *= self.total_epochs / tt_len
                        elif tt_len < min_tt and intensity < prev_its:
                            logger.debug(
                                "backtracking filtering because %s < %s", tt_len, min_tt
                            )
                            backtrack = True
                            intensity = prev_its
                        else:
                            break
                        prev_tt_len = tt_len
                else:
                    self.target_trials = self.trials

                if len(self.target_trials) < 1:
                    logger.warn("Filtering returned 0 trials, using original dataset.")
                    self.target_trials = self.trials
                else:
                    logger.info(
                        "Filtered {} trials down to {}.".format(
                            len(self.trials), len(self.target_trials)
                        )
                    )
            elif len(self.trials) > 0 and not self.async_sched:
                if self.random_state != self.trials.iloc[-1]["random_state"]:
                    logger.warn("Random state in saved trials doesn't match runtime...")
        if self.cv:
            # CV trials are saved in their own table
            self.trials_instance += "_cv"
            # reset cv trials only if not specified
            if not load_instance or load_instance != "cv":
                self.clear_instance(self.trials_file, self.trials_instance)

    @property
    def epochs_limit(self) -> int:
        return self.total_epochs

    def _setup_epochs(self) -> bool:
        """ used to resume the best epochs state from previous trials """
        locked = backend.acquire_lock(backend.epochs, True, timeout=60)
        if not locked:
            raise OperationalException(
                "Couldn't acquire lock at startup during epochs setup."
            )
        ep = backend.epochs
        # signal each worker for space reduction
        ep.space_reduction = backend.manager.dict()
        # map optimizers to workers ids
        ep.pinned_optimizers = backend.manager.dict()

        ep.last_best_epoch = 0
        ep.last_best_loss = float(VOID_LOSS)
        if self.multi:
            for rs in self.rngs:
                ep.current_best_epoch[rs] = 0
                ep.current_best_loss[rs] = VOID_LOSS
        else:
            ep.current_best_epoch[None] = 0
            ep.current_best_loss[None] = VOID_LOSS
        # shared collections have to use the manager
        len_trials = len(self.trials)
        ep.epochs_since_last_best = backend.manager.list([0, 0])

        if self.cv:
            self.total_epochs = len(self.target_trials)
            backend.trials.num_saved = 0
        else:
            backend.trials.num_saved = len_trials

        resumed = len_trials > 0
        if resumed and not self.cv:
            best_epochs = self.trials.loc[self.trials["is_best"], :]
            len_best = len(best_epochs)
            if len_best > 0:
                if self.multi:
                    for rs in self.rngs:
                        # sorting from lowest to highest, the first value is the current best
                        opt_best = self.trials[self.trials["random_state"].values == rs]
                        if len(opt_best) > 0:
                            best = opt_best.sort_values(by=["loss"]).iloc[0].to_dict()
                            ep.current_best_epoch[rs] = best["current_epoch"]
                            ep.current_best_loss[rs] = best["loss"]
                    # group by random state, get the lowest loss for each state, then pick the one with
                    # the highest current_epoch
                    last_best_trial = (
                        self.trials.groupby("random_state")
                        .apply(lambda x: x.sort_values(by=["loss"]).iloc[0])
                        .sort_values(by="current_epoch")
                        .iloc[-1]
                    ).to_dict()
                    ep.last_best_epoch = last_best_trial["current_epoch"]
                    ep.last_best_loss = last_best_trial["loss"]
                else:
                    best = self.trials.sort_values(by=["loss"]).iloc[0].to_dict()
                    ep.current_best_epoch[None] = ep.last_best_epoch = best[
                        "current_epoch"
                    ]
                    ep.current_best_loss[None] = ep.last_best_loss = best["loss"]
        ep.max_epoch = self.epochs_limit
        backend.release_lock(ep)
        return resumed

    def _setup_space_reduction(self):
        """ Choose which configuration to use when applying space reduction """
        config = self.config
        if config.get("hyperopt_spc_red_config", False):
            self.space_reduction_interval = config.get(
                "hyperopt_spc_red_interval", iinfo(int32).max
            )
            if self.space_reduction_interval == iinfo(int32).max:
                return
        else:
            if self.shared:
                from freqtrade.optimize.hyperopt_constants import SHARED_SPACE_CONFIG

                config = SHARED_SPACE_CONFIG
            elif self.multi:
                from freqtrade.optimize.hyperopt_constants import MULTI_SPACE_CONFIG

                config = MULTI_SPACE_CONFIG
            else:
                from freqtrade.optimize.hyperopt_constants import SINGLE_SPACE_CONFIG

                config = SINGLE_SPACE_CONFIG
        self.space_reduction_interval = config["hyperopt_spc_red_interval"]
        self.space_reduction_config = config

    def _set_random_state(self, random_state: Optional[int]) -> int:
        if self.cv:
            return 0
        else:
            rs = random_state or random.randint(1, 2 ** 16 - 1)
            np.random.seed(rs)
            return rs

    def _setup_points(self):
        """
        Calc starting points, based on parameters, given epochs, mode
        """
        self.search_space_size = (
            guess_search_space(self.parameters,) if not self.cv else 0
        )
        if not self.cv:
            logger.debug("Initial points: ~%s", self.n_rand)
        # each column is a parameter, needed to read points from storage
        # in cv mode we take the params names from the saved epochs columns
        col = "{d.name}" if not self.cv else "{d}"
        self.Xi_names = tuple(col.format(d=d) for d in self.parameters)
        logger.info(f"Parameters set for optimization: {len(self.Xi_names)}")
        if not self.cv:
            logger.info(f"Search space size: {self.search_space_size:e}")

    def _maybe_terminate(
        self, t: int, jobs: int, trials_state: TrialsState, epochs: Epochs
    ) -> bool:
        """ signal workers to terminate if conditions are met """
        done = trials_state.num_done
        total = trials_state.num_saved + done
        if not self.void_output_backoff and done < t - jobs:
            logger.warn(
                "Some evaluated epochs were void, "
                "check the loss function and the search space."
            )
            self.void_output_backoff = True
        # don't consider an empty strike until the iterator
        # has crossed the number of defined maxout
        if not done and t > (total + self.trials_maxout + jobs * self.ask_points):
            trials_state.empty_strikes += 1
        if backend.epochs.avg_wait_time >= self.opt_ask_timeout:
            logger.debug(
                f"Average wait time for optimizer reached, %s", self.opt_ask_timeout
            )
            trials_state.exit = True
        cvg_ratio = (epochs.convergence / total) if total > 0 else 0
        if cvg_ratio > self.max_convergence_ratio:
            logger.warn(
                f"Max convergence ratio reached ({cvg_ratio:.2f}), terminating."
            )
            trials_state.exit = True
        elif (
            not done
            and self.search_space_size < np.log(total + self.epochs_limit)
            and not self.cv
        ) or trials_state.empty_strikes > self.trials_max_empty:
            logger.error("Terminating Hyperopt because trials were empty.")
            trials_state.exit = True
        # give up if no best since max epochs
        elif total >= self.epochs_limit:
            logger.warn(
                "Max epoch reached %s > %s, terminating.", total, self.epochs_limit
            )
            trials_state.exit = True
        return trials_state.exit

    def main_loop(self, jobs_scheduler):
        """ main parallel loop """
        # dump the object state which will be loaded by every worker
        # instead of pickling functions around
        logger.debug("dumping pickled hyperopt object to path: %s", self.cls_file)
        dump(wrap_non_picklable_objects(self), self.cls_file)
        logger.debug("starting workers pool")
        # in single mode dispatching is synchronized such that
        # it won't wait for a bigger batch to be filled and stall
        pre_dispatch = (
            self.n_jobs
            if (not self.async_sched and not self.cv) and self.opt.is_blocking
            else "2*n_jobs"
        )
        with parallel_backend("loky", inner_max_num_threads=2):
            with Parallel(
                n_jobs=self.n_jobs,
                verbose=0,
                backend="loky",
                pre_dispatch=pre_dispatch,
            ) as parallel:
                try:
                    # reset parallel state
                    jobs = parallel._effective_n_jobs()
                    logger.info(f"Effective parallel workers: {jobs}")
                    self.run_setup_backend_parallel(parallel, jobs)

                    # run the jobs
                    jobs_scheduler(parallel, jobs)

                # exceptions should be caught within each worker too
                except KeyboardInterrupt as e:
                    logger.error(f"Main loop stopped. {e}")
                # collect remaining unsaved epochs
                backend.trials.exit = True
                logger.debug(
                    "ending soon, num_done: %s num_saved: %s",
                    backend.trials.num_done,
                    backend.trials.num_saved,
                )
                if backend.trials.num_done > backend.trials.num_saved:
                    logger.debug(
                        "flushing remaining %s trials to storage",
                        backend.trials.num_done,
                    )
                    get_reusable_executor().shutdown(wait=True)
                    logger.debug(
                        "tail dict is %s and tail list is %s",
                        backend.trials.tail_dict,
                        backend.trials.tail_list,
                    )
                    # since the list was passed through the manager, make a copy
                    if len(backend.trials.tail_dict):
                        for rs in backend.trials.tail_dict.keys():
                            if len(backend.trials.tail_dict[rs]):
                                backend.trials_list = [
                                    t for t in backend.trials.tail_dict[rs]
                                ]
                                backend.just_saved = self.log_trials(
                                    backend.trials, backend.epochs, rs=rs
                                )
                                backend.trials.num_done -= backend.just_saved
                    elif len(backend.trials.tail_list):
                        backend.trials_list = [t for t in backend.trials.tail_list]
                        backend.just_saved = self.log_trials(
                            backend.trials, backend.epochs, rs=None
                        )
                        backend.trials.num_done -= backend.just_saved
                    logger.debug("saved %s trials at the end", backend.just_saved)

                if self.use_progressbar:
                    HyperoptOut._print_progress(
                        backend.just_saved, jobs, self.trials_maxout, finish=True
                    )

    def _setup_data(self):
        """ Load ohlcv data, and check that:
        - startup period is removed
        - there is a global minimum amount of data to test
        """

        data, timerange = self.backtesting.load_bt_data()
        preprocessed = self.backtesting.strategy.ohlcvdata_to_dataframe(data)

        preprocessed, self.n_candles = check_data_startup(
            preprocessed, self.backtesting.required_startup, timerange
        )

        # use the dict provided by backtesting to calc the pairslist length
        # since it applies pairlist filters
        n_pairs = len(data)
        min_candles_ratio = self.config.get("hyperopt_min_candles_ratio", 0.5)
        max_candles = n_pairs * (
            abs(Timedelta(timerange.stopts - timerange.startts))
            / Timedelta(self.config["timeframe"])
        )
        candles_ratio = self.n_candles / max_candles
        if candles_ratio < min_candles_ratio:
            raise OperationalException(
                "Not enough candles for the provided combination of pairs, timeframe "
                f"and timerange, min candle ratio {candles_ratio:.02} < {min_candles_ratio:.02}"
            )
        min_date, max_date = get_timerange(preprocessed)
        self.min_date, self.max_date = min_date, max_date

        logger.info(
            f"Hyperopting with data from {min_date.strftime(DATETIME_PRINT_FORMAT)} "
            f"up to {max_date.strftime(DATETIME_PRINT_FORMAT)} "
            f"({(max_date - min_date).days} days).."
        )

        dump(preprocessed, self.data_pickle_file)

    def start(self) -> None:
        """ Broom Broom """
        self.random_state = self._set_random_state(
            self.config.get("hyperopt_random_state", None)
        )
        logger.info(f"Using optimizer random state: {self.random_state}")
        backend.trials.table_header = 0

        self._setup_data()

        # We don't need exchange instance anymore while running hyperopt
        self.backtesting.exchange = None  # type: ignore
        self.backtesting.pairlists = None  # type: ignore
        self.backtesting.strategy.dp = None  # type: ignore
        IStrategy.dp = None  # type: ignore

        # Set dimensions, trials instance and paths and load from storage
        self._setup_trials()

        # Set number of initial points, and optimizer related stuff
        self._setup_points()

        # Choose space reduction configuration
        self._setup_space_reduction()

        if self.print_colorized:
            colorama_init(autoreset=True)

        if not self.cv:
            self._setup_optimizers()
        self._setup_loss_funcs()

        # Count the epochs
        self._setup_epochs()

        if not self.cv:
            # After setup, trials are only needed by CV so can delete
            self.trials.drop(self.trials.index, inplace=True)

        if self.cv:
            jobs_scheduler = self.run_cv_backtest_parallel
        elif self.async_sched:
            jobs_scheduler = self.run_multi_backtest_parallel
        else:
            jobs_scheduler = self.run_backtest_parallel

        if self.use_progressbar:
            HyperoptOut._init_progressbar(
                self.print_colorized, self.epochs_limit or None, self.cv
            )
        self.main_loop(jobs_scheduler)

        # At the end, print best epoch
        print_best = self.config.get("print_best_at_end")
        if backend.trials.num_saved and print_best:
            trials = self.load_trials(
                self.trials_file, self.trials_instance, backend.trials,
            )
            best_trial = (
                trials.sort_values(by="loss").iloc[:1].to_dict(orient="records")
            )[:1]

            if len(best_trial):
                logger.debug("best trial: %s", best_trial[0])
                self.print_epoch_details(
                    best_trial[0], self.epochs_limit, self.print_json
                )
        elif print_best:
            # This is printed when Ctrl+C is pressed quickly, before first epochs have
            # a chance to be evaluated.
            self.logger.info("No epochs evaluated yet, no best result.")

    def __getstate__(self):
        state = self.__dict__.copy()
        del state["trials"]
        if self.cv:
            del state["target_trials"]
        elif not self.async_sched:
            del state["opt"]
        return state<|MERGE_RESOLUTION|>--- conflicted
+++ resolved
@@ -96,7 +96,6 @@
         self.custom_hyperopt = HyperOptResolver.load_hyperopt(self.config)
 
         # Populate functions here (hasattr is slow so should not be run during "regular" operations)
-<<<<<<< HEAD
         if hasattr(self.custom_hyperopt, "populate_indicators"):
             self.backtesting.strategy.advise_indicators = (
                 self.custom_hyperopt.populate_indicators  # type: ignore
@@ -109,17 +108,6 @@
             self.backtesting.strategy.advise_sell = (
                 self.custom_hyperopt.populate_sell_trend  # type: ignore
             )
-=======
-        if hasattr(self.custom_hyperopt, 'populate_indicators'):
-            self.backtesting.strategy.advise_indicators = (  # type: ignore
-                self.custom_hyperopt.populate_indicators)  # type: ignore
-        if hasattr(self.custom_hyperopt, 'populate_buy_trend'):
-            self.backtesting.strategy.advise_buy = (  # type: ignore
-                self.custom_hyperopt.populate_buy_trend)  # type: ignore
-        if hasattr(self.custom_hyperopt, 'populate_sell_trend'):
-            self.backtesting.strategy.advise_sell = (  # type: ignore
-                self.custom_hyperopt.populate_sell_trend)  # type: ignore
->>>>>>> 06293b24
 
         # Use max_open_trades for hyperopt as well, except --disable-max-market-positions is set
         if self.config.get("use_max_market_positions", True):
@@ -231,7 +219,6 @@
             spaces += self.custom_hyperopt.trailing_space()
         return spaces
 
-<<<<<<< HEAD
     def _set_params(self, params_dict: Dict[str, Any]):
         if self.has_space("roi"):
             self.backtesting.strategy.amounts[
@@ -246,27 +233,6 @@
             self.backtesting.strategy.advise_sell = self.custom_hyperopt.sell_strategy_generator(
                 params_dict
             )
-=======
-    def generate_optimizer(self, raw_params: List[Any], iteration=None) -> Dict:
-        """
-        Used Optimize function. Called once per epoch to optimize whatever is configured.
-        Keep this function as optimized as possible!
-        """
-        params_dict = self._get_params_dict(raw_params)
-        params_details = self._get_params_details(params_dict)
-
-        if self.has_space('roi'):
-            self.backtesting.strategy.minimal_roi = (  # type: ignore
-                self.custom_hyperopt.generate_roi_table(params_dict))
-
-        if self.has_space('buy'):
-            self.backtesting.strategy.advise_buy = (  # type: ignore
-                self.custom_hyperopt.buy_strategy_generator(params_dict))
-
-        if self.has_space('sell'):
-            self.backtesting.strategy.advise_sell = (  # type: ignore
-                self.custom_hyperopt.sell_strategy_generator(params_dict))
->>>>>>> 06293b24
 
         if self.has_space("stoploss"):
             self.backtesting.strategy.amounts["stoploss"] = params_dict["stoploss"]
@@ -315,15 +281,9 @@
 
         backtesting_results = self.backtesting.backtest(
             processed=processed,
-<<<<<<< HEAD
-            start_date=min_date,
-            end_date=max_date,
-            stake_amount=self.config["stake_amount"],
-=======
             stake_amount=self.config['stake_amount'],
             start_date=min_date.datetime,
             end_date=max_date.datetime,
->>>>>>> 06293b24
             max_open_trades=self.max_open_trades,
             position_stacking=self.position_stacking,
         )
