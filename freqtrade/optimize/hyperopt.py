"""
This module contains the hyperopt logic
"""

<<<<<<< HEAD
import random
import warnings
import logging
import json
from collections import deque
from math import factorial
from typing import Any, Dict, List, Optional, Tuple, Set, Callable
from time import time as now
from pathlib import Path

from colorama import init as colorama_init
from joblib import (
    Parallel,
    cpu_count,
    delayed,
    dump,
    load,
    wrap_non_picklable_objects,
    hash,
    parallel_backend,
)
from multiprocessing.managers import Namespace
from pandas import DataFrame, HDFStore, json_normalize, read_hdf, Timedelta
from numpy import isfinite
=======
import io
import locale
import logging
import random
import warnings
from collections import OrderedDict
from math import ceil
from operator import itemgetter
from pathlib import Path
from pprint import pformat
from typing import Any, Dict, List, Optional

import progressbar
import rapidjson
import tabulate
from colorama import Fore, Style
from colorama import init as colorama_init
from joblib import (Parallel, cpu_count, delayed, dump, load,
                    wrap_non_picklable_objects)
from pandas import DataFrame, isna, json_normalize
>>>>>>> 92d8adf3

from freqtrade.constants import DATETIME_PRINT_FORMAT
from freqtrade.data.converter import trim_dataframe
from freqtrade.data.history import get_timerange
from freqtrade.optimize.backtesting import Backtesting
from freqtrade.exceptions import OperationalException

# Import IHyperOpt and IHyperOptLoss to allow unpickling classes from these modules
import freqtrade.optimize.hyperopt_backend as backend
from freqtrade.optimize.hyperopt_backend import TrialsState, Epochs

from freqtrade.optimize.hyperopt_multi import HyperoptMulti
from freqtrade.optimize.hyperopt_out import HyperoptOut
from freqtrade.optimize.hyperopt_cv import HyperoptCV
from freqtrade.optimize.hyperopt_backtest import HyperoptBacktesting
from freqtrade.optimize.hyperopt_constants import (
    VOID_LOSS,
    CYCLE_LIE_STRATS,
    CYCLE_ESTIMATORS,
    CYCLE_ACQ_FUNCS,
)

# from freqtrade.optimize.hyperopt_backend import Trial
from freqtrade.optimize.hyperopt_interface import IHyperOpt  # noqa: F401
<<<<<<< HEAD
from freqtrade.optimize.hyperopt_loss_interface import IHyperOptLoss  # noqa: F401
from freqtrade.resolvers.hyperopt_resolver import HyperOptLossResolver, HyperOptResolver
=======
from freqtrade.optimize.hyperopt_loss_interface import \
    IHyperOptLoss  # noqa: F401
from freqtrade.resolvers.hyperopt_resolver import (HyperOptLossResolver,
                                                   HyperOptResolver)
from freqtrade.strategy import IStrategy
>>>>>>> 92d8adf3

# Suppress scikit-learn FutureWarnings from skopt
with warnings.catch_warnings():
    warnings.filterwarnings("ignore", category=FutureWarning)
    from skopt import Optimizer
    from skopt.space import Dimension
# Additional regressors already pluggable into the optimizer
# from sklearn.linear_model import ARDRegression, BayesianRidge
# possibly interesting regressors that need predict method override
# from sklearn.ensemble import HistGradientBoostingRegressor
# from xgboost import XGBoostRegressor

logger = logging.getLogger(__name__)


class Hyperopt(HyperoptMulti, HyperoptCV):
    """
    Hyperopt class, this class contains all the logic to run a hyperopt simulation

    To run a backtest:
    hyperopt = Hyperopt(config)
    hyperopt.start()
    """

    # True if the search space is made only of Real dimensions
    all_real = False

    def __init__(self, config: Dict[str, Any]) -> None:
        super().__init__(config)

        # runtime
        self.n_jobs = self.config.get("hyperopt_jobs", -1)
        if self.n_jobs < 0:
            self.n_jobs = cpu_count() // 2 or 1
        self.effort = max(0.01, self.config["effort"] if "effort" in self.config else 1)
        # save trials to disk every 10s * jobs
        self.trials_timeout = self.config.get(
            "hyperopt_trials_timeout", 10 * self.n_jobs
        )
        # or every n jobs
        self.trials_maxout = self.config.get("hyperopt_trials_maxout", self.n_jobs)
        self.trials_max_empty = self.config.get(
            "hyperopt_trials_max_empty", self.trials_maxout
        )

        # configure multi mode, before backtesting to not spawn another exchange instance
        # inside the manager
        self.setup_multi()

        self.backtesting = HyperoptBacktesting(self.config)

        self.custom_hyperopt = HyperOptResolver.load_hyperopt(self.config)
        self.custom_hyperoptloss = HyperOptLossResolver.load_hyperoptloss(self.config)
        self.calculate_loss = self.custom_hyperoptloss.hyperopt_loss_function

        # Populate functions here (hasattr is slow so should not be run during "regular" operations)
        if hasattr(self.custom_hyperopt, "populate_indicators"):
            self.backtesting.strategy.advise_indicators = (
                self.custom_hyperopt.populate_indicators  # type: ignore
            )
        if hasattr(self.custom_hyperopt, "populate_buy_trend"):
            self.backtesting.strategy.advise_buy = (
                self.custom_hyperopt.populate_buy_trend  # type: ignore
            )
        if hasattr(self.custom_hyperopt, "populate_sell_trend"):
            self.backtesting.strategy.advise_sell = (
                self.custom_hyperopt.populate_sell_trend  # type: ignore
            )

        # Use max_open_trades for hyperopt as well, except --disable-max-market-positions is set
        if self.config.get("use_max_market_positions", True):
            self.max_open_trades = self.config["max_open_trades"]
        else:
            logger.debug(
                "Ignoring max_open_trades (--disable-max-market-positions was used) ..."
            )
            self.max_open_trades = 0
        self.position_stacking = self.config.get("position_stacking", False)

        if self.has_space("sell"):
            # Make sure use_sell_signal is enabled
            if "ask_strategy" not in self.config:
                self.config["ask_strategy"] = {}
            self.config["ask_strategy"]["use_sell_signal"] = True

    @staticmethod
    def get_lock_filename(config: Dict[str, Any]) -> str:
        return str(config["user_data_dir"] / "hyperopt.lock")

    def _get_params_dict(self, raw_params: List[Any]) -> Dict:

        dimensions: List[Dimension] = self.dimensions

        # Ensure the number of dimensions match
        # the number of parameters in the list.
        if len(raw_params) != len(dimensions):
            raise ValueError("Mismatch in number of search-space dimensions.")

        # Return a dict where the keys are the names of the dimensions
        # and the values are taken from the list of parameters.
        return {d.name: v for d, v in zip(dimensions, raw_params)}

    def _get_params_details(self, params: Dict) -> Dict:
        """
        Return the params for each space
        """
        result: Dict = {}

        if self.has_space("buy"):
            result["buy"] = {
                p.name: params.get(p.name) for p in self.hyperopt_space("buy")
            }
        if self.has_space("sell"):
            result["sell"] = {
                p.name: params.get(p.name) for p in self.hyperopt_space("sell")
            }
        if self.has_space("roi"):
            # convert roi keys for json normalization support
            result["roi"] = {
                p.name: params.get(p.name) for p in self.hyperopt_space("roi")
            }
        if self.has_space("stoploss"):
            result["stoploss"] = {
                p.name: params.get(p.name) for p in self.hyperopt_space("stoploss")
            }
        if self.has_space("trailing"):
            result["trailing"] = self.custom_hyperopt.generate_trailing_params(params)

        return result

    @staticmethod
<<<<<<< HEAD
    def is_best_loss(trial, current_best_loss: float) -> bool:
        return isfinite(trial["loss"]) & (trial["loss"] < current_best_loss)
=======
    def print_epoch_details(results, total_epochs: int, print_json: bool,
                            no_header: bool = False, header_str: str = None) -> None:
        """
        Display details of the hyperopt result
        """
        params = results.get('params_details', {})

        # Default header string
        if header_str is None:
            header_str = "Best result"

        if not no_header:
            explanation_str = Hyperopt._format_explanation_string(results, total_epochs)
            print(f"\n{header_str}:\n\n{explanation_str}\n")

        if print_json:
            result_dict: Dict = {}
            for s in ['buy', 'sell', 'roi', 'stoploss', 'trailing']:
                Hyperopt._params_update_for_json(result_dict, params, s)
            print(rapidjson.dumps(result_dict, default=str, number_mode=rapidjson.NM_NATIVE))

        else:
            Hyperopt._params_pretty_print(params, 'buy', "Buy hyperspace params:")
            Hyperopt._params_pretty_print(params, 'sell', "Sell hyperspace params:")
            Hyperopt._params_pretty_print(params, 'roi', "ROI table:")
            Hyperopt._params_pretty_print(params, 'stoploss', "Stoploss:")
            Hyperopt._params_pretty_print(params, 'trailing', "Trailing stop:")

    @staticmethod
    def _params_update_for_json(result_dict, params, space: str) -> None:
        if space in params:
            space_params = Hyperopt._space_params(params, space)
            if space in ['buy', 'sell']:
                result_dict.setdefault('params', {}).update(space_params)
            elif space == 'roi':
                # TODO: get rid of OrderedDict when support for python 3.6 will be
                # dropped (dicts keep the order as the language feature)

                # Convert keys in min_roi dict to strings because
                # rapidjson cannot dump dicts with integer keys...
                # OrderedDict is used to keep the numeric order of the items
                # in the dict.
                result_dict['minimal_roi'] = OrderedDict(
                    (str(k), v) for k, v in space_params.items()
                )
            else:  # 'stoploss', 'trailing'
                result_dict.update(space_params)

    @staticmethod
    def _params_pretty_print(params, space: str, header: str) -> None:
        if space in params:
            space_params = Hyperopt._space_params(params, space, 5)
            params_result = f"\n# {header}\n"
            if space == 'stoploss':
                params_result += f"stoploss = {space_params.get('stoploss')}"
            elif space == 'roi':
                # TODO: get rid of OrderedDict when support for python 3.6 will be
                # dropped (dicts keep the order as the language feature)
                minimal_roi_result = rapidjson.dumps(
                    OrderedDict(
                        (str(k), v) for k, v in space_params.items()
                    ),
                    default=str, indent=4, number_mode=rapidjson.NM_NATIVE)
                params_result += f"minimal_roi = {minimal_roi_result}"
            else:
                params_result += f"{space}_params = {pformat(space_params, indent=4)}"
                params_result = params_result.replace("}", "\n}").replace("{", "{\n ")

            params_result = params_result.replace("\n", "\n    ")
            print(params_result)

    @staticmethod
    def _space_params(params, space: str, r: int = None) -> Dict:
        d = params[space]
        # Round floats to `r` digits after the decimal point if requested
        return round_dict(d, r) if r else d

    @staticmethod
    def is_best_loss(results, current_best_loss: float) -> bool:
        return results['loss'] < current_best_loss

    def print_results(self, results) -> None:
        """
        Log results if it is better than any previous evaluation
        """
        is_best = results['is_best']

        if self.print_all or is_best:
            print(
                self.get_result_table(
                    self.config, results, self.total_epochs,
                    self.print_all, self.print_colorized,
                    self.hyperopt_table_header
                )
            )
            self.hyperopt_table_header = 2

    @staticmethod
    def _format_explanation_string(results, total_epochs) -> str:
        return (("*" if results['is_initial_point'] else " ") +
                f"{results['current_epoch']:5d}/{total_epochs}: " +
                f"{results['results_explanation']} " +
                f"Objective: {results['loss']:.5f}")

    @staticmethod
    def get_result_table(config: dict, results: list, total_epochs: int, highlight_best: bool,
                         print_colorized: bool, remove_header: int) -> str:
        """
        Log result table
        """
        if not results:
            return ''

        tabulate.PRESERVE_WHITESPACE = True

        trials = json_normalize(results, max_level=1)
        trials['Best'] = ''
        if 'results_metrics.winsdrawslosses' not in trials.columns:
            # Ensure compatibility with older versions of hyperopt results
            trials['results_metrics.winsdrawslosses'] = 'N/A'

        trials = trials[['Best', 'current_epoch', 'results_metrics.trade_count',
                         'results_metrics.winsdrawslosses',
                         'results_metrics.avg_profit', 'results_metrics.total_profit',
                         'results_metrics.profit', 'results_metrics.duration',
                         'loss', 'is_initial_point', 'is_best']]
        trials.columns = ['Best', 'Epoch', 'Trades', 'W/D/L', 'Avg profit', 'Total profit',
                          'Profit', 'Avg duration', 'Objective', 'is_initial_point', 'is_best']
        trials['is_profit'] = False
        trials.loc[trials['is_initial_point'], 'Best'] = '*     '
        trials.loc[trials['is_best'], 'Best'] = 'Best'
        trials.loc[trials['is_initial_point'] & trials['is_best'], 'Best'] = '* Best'
        trials.loc[trials['Total profit'] > 0, 'is_profit'] = True
        trials['Trades'] = trials['Trades'].astype(str)

        trials['Epoch'] = trials['Epoch'].apply(
            lambda x: '{}/{}'.format(str(x).rjust(len(str(total_epochs)), ' '), total_epochs)
        )
        trials['Avg profit'] = trials['Avg profit'].apply(
            lambda x: '{:,.2f}%'.format(x).rjust(7, ' ') if not isna(x) else "--".rjust(7, ' ')
        )
        trials['Avg duration'] = trials['Avg duration'].apply(
            lambda x: '{:,.1f} m'.format(x).rjust(7, ' ') if not isna(x) else "--".rjust(7, ' ')
        )
        trials['Objective'] = trials['Objective'].apply(
            lambda x: '{:,.5f}'.format(x).rjust(8, ' ') if x != 100000 else "N/A".rjust(8, ' ')
        )

        trials['Profit'] = trials.apply(
            lambda x: '{:,.8f} {} {}'.format(
                x['Total profit'], config['stake_currency'],
                '({:,.2f}%)'.format(x['Profit']).rjust(10, ' ')
            ).rjust(25+len(config['stake_currency']))
            if x['Total profit'] != 0.0 else '--'.rjust(25+len(config['stake_currency'])),
            axis=1
        )
        trials = trials.drop(columns=['Total profit'])

        if print_colorized:
            for i in range(len(trials)):
                if trials.loc[i]['is_profit']:
                    for j in range(len(trials.loc[i])-3):
                        trials.iat[i, j] = "{}{}{}".format(Fore.GREEN,
                                                           str(trials.loc[i][j]), Fore.RESET)
                if trials.loc[i]['is_best'] and highlight_best:
                    for j in range(len(trials.loc[i])-3):
                        trials.iat[i, j] = "{}{}{}".format(Style.BRIGHT,
                                                           str(trials.loc[i][j]), Style.RESET_ALL)

        trials = trials.drop(columns=['is_initial_point', 'is_best', 'is_profit'])
        if remove_header > 0:
            table = tabulate.tabulate(
                trials.to_dict(orient='list'), tablefmt='orgtbl',
                headers='keys', stralign="right"
            )

            table = table.split("\n", remove_header)[remove_header]
        elif remove_header < 0:
            table = tabulate.tabulate(
                trials.to_dict(orient='list'), tablefmt='psql',
                headers='keys', stralign="right"
            )
            table = "\n".join(table.split("\n")[0:remove_header])
        else:
            table = tabulate.tabulate(
                trials.to_dict(orient='list'), tablefmt='psql',
                headers='keys', stralign="right"
            )
        return table

    @staticmethod
    def export_csv_file(config: dict, results: list, total_epochs: int, highlight_best: bool,
                        csv_file: str) -> None:
        """
        Log result to csv-file
        """
        if not results:
            return

        # Verification for overwrite
        if Path(csv_file).is_file():
            logger.error(f"CSV file already exists: {csv_file}")
            return

        try:
            io.open(csv_file, 'w+').close()
        except IOError:
            logger.error(f"Failed to create CSV file: {csv_file}")
            return

        trials = json_normalize(results, max_level=1)
        trials['Best'] = ''
        trials['Stake currency'] = config['stake_currency']

        base_metrics = ['Best', 'current_epoch', 'results_metrics.trade_count',
                        'results_metrics.avg_profit', 'results_metrics.total_profit',
                        'Stake currency', 'results_metrics.profit', 'results_metrics.duration',
                        'loss', 'is_initial_point', 'is_best']
        param_metrics = [("params_dict."+param) for param in results[0]['params_dict'].keys()]
        trials = trials[base_metrics + param_metrics]

        base_columns = ['Best', 'Epoch', 'Trades', 'Avg profit', 'Total profit', 'Stake currency',
                        'Profit', 'Avg duration', 'Objective', 'is_initial_point', 'is_best']
        param_columns = list(results[0]['params_dict'].keys())
        trials.columns = base_columns + param_columns

        trials['is_profit'] = False
        trials.loc[trials['is_initial_point'], 'Best'] = '*'
        trials.loc[trials['is_best'], 'Best'] = 'Best'
        trials.loc[trials['is_initial_point'] & trials['is_best'], 'Best'] = '* Best'
        trials.loc[trials['Total profit'] > 0, 'is_profit'] = True
        trials['Epoch'] = trials['Epoch'].astype(str)
        trials['Trades'] = trials['Trades'].astype(str)

        trials['Total profit'] = trials['Total profit'].apply(
            lambda x: '{:,.8f}'.format(x) if x != 0.0 else ""
        )
        trials['Profit'] = trials['Profit'].apply(
            lambda x: '{:,.2f}'.format(x) if not isna(x) else ""
        )
        trials['Avg profit'] = trials['Avg profit'].apply(
            lambda x: '{:,.2f}%'.format(x) if not isna(x) else ""
        )
        trials['Avg duration'] = trials['Avg duration'].apply(
            lambda x: '{:,.1f} m'.format(x) if not isna(x) else ""
        )
        trials['Objective'] = trials['Objective'].apply(
            lambda x: '{:,.5f}'.format(x) if x != 100000 else ""
        )

        trials = trials.drop(columns=['is_initial_point', 'is_best', 'is_profit'])
        trials.to_csv(csv_file, index=False, header=True, mode='w', encoding='UTF-8')
        logger.info(f"CSV file created: {csv_file}")
>>>>>>> 92d8adf3

    def has_space(self, space: str) -> bool:
        """
        Tell if the space value is contained in the configuration
        """
        # The 'trailing' space is not included in the 'default' set of spaces
        if space == "trailing":
            return any(s in self.config["spaces"] for s in [space, "all"])
        else:
            return any(s in self.config["spaces"] for s in [space, "all", "default"])

    def hyperopt_space(self, space: Optional[str] = None) -> List[Dimension]:
        """
        Return the dimensions in the hyperoptimization space.
        :param space: Defines hyperspace to return dimensions for.
        If None, then the self.has_space() will be used to return dimensions
        for all hyperspaces used.
        """
        spaces: List[Dimension] = []

        if space == "buy" or (space is None and self.has_space("buy")):
            logger.debug("Hyperopt has 'buy' space")
            spaces += self.custom_hyperopt.indicator_space()

        if space == "sell" or (space is None and self.has_space("sell")):
            logger.debug("Hyperopt has 'sell' space")
            spaces += self.custom_hyperopt.sell_indicator_space()

        if space == "roi" or (space is None and self.has_space("roi")):
            logger.debug("Hyperopt has 'roi' space")
            spaces += self.custom_hyperopt.roi_space()

        if space == "stoploss" or (space is None and self.has_space("stoploss")):
            logger.debug("Hyperopt has 'stoploss' space")
            spaces += self.custom_hyperopt.stoploss_space()

        if space == "trailing" or (space is None and self.has_space("trailing")):
            logger.debug("Hyperopt has 'trailing' space")
            spaces += self.custom_hyperopt.trailing_space()

        return spaces

    def _set_params(self, params_dict: Dict[str, Any] = None):
        if self.has_space("roi"):
            self.backtesting.strategy.amounts["roi"] = self.custom_hyperopt.generate_roi_table(
                params_dict
            )
        if self.has_space("buy"):
            self.backtesting.strategy.advise_buy = self.custom_hyperopt.buy_strategy_generator(
                params_dict
            )

        if self.has_space("sell"):
            self.backtesting.strategy.advise_sell = self.custom_hyperopt.sell_strategy_generator(
                params_dict
            )

        if self.has_space("stoploss"):
            self.backtesting.strategy.amounts["stoploss"] = params_dict["stoploss"]

        if self.has_space("trailing"):
            d = self.custom_hyperopt.generate_trailing_params(params_dict)
            self.backtesting.strategy.amounts["trailing_stop"] = d["trailing_stop"]
            self.backtesting.strategy.amounts["trailing_stop_positive"] = d[
                "trailing_stop_positive"
            ]
            self.backtesting.strategy.amounts["trailing_stop_positive_offset"] = d[
                "trailing_stop_positive_offset"
            ]
            self.backtesting.strategy.amounts["trailing_only_offset_is_reached"] = d[
                "trailing_only_offset_is_reached"
            ]

    def backtest_params(
        self,
        raw_params: List[Any] = None,
        iteration=None,
        params_dict: Dict[str, Any] = None,
    ) -> Dict:
        if not params_dict:
            if raw_params:
                params_dict = self._get_params_dict(raw_params)
            else:
                logger.debug("Epoch evaluation didn't receive any parameters")
                return {}
        params_details = self._get_params_details(params_dict)

        self._set_params(params_dict)

        if backend.data:
            processed = backend.data
        else:
            processed = load(self.data_pickle_file)
            backend.data = processed

        min_date, max_date = get_timerange(processed)

        backtesting_results = self.backtesting.backtest(
            processed=processed,
            start_date=min_date,
            end_date=max_date,
            stake_amount=self.config["stake_amount"],
            max_open_trades=self.max_open_trades,
            position_stacking=self.position_stacking,
        )
        return self._get_result(
            backtesting_results,
            min_date,
            max_date,
            params_dict,
            params_details,
            processed,
        )

    def _get_result(
        self,
        backtesting_results,
        min_date,
        max_date,
        params_dict,
        params_details,
        processed,
    ):
        results_metrics = self._calculate_results_metrics(backtesting_results)
        results_explanation = HyperoptOut._format_results_explanation_string(
            self.config["stake_currency"], results_metrics
        )

        trade_count = results_metrics["trade_count"]
        total_profit = results_metrics["total_profit"]

        # If this evaluation contains too short amount of trades to be
        # interesting -- consider it as 'bad' (assigned max. loss value)
        # in order to cast this hyperspace point away from optimization
        # path. We do not want to optimize 'hodl' strategies.
        loss: float = VOID_LOSS
        if trade_count >= self.config["hyperopt_min_trades"]:
            loss = self.calculate_loss(
                results=backtesting_results,
                trade_count=trade_count,
                min_date=min_date.datetime,
                max_date=max_date.datetime,
                processed=processed,
            )
        return {
            "loss": loss,
            "params_dict": params_dict,
            "params_details": params_details,
            "results_metrics": results_metrics,
            "results_explanation": results_explanation,
            "total_profit": total_profit,
        }

    def _calculate_results_metrics(self, backtesting_results: DataFrame) -> Dict:
        wins = len(backtesting_results[backtesting_results.profit_percent > 0])
        draws = len(backtesting_results[backtesting_results.profit_percent == 0])
        losses = len(backtesting_results[backtesting_results.profit_percent < 0])
        return {
<<<<<<< HEAD
            "trade_count": len(backtesting_results.index),
            "avg_profit": backtesting_results.profit_percent.mean() * 100.0,
            "total_profit": backtesting_results.profit_abs.sum(),
            "profit": backtesting_results.profit_percent.sum() * 100.0,
            "duration": backtesting_results.trade_duration.mean(),
        }

    @staticmethod
    def lie_strategy():
        """ Choose a strategy randomly among the supported ones, used in multi opt mode
        to increase the diversion of the searches of each optimizer """
        return next(CYCLE_LIE_STRATS)

    @staticmethod
    def estimators():
        return next(CYCLE_ESTIMATORS)

    @staticmethod
    def acq_funcs():
        return next(CYCLE_ACQ_FUNCS)

    def get_optimizer(self, random_state: int = None) -> Optimizer:
        " Construct an optimizer object "
        # https://github.com/scikit-learn/scikit-learn/issues/14265
        # lbfgs uses joblib threading backend so n_jobs has to be reduced
        # to avoid oversubscription
        base_estimator = self.opt_base_estimator()
        acq_optimizer = (
            ("lbfgs" if self.all_real else "sampling")
            if base_estimator == "GP"
            else self.opt_acq_optimizer
        )
        n_jobs = 1 if self.opt_acq_optimizer == "lbfgs" else self.n_jobs
=======
            'trade_count': len(backtesting_results.index),
            'wins': wins,
            'draws': draws,
            'losses': losses,
            'winsdrawslosses': f"{wins}/{draws}/{losses}",
            'avg_profit': backtesting_results.profit_percent.mean() * 100.0,
            'median_profit': backtesting_results.profit_percent.median() * 100.0,
            'total_profit': backtesting_results.profit_abs.sum(),
            'profit': backtesting_results.profit_percent.sum() * 100.0,
            'duration': backtesting_results.trade_duration.mean(),
        }

    def _format_results_explanation_string(self, results_metrics: Dict) -> str:
        """
        Return the formatted results explanation in a string
        """
        stake_cur = self.config['stake_currency']
        return (f"{results_metrics['trade_count']:6d} trades. "
                f"{results_metrics['wins']}/{results_metrics['draws']}"
                f"/{results_metrics['losses']} Wins/Draws/Losses. "
                f"Avg profit {results_metrics['avg_profit']: 6.2f}%. "
                f"Median profit {results_metrics['median_profit']: 6.2f}%. "
                f"Total profit {results_metrics['total_profit']: 11.8f} {stake_cur} "
                f"({results_metrics['profit']: 7.2f}\N{GREEK CAPITAL LETTER SIGMA}%). "
                f"Avg duration {results_metrics['duration']:5.1f} min."
                ).encode(locale.getpreferredencoding(), 'replace').decode('utf-8')

    def get_optimizer(self, dimensions: List[Dimension], cpu_count) -> Optimizer:
>>>>>>> 92d8adf3
        return Optimizer(
            self.dimensions,
            base_estimator=base_estimator,
            acq_optimizer=acq_optimizer,
            acq_func=self.opt_acq_func(),
            n_initial_points=self.opt_n_initial_points,
            acq_optimizer_kwargs={
                "n_jobs": n_jobs,
                "n_points": self.calc_n_points(
                    len(self.dimensions), self.n_jobs, self.ask_points
                ),
            },
            model_queue_size=self.n_models,
            random_state=random_state or self.random_state,
        )

    def run_backtest_parallel(self, parallel: Parallel, jobs: int):
        """ launch parallel in single opt mode, return the evaluated epochs """
        parallel(
            delayed(self.parallel_objective)(
                t, asked, backend.epochs, backend.trials, self.cls_file
            )
            for t, asked in self.ask_and_tell(jobs)
        )

    def point_func(self, opt: Optimizer, to_ask: deque) -> Callable:
        """
        this is needed because when we ask None points, the optimizer doesn't return a list
        """
        if self.opt_ask_points:

            def point():
                if to_ask:
                    return tuple(to_ask.popleft())
                else:
                    to_ask.extend(
                        opt.ask(n_points=self.opt_ask_points, strategy=self.lie_strat())
                    )
                    return tuple(to_ask.popleft())

        else:

            def point():
                return tuple(opt.ask(strategy=self.lie_strat()))

        return point

    def ask_and_tell(self, jobs: int):
        """
        loop to manage optimizer state in single optimizer mode, everytime a job is
        dispatched, we check the optimizer for points, to ask and to tell if any,
        but only fit a new model every n_points, because if we fit at every result previous
        points become invalid.
        """
        fit = False
        to_ask: deque = deque()
        evald: Set[Tuple] = set()
        opt: Optimizer = self.opt
        point = self.point_func(opt, to_ask)

        locked = False
        t = 0
        read_index = 0
        for _ in iter(lambda: 0, 1):
            fit = len(to_ask) < 1  # # only fit when out of points
            # tell every once in a while
            if not t % self.trials_maxout:
                try:
                    # only lock if its fitting time
                    locked = backend.trials.lock.acquire(fit)
                    if locked:
                        params_df = read_hdf(
                            self.trials_file,
                            key=self.trials_instance,
                            columns=[*self.Xi_cols, "loss"],
                            start=read_index,
                        )
                        backend.trials.lock.release()
                        if len(params_df) > 0:
                            read_index = t
                            opt.tell(
                                params_df.loc[:, self.Xi_cols].values.tolist(),
                                params_df["loss"].values.tolist(),
                                fit=fit,
                            )
                except (KeyError, FileNotFoundError, IOError, OSError):
                    if locked:
                        backend.trials.lock.release()
                    logger.debug("Couldn't read trials from disk")
                if backend.trials.exit or self._maybe_terminate(
                    t, jobs, backend.trials, backend.epochs
                ):
                    break

            a = point()
            # check for termination when getting duplicates
            while a in evald:
                backend.epochs.convergence += 1
                if backend.trials.exit or self._maybe_terminate(
                    t, jobs, backend.trials, backend.epochs
                ):
                    break
                opt.update_next()
                a = point()
            evald.add(a)
            HyperoptOut._print_progress(t, jobs, self.trials_maxout)
            t += 1
            yield t, a

    @staticmethod
    def parallel_objective_sig_handler(
        t: int, params: list, epochs: Epochs, trials_state: TrialsState, cls_file: Path
    ):
        """
        To handle Ctrl-C the worker main function has to be wrapped into a try/catch;
        NOTE: The Manager process also needs to be configured to handle SIGINT (in the backend)
        """
        try:
            return Hyperopt.parallel_objective(
                t, params, epochs, trials_state, cls_file
            )
        except KeyboardInterrupt:
            trials_state.exit = True
            return Hyperopt.parallel_objective(
                t, params, epochs, trials_state, cls_file
            )

    @staticmethod
    def parallel_objective(
        t: int, params, epochs: Epochs, trials_state: TrialsState, cls_file: Path
    ):
        """ Run one single test and eventually save trials """
        # flush trials if terminating
        if not backend.cls:
            backend.cls = load(cls_file)
        cls = backend.cls

        if trials_state.exit:
            trials_state.tail.extend(backend.trials_list)
            del backend.trials_list[:]
            return
        if not backend.timer:
            backend.timer = now()

        if cls.cv:
            if not backend.params_Xi:
                backend.params_Xi = load(cls.Xi_file)
            X = backend.params_Xi[t]
            params = {cls.dimensions[n]: p for n, p in enumerate(X)}
            v = cls.backtest_params(params_dict=params)
        else:
            v = cls.backtest_params(raw_params=params)

        # set flag and params for indexing
        if v:
            v["is_initial_point"] = t < cls.opt_n_initial_points
            v["random_state"] = cls.random_state  # this is 0 in CV
            v["Xi_h"] = hash(HyperoptMulti.opt_params_Xi(v))
            backend.trials_list.append(v)
            trials_state.num_done += 1

        cls.maybe_log_trials(trials_state, epochs)

    def log_trials(self, trials_state: TrialsState, epochs: Epochs) -> int:
        """
        Log results if it is better than any previous evaluation
        """
        locked = epochs.lock.acquire(False)
        if not locked:
            # on the last run sit in queue for saving
            if trials_state.exit:
                epochs.lock.acquire()
            else:
                return 0
        ep = epochs

        batch_start = trials_state.num_saved
        current = batch_start + 1
        current_best = ep.current_best_epoch
        has_roi_space = "roi" in self.config["spaces"]
        i = 0
        for i, v in enumerate(backend.trials_list, 1):
            is_best = self.is_best_loss(v, ep.current_best_loss)
            current = batch_start + i
            v["is_best"] = is_best
            v["current_epoch"] = current
            # store roi as json to remember dict k:v mapping
            # without custom hyperopt class
            if has_roi_space:
                v["roi"] = json.dumps(
                    {
                        str(k): v
                        for k, v in self.custom_hyperopt.generate_roi_table(
                            v["params_dict"]
                        ).items()
                    }
                )
            logger.debug(f"Optimizer epoch evaluated: {v}")
            if is_best:
                current_best = current
                ep.current_best_loss = v["loss"]
        self.update_max_epoch(current_best, current, ep)
        # Save results and optimizers after every batch
        trials = json_normalize(backend.trials_list)

        # make a copy since print results modifies cols
        self.print_results(trials.copy(), trials_state.table_header, epochs)
        # TODO: print the header at the beginning so this is not carried over on each iteration
        trials_state.table_header = 2

        self.save_trials(trials, self.trials_file, self.trials_instance, trials_state)
        # release lock and clear saved trials from global state
        epochs.lock.release()
        del backend.trials_list[:]

        return i

    def cleanup_store_tables(self):
        """ Executes store cleanup options """
        # clean state depending on mode
        try:
            # optionally delete hdf file
            if self.config.get("hyperopt_clear") and not self.cv:
                self.clear_hyperopt()
            with HDFStore(self.trials_file) as store:
                keys = store.keys()
                # optionally remove previous trials of an instance
                if self.config.get("hyperopt_reset") and not self.cv:
                    table = "/{}".format(self.trials_instance)
                    for tbl in (table, f"{table}_bak"):
                        if tbl in keys:
                            store.remove(tbl)
            # save a list of all the tables in the store except backups
            # unique keys and exclude backups
            keys = set([k.lstrip("/").rstrip("_bak") for k in keys])
            keys.add(self.trials_instance)
            logger.debug(f"Saving list of store keys to...{self.trials_instances_file}")
            with open(self.trials_instances_file, "w") as ti:
                json.dump(list(keys), ti)
        except KeyError:
            pass

    def setup_trials(self, load_trials=True, backup=None):
        """ The trials instance is the key used to identify the hdf table """
        # If the Hyperopt class has been previously initialized
        if self.config.get("skip_trials_setup", False):
            return
        self.dimensions: List[Any]
        self.dimensions = self.hyperopt_space()
        self.trials_file = self.get_trials_file(self.config, self.trials_dir)
        self.trials_instance = "{}.{}.{}.{}".format(
            self.config["hyperopt_loss"],
            len(self.dimensions),
            "_".join(sorted(self.config["spaces"])),
            hash([d.name for d in self.dimensions]),
        )
        logger.info(
            f"Hyperopt state will be saved to " f"key {self.trials_instance:.64}[...]"
        )

        self.cleanup_store_tables()

        load_instance = self.config.get("hyperopt_trials_instance")
        if load_trials:
            # Optionally load thinned trials list from previous CV run, and clear them after load
            if load_instance == "cv":
                trials_instance = self.trials_instance + "_cv"
            # or load directly from specified instance
            elif load_instance:
                trials_instance = load_instance
            else:
                trials_instance = self.trials_instance
            # Load trials before checking for cross validation, and epochs/points setup
            # and make a copy of the table in case the run is wrongly terminated
            self.trials = self.load_trials(
                self.trials_file,
                trials_instance,
                backend.trials,
                backup=(backup or not self.cv),
                clear=False,
            )
            logger.info(f"Loaded {len(self.trials)} previous trials from storage.")

            if self.cv:
                if len(self.trials) < 1:
                    raise OperationalException("CV requires a starting dataset.")
                # in cross validation apply filtering
                self.target_trials = self.filter_trials(self.trials, self.config)
                if len(self.target_trials) < 1:
                    self.target_trials = self.trials
                else:
                    logger.info(
                        "Filtered {} trials down to {}.".format(
                            len(self.trials), len(self.target_trials)
                        )
                    )
                self.dimensions = [
                    k.replace("params_dict.", "")
                    for k in self.target_trials.filter(regex="^params_dict.").columns
                ]
            elif len(self.trials) > 0 and not self.multi:
                if self.random_state != self.trials.iloc[-1]["random_state"]:
                    logger.warn("Random state in saved trials doesn't match runtime...")
        if self.cv:
            # CV trials are saved in their own table
            self.trials_instance += "_cv"
            # reset cv trials only if not specified
            if self.cv and not load_instance or load_instance == "cv":
                self.clear_instance(self.trials_file, self.trials_instance)

    def epochs_limit(self) -> int:
        return self.total_epochs or backend.epochs.max_epoch

    def setup_epochs(self) -> bool:
        """ used to resume the best epochs state from previous trials """
        locked = backend.epochs.lock.acquire(True, timeout=60)
        if not locked:
            raise OperationalException(
                "Couldn't acquire lock at startup during epochs setup."
            )
        ep = backend.epochs
        ep.current_best_epoch = 0
        ep.current_best_loss = float(VOID_LOSS)
        # shared collections have to use the manager
        len_trials = len(self.trials)
        ep.epochs_since_last_best = backend.manager.list([0, 0])
        ep.avg_last_occurrence = 0
        if self.cv:
            self.total_epochs = len(self.target_trials)
            backend.trials.num_saved = 0
        else:
            backend.trials.num_saved = len_trials
        resumed = len_trials > 0
        if resumed and not self.cv:
            best_epochs = self.trials.loc[self.trials["is_best"], :]
            len_best = len(best_epochs)
            if len_best > 0:
                # sorting from lowest to highest, the first value is the current best
                best = self.trials.sort_values(by=["loss"]).iloc[0].to_dict()
                ep.current_best_epoch = best["current_epoch"]
                ep.current_best_loss = best["loss"]
                ep.avg_last_occurrence = max(self.n_jobs, len_trials // len_best)
                ep.epochs_since_last_best = (
                    (
                        best_epochs["current_epoch"]
                        - best_epochs["current_epoch"].shift(1)
                    )
                    .dropna()
                    .astype(int)
                    .values.tolist()
                ) or [1, 1]
                avg_best_occurrence = sum(ep.epochs_since_last_best) / len(
                    ep.epochs_since_last_best
                )
            else:
                ep.avg_last_occurrence = min(self.min_epochs, self.opt_points)
                avg_best_occurrence = self.min_epochs
            ep.max_epoch = int(len_trials + avg_best_occurrence)
        # if total epochs are not set, max_epoch takes its place
        if self.total_epochs < 1:
            ep.max_epoch = int(self.min_epochs + len(self.trials))
        else:
            ep.max_epoch = self.total_epochs
        ep.lock.release()
        return resumed

    def _set_random_state(self, random_state: Optional[int]) -> int:
        if self.cv:
            return 0
        else:
            return random_state or random.randint(1, 2 ** 16 - 1)

    @staticmethod
    def _stub_dimension(k):
        d = Dimension()
        d.name = k
        return d

    @staticmethod
    def _analyze_dimensions(dimensions: List[Dimension]) -> Tuple[int, bool]:
        n_parameters = 0
        all_real = True
        # sum all the dimensions discretely, granting minimum values
        for d in dimensions:
            if type(d).__name__ == "Integer":
                n_parameters += max(1, d.high - d.low)
                all_real = False
            elif type(d).__name__ == "Real":
                n_parameters += max(10, int(d.high - d.low))
            else:
                n_parameters += len(d.bounds)
                all_real = False
        return n_parameters, all_real

    @staticmethod
    def calc_epochs(
        n_parameters: int,
        n_dimensions: int,
        n_jobs: int,
        effort: float,
        start_epochs: int,
        total_epochs: int,
        ask_points: int,
    ):
        """ Compute a reasonable number of initial points and
        a minimum number of epochs to evaluate """
        opt_points = n_jobs * ask_points
        # in case bounds between parameters are too far, fall back to use dimensions
        n_parameters = min(n_dimensions * 100, n_parameters)
        # guess the size of the search space as the count of the
        # unordered combination of the dimensions entries
        try:
            search_space_size = max(
                int(
                    (
                        factorial(n_parameters)
                        / (
                            factorial(n_parameters - n_dimensions)
                            * factorial(n_dimensions)
                        )
                    )
                ),
                factorial(n_parameters),
            )
            logger.info(f"Search space size: {search_space_size:e}")
        except OverflowError:
            search_space_size = VOID_LOSS

        # fixed number of epochs
        n_initial_points = opt_points
        if total_epochs > 0:
            min_epochs = total_epochs
        # search space is small
        elif search_space_size < opt_points:
            n_initial_points = max(1, search_space_size // opt_points)
            min_epochs = search_space_size
        else:
            min_epochs = int(max(n_initial_points, opt_points) + 2 * n_initial_points)

        # after calculation, ensure limits
        n_initial_points = max(n_dimensions, int(n_initial_points))
        min_epochs = min(search_space_size, int(min_epochs * effort)) + start_epochs

        return n_initial_points, min_epochs, search_space_size

    def update_max_epoch(self, current_best: int, current: int, ep: Epochs):
        """ calculate max epochs: store the number of non best epochs
            between each best, and get the mean of that value """
        # if there isn't a new best, update the last period
        if ep.current_best_epoch == current_best:
            ep.epochs_since_last_best[-1] = current - ep.current_best_epoch
        else:
            ep.current_best_epoch = current_best
            ep.epochs_since_last_best.append(current - ep.current_best_epoch)
        # this tracks the tip of the average, which is used to compute batch_len
        ep.avg_last_occurrence = sum(ep.epochs_since_last_best) // (
            len(ep.epochs_since_last_best) or 1
        )
        # how many epochs between bests on average
        avg_best_occurrence = sum(ep.epochs_since_last_best[:-1]) // (
            len(ep.epochs_since_last_best[:-1]) or 1
        )
        # the max epoch starts from the current best epoch, and adds the best average
        # has to be at least min_epochs and not bigger than the search space
        ep.max_epoch = int(
            min(
                max(ep.current_best_epoch + avg_best_occurrence, self.min_epochs)
                * max(1, self.effort),
                self.search_space_size,
            )
        )
        logger.debug(f"Max epoch set to: {ep.max_epoch}")

    def setup_points(self):
        """
        Calc starting points, based on parameters, given epochs, mode
        """
        if self.cv:
            self.search_space_size = VOID_LOSS
            self.min_epochs = self.total_epochs
            self.n_initial_points = self.min_epochs
        else:
            n_parameters, self.all_real = self._analyze_dimensions(self.dimensions)
            (
                self.n_initial_points,
                self.min_epochs,
                self.search_space_size,
            ) = self.calc_epochs(
                n_parameters,
                len(self.dimensions),
                self.n_jobs,
                self.effort,
                len(self.trials),
                self.total_epochs,
                self.ask_points,
            )
        logger.debug(f"Min epochs set to: {self.min_epochs}")
        # reduce random points in multi mode by the number of jobs
        # because otherwise each optimizer would ask n_initial_points
        if self.multi:
            self.opt_n_initial_points = self.n_initial_points // self.n_jobs or (
                1 if self.shared else 3
            )
        else:
            self.opt_n_initial_points = self.n_initial_points
        if not self.cv:
            logger.debug(f"Initial points: ~{self.n_initial_points}")
        # each column is a parameter, needed to read points from storage
        # in cv mode we take the params names from the saved epochs columns
        col = "params_dict.{d.name}" if not self.cv else "{d}"
        self.Xi_cols = [col.format(d=d) for d in self.dimensions]
        logger.info(f"Parameters set for optimization: {len(self.Xi_cols)}")

    def _maybe_terminate(
        self, t: int, jobs: int, trials_state: TrialsState, epochs: Epochs
    ) -> bool:
        """ signal workers to terminate if conditions are met """
        done = trials_state.num_done
        total = trials_state.num_saved + done
        if not self.void_output_backoff and done < t - jobs:
            logger.warn(
                "Some evaluated epochs were void, "
                "check the loss function and the search space."
            )
            self.void_output_backoff = True
        if not done:
            trials_state.empty_strikes += 1
        cvg_ratio = (epochs.convergence / total) if total > 0 else 0
        if cvg_ratio > self.max_convergence_ratio:
            logger.warn(
                f"Max convergence ratio reached ({cvg_ratio:.2f}), terminating."
            )
            trials_state.exit = True
        elif (
            not done
            and self.search_space_size < total + self.epochs_limit()
            and not self.cv
        ) or trials_state.empty_strikes > self.trials_max_empty:
            logger.error("Terminating Hyperopt because trials were empty.")
            trials_state.exit = True
        # give up if no best since max epochs
        elif total >= self.epochs_limit():
            logger.warn("Max epoch reached, terminating.")
            trials_state.exit = True
        return trials_state.exit

    def main_loop(self, jobs_scheduler):
        """ main parallel loop """
        # dump the object state which will be loaded by every worker
        # instead of pickling functions around
        dump(wrap_non_picklable_objects(self), self.cls_file)
        with parallel_backend("loky", inner_max_num_threads=2):
            with Parallel(n_jobs=self.n_jobs, verbose=0, backend="loky") as parallel:
                try:
                    # reset parallel state
                    jobs = parallel._effective_n_jobs()
                    logger.info(f"Effective parallel workers: {jobs}")
                    self.run_setup_backend_parallel(parallel, jobs)

                    # run the jobs
                    jobs_scheduler(parallel, jobs)

                # keyboard interrupts should be caught within each worker too
                except KeyboardInterrupt:
                    print("User interrupted..")
                # collect remaining unsaved epochs
                backend.trials.exit = True
                jobs_scheduler(parallel, 2 * jobs)
                # since the list was passed through the manager, make a copy
                if backend.trials.tail:
                    backend.trials_list = [t for t in backend.trials.tail]
                    backend.just_saved = self.log_trials(backend.trials, backend.epochs)
                    backend.trials.num_done -= backend.just_saved
                HyperoptOut._print_progress(
                    backend.just_saved, jobs, self.trials_maxout, finish=True
                )

    def start(self) -> None:
        """ Broom Broom """
        self.random_state = self._set_random_state(
            self.config.get("hyperopt_random_state", None)
        )
        logger.info(f"Using optimizer random state: {self.random_state}")
        backend.trials.table_header = 0
        data, timerange = self.backtesting.load_bt_data()
        preprocessed = self.backtesting.strategy.ohlcvdata_to_dataframe(data)

        # Trim startup period from analyzed dataframe
        # make a new list of the preprocessed pairs because
        # we delete from the preprocessed dict within the loop
        pairs = [pair for pair in preprocessed.keys()]
        for pair in pairs:
            preprocessed[pair] = trim_dataframe(preprocessed[pair], timerange)
            len_pair_df = len(preprocessed[pair])
            if len_pair_df < 1:
                del preprocessed[pair]
            else:
                self.n_candles += len_pair_df
        if len(preprocessed) < 1:
            raise OperationalException(
                "Not enough data to support the provided startup candle count."
            )
        # use the dict provided by backtesting to calc the pairslist length
        # since it applies pairlist filters
        n_pairs = len(data)
        min_candles_ratio = self.config.get("hyperopt_min_candles_ratio", 0.5)
        max_candles = n_pairs * (
            abs(Timedelta(timerange.stopts - timerange.startts))
            / Timedelta(self.config["ticker_interval"])
        )
        candles_ratio = self.n_candles / max_candles
        if candles_ratio < min_candles_ratio:
            raise OperationalException(
                "Not enough candles for the provided combination of pairs, timeframe "
                f"and timerange, min candle ratio {candles_ratio:.02} < {min_candles_ratio:.02}"
            )
        min_date, max_date = get_timerange(preprocessed)

<<<<<<< HEAD
        logger.info(
            "Hyperopting with data from %s up to %s (%s days)..",
            min_date.isoformat(),
            max_date.isoformat(),
            (max_date - min_date).days,
        )
=======
        logger.info(f'Hyperopting with data from {min_date.strftime(DATETIME_PRINT_FORMAT)} '
                    f'up to {max_date.strftime(DATETIME_PRINT_FORMAT)} '
                    f'({(max_date - min_date).days} days)..')

>>>>>>> 92d8adf3
        dump(preprocessed, self.data_pickle_file)

        # We don't need exchange instance anymore while running hyperopt
        self.backtesting.exchange = None  # type: ignore
        self.backtesting.pairlists = None  # type: ignore
        self.backtesting.strategy.dp = None  # type: ignore
        IStrategy.dp = None  # type: ignore

        # Set dimensions, trials instance and paths and load from storage
        self.setup_trials()

        # Set number of initial points, and optimizer related stuff
        self.setup_points()

<<<<<<< HEAD
        # Count the epochs
        self.setup_epochs()
=======
        self.dimensions: List[Dimension] = self.hyperopt_space()
        self.opt = self.get_optimizer(self.dimensions, config_jobs)

        if self.print_colorized:
            colorama_init(autoreset=True)

        try:
            with Parallel(n_jobs=config_jobs) as parallel:
                jobs = parallel._effective_n_jobs()
                logger.info(f'Effective number of parallel workers used: {jobs}')

                # Define progressbar
                if self.print_colorized:
                    widgets = [
                        ' [Epoch ', progressbar.Counter(), ' of ', str(self.total_epochs),
                        ' (', progressbar.Percentage(), ')] ',
                        progressbar.Bar(marker=progressbar.AnimatedMarker(
                            fill='\N{FULL BLOCK}',
                            fill_wrap=Fore.GREEN + '{}' + Fore.RESET,
                            marker_wrap=Style.BRIGHT + '{}' + Style.RESET_ALL,
                        )),
                        ' [', progressbar.ETA(), ', ', progressbar.Timer(), ']',
                    ]
                else:
                    widgets = [
                        ' [Epoch ', progressbar.Counter(), ' of ', str(self.total_epochs),
                        ' (', progressbar.Percentage(), ')] ',
                        progressbar.Bar(marker=progressbar.AnimatedMarker(
                            fill='\N{FULL BLOCK}',
                        )),
                        ' [', progressbar.ETA(), ', ', progressbar.Timer(), ']',
                    ]
                with progressbar.ProgressBar(
                         max_value=self.total_epochs, redirect_stdout=False, redirect_stderr=False,
                         widgets=widgets
                     ) as pbar:
                    EVALS = ceil(self.total_epochs / jobs)
                    for i in range(EVALS):
                        # Correct the number of epochs to be processed for the last
                        # iteration (should not exceed self.total_epochs in total)
                        n_rest = (i + 1) * jobs - self.total_epochs
                        current_jobs = jobs - n_rest if n_rest > 0 else jobs

                        asked = self.opt.ask(n_points=current_jobs)
                        f_val = self.run_optimizer_parallel(parallel, asked, i)
                        self.opt.tell(asked, [v['loss'] for v in f_val])

                        # Calculate progressbar outputs
                        for j, val in enumerate(f_val):
                            # Use human-friendly indexes here (starting from 1)
                            current = i * jobs + j + 1
                            val['current_epoch'] = current
                            val['is_initial_point'] = current <= INITIAL_POINTS

                            logger.debug(f"Optimizer epoch evaluated: {val}")

                            is_best = self.is_best_loss(val, self.current_best_loss)
                            # This value is assigned here and not in the optimization method
                            # to keep proper order in the list of results. That's because
                            # evaluations can take different time. Here they are aligned in the
                            # order they will be shown to the user.
                            val['is_best'] = is_best
                            self.print_results(val)

                            if is_best:
                                self.current_best_loss = val['loss']
                            self.epochs.append(val)

                            # Save results after each best epoch and every 100 epochs
                            if is_best or current % 100 == 0:
                                self._save_results()

                            pbar.update(current)
>>>>>>> 92d8adf3

        if self.print_colorized:
            colorama_init(autoreset=True)

        if not self.cv:
            self.setup_optimizers()
            # After setup, trials are only needed by CV so can delete
            self.trials.iloc[0:] = None

        if self.cv:
            jobs_scheduler = self.run_cv_backtest_parallel
        elif self.multi:
            jobs_scheduler = self.run_multi_backtest_parallel
        else:
            jobs_scheduler = self.run_backtest_parallel

        HyperoptOut._init_progressbar(
            self.print_colorized, self.total_epochs or None, self.cv
        )
        self.main_loop(jobs_scheduler)

        # Print best epoch
        if backend.trials.num_saved:
            best_trial = self.load_trials(
                self.trials_file,
                self.trials_instance,
                backend.trials,
                where=f"loss in {backend.epochs.current_best_loss}",
            )
            best = self.trials_to_dict(best_trial)[0]
            self.print_epoch_details(best, self.epochs_limit(), self.print_json)
        else:
            # This is printed when Ctrl+C is pressed quickly, before first epochs have
            # a chance to be evaluated.
            print("No epochs evaluated yet, no best result.")

    def __getstate__(self):
        state = self.__dict__.copy()
        del state["trials"]
        if self.cv:
            del state["target_trials"]
        elif not self.multi:
            del state["opt"]
        return state<|MERGE_RESOLUTION|>--- conflicted
+++ resolved
@@ -2,7 +2,6 @@
 This module contains the hyperopt logic
 """
 
-<<<<<<< HEAD
 import random
 import warnings
 import logging
@@ -27,28 +26,6 @@
 from multiprocessing.managers import Namespace
 from pandas import DataFrame, HDFStore, json_normalize, read_hdf, Timedelta
 from numpy import isfinite
-=======
-import io
-import locale
-import logging
-import random
-import warnings
-from collections import OrderedDict
-from math import ceil
-from operator import itemgetter
-from pathlib import Path
-from pprint import pformat
-from typing import Any, Dict, List, Optional
-
-import progressbar
-import rapidjson
-import tabulate
-from colorama import Fore, Style
-from colorama import init as colorama_init
-from joblib import (Parallel, cpu_count, delayed, dump, load,
-                    wrap_non_picklable_objects)
-from pandas import DataFrame, isna, json_normalize
->>>>>>> 92d8adf3
 
 from freqtrade.constants import DATETIME_PRINT_FORMAT
 from freqtrade.data.converter import trim_dataframe
@@ -73,16 +50,9 @@
 
 # from freqtrade.optimize.hyperopt_backend import Trial
 from freqtrade.optimize.hyperopt_interface import IHyperOpt  # noqa: F401
-<<<<<<< HEAD
 from freqtrade.optimize.hyperopt_loss_interface import IHyperOptLoss  # noqa: F401
 from freqtrade.resolvers.hyperopt_resolver import HyperOptLossResolver, HyperOptResolver
-=======
-from freqtrade.optimize.hyperopt_loss_interface import \
-    IHyperOptLoss  # noqa: F401
-from freqtrade.resolvers.hyperopt_resolver import (HyperOptLossResolver,
-                                                   HyperOptResolver)
-from freqtrade.strategy import IStrategy
->>>>>>> 92d8adf3
+from freqtrade.strategy.interface import IStrategy
 
 # Suppress scikit-learn FutureWarnings from skopt
 with warnings.catch_warnings():
@@ -214,264 +184,8 @@
         return result
 
     @staticmethod
-<<<<<<< HEAD
     def is_best_loss(trial, current_best_loss: float) -> bool:
         return isfinite(trial["loss"]) & (trial["loss"] < current_best_loss)
-=======
-    def print_epoch_details(results, total_epochs: int, print_json: bool,
-                            no_header: bool = False, header_str: str = None) -> None:
-        """
-        Display details of the hyperopt result
-        """
-        params = results.get('params_details', {})
-
-        # Default header string
-        if header_str is None:
-            header_str = "Best result"
-
-        if not no_header:
-            explanation_str = Hyperopt._format_explanation_string(results, total_epochs)
-            print(f"\n{header_str}:\n\n{explanation_str}\n")
-
-        if print_json:
-            result_dict: Dict = {}
-            for s in ['buy', 'sell', 'roi', 'stoploss', 'trailing']:
-                Hyperopt._params_update_for_json(result_dict, params, s)
-            print(rapidjson.dumps(result_dict, default=str, number_mode=rapidjson.NM_NATIVE))
-
-        else:
-            Hyperopt._params_pretty_print(params, 'buy', "Buy hyperspace params:")
-            Hyperopt._params_pretty_print(params, 'sell', "Sell hyperspace params:")
-            Hyperopt._params_pretty_print(params, 'roi', "ROI table:")
-            Hyperopt._params_pretty_print(params, 'stoploss', "Stoploss:")
-            Hyperopt._params_pretty_print(params, 'trailing', "Trailing stop:")
-
-    @staticmethod
-    def _params_update_for_json(result_dict, params, space: str) -> None:
-        if space in params:
-            space_params = Hyperopt._space_params(params, space)
-            if space in ['buy', 'sell']:
-                result_dict.setdefault('params', {}).update(space_params)
-            elif space == 'roi':
-                # TODO: get rid of OrderedDict when support for python 3.6 will be
-                # dropped (dicts keep the order as the language feature)
-
-                # Convert keys in min_roi dict to strings because
-                # rapidjson cannot dump dicts with integer keys...
-                # OrderedDict is used to keep the numeric order of the items
-                # in the dict.
-                result_dict['minimal_roi'] = OrderedDict(
-                    (str(k), v) for k, v in space_params.items()
-                )
-            else:  # 'stoploss', 'trailing'
-                result_dict.update(space_params)
-
-    @staticmethod
-    def _params_pretty_print(params, space: str, header: str) -> None:
-        if space in params:
-            space_params = Hyperopt._space_params(params, space, 5)
-            params_result = f"\n# {header}\n"
-            if space == 'stoploss':
-                params_result += f"stoploss = {space_params.get('stoploss')}"
-            elif space == 'roi':
-                # TODO: get rid of OrderedDict when support for python 3.6 will be
-                # dropped (dicts keep the order as the language feature)
-                minimal_roi_result = rapidjson.dumps(
-                    OrderedDict(
-                        (str(k), v) for k, v in space_params.items()
-                    ),
-                    default=str, indent=4, number_mode=rapidjson.NM_NATIVE)
-                params_result += f"minimal_roi = {minimal_roi_result}"
-            else:
-                params_result += f"{space}_params = {pformat(space_params, indent=4)}"
-                params_result = params_result.replace("}", "\n}").replace("{", "{\n ")
-
-            params_result = params_result.replace("\n", "\n    ")
-            print(params_result)
-
-    @staticmethod
-    def _space_params(params, space: str, r: int = None) -> Dict:
-        d = params[space]
-        # Round floats to `r` digits after the decimal point if requested
-        return round_dict(d, r) if r else d
-
-    @staticmethod
-    def is_best_loss(results, current_best_loss: float) -> bool:
-        return results['loss'] < current_best_loss
-
-    def print_results(self, results) -> None:
-        """
-        Log results if it is better than any previous evaluation
-        """
-        is_best = results['is_best']
-
-        if self.print_all or is_best:
-            print(
-                self.get_result_table(
-                    self.config, results, self.total_epochs,
-                    self.print_all, self.print_colorized,
-                    self.hyperopt_table_header
-                )
-            )
-            self.hyperopt_table_header = 2
-
-    @staticmethod
-    def _format_explanation_string(results, total_epochs) -> str:
-        return (("*" if results['is_initial_point'] else " ") +
-                f"{results['current_epoch']:5d}/{total_epochs}: " +
-                f"{results['results_explanation']} " +
-                f"Objective: {results['loss']:.5f}")
-
-    @staticmethod
-    def get_result_table(config: dict, results: list, total_epochs: int, highlight_best: bool,
-                         print_colorized: bool, remove_header: int) -> str:
-        """
-        Log result table
-        """
-        if not results:
-            return ''
-
-        tabulate.PRESERVE_WHITESPACE = True
-
-        trials = json_normalize(results, max_level=1)
-        trials['Best'] = ''
-        if 'results_metrics.winsdrawslosses' not in trials.columns:
-            # Ensure compatibility with older versions of hyperopt results
-            trials['results_metrics.winsdrawslosses'] = 'N/A'
-
-        trials = trials[['Best', 'current_epoch', 'results_metrics.trade_count',
-                         'results_metrics.winsdrawslosses',
-                         'results_metrics.avg_profit', 'results_metrics.total_profit',
-                         'results_metrics.profit', 'results_metrics.duration',
-                         'loss', 'is_initial_point', 'is_best']]
-        trials.columns = ['Best', 'Epoch', 'Trades', 'W/D/L', 'Avg profit', 'Total profit',
-                          'Profit', 'Avg duration', 'Objective', 'is_initial_point', 'is_best']
-        trials['is_profit'] = False
-        trials.loc[trials['is_initial_point'], 'Best'] = '*     '
-        trials.loc[trials['is_best'], 'Best'] = 'Best'
-        trials.loc[trials['is_initial_point'] & trials['is_best'], 'Best'] = '* Best'
-        trials.loc[trials['Total profit'] > 0, 'is_profit'] = True
-        trials['Trades'] = trials['Trades'].astype(str)
-
-        trials['Epoch'] = trials['Epoch'].apply(
-            lambda x: '{}/{}'.format(str(x).rjust(len(str(total_epochs)), ' '), total_epochs)
-        )
-        trials['Avg profit'] = trials['Avg profit'].apply(
-            lambda x: '{:,.2f}%'.format(x).rjust(7, ' ') if not isna(x) else "--".rjust(7, ' ')
-        )
-        trials['Avg duration'] = trials['Avg duration'].apply(
-            lambda x: '{:,.1f} m'.format(x).rjust(7, ' ') if not isna(x) else "--".rjust(7, ' ')
-        )
-        trials['Objective'] = trials['Objective'].apply(
-            lambda x: '{:,.5f}'.format(x).rjust(8, ' ') if x != 100000 else "N/A".rjust(8, ' ')
-        )
-
-        trials['Profit'] = trials.apply(
-            lambda x: '{:,.8f} {} {}'.format(
-                x['Total profit'], config['stake_currency'],
-                '({:,.2f}%)'.format(x['Profit']).rjust(10, ' ')
-            ).rjust(25+len(config['stake_currency']))
-            if x['Total profit'] != 0.0 else '--'.rjust(25+len(config['stake_currency'])),
-            axis=1
-        )
-        trials = trials.drop(columns=['Total profit'])
-
-        if print_colorized:
-            for i in range(len(trials)):
-                if trials.loc[i]['is_profit']:
-                    for j in range(len(trials.loc[i])-3):
-                        trials.iat[i, j] = "{}{}{}".format(Fore.GREEN,
-                                                           str(trials.loc[i][j]), Fore.RESET)
-                if trials.loc[i]['is_best'] and highlight_best:
-                    for j in range(len(trials.loc[i])-3):
-                        trials.iat[i, j] = "{}{}{}".format(Style.BRIGHT,
-                                                           str(trials.loc[i][j]), Style.RESET_ALL)
-
-        trials = trials.drop(columns=['is_initial_point', 'is_best', 'is_profit'])
-        if remove_header > 0:
-            table = tabulate.tabulate(
-                trials.to_dict(orient='list'), tablefmt='orgtbl',
-                headers='keys', stralign="right"
-            )
-
-            table = table.split("\n", remove_header)[remove_header]
-        elif remove_header < 0:
-            table = tabulate.tabulate(
-                trials.to_dict(orient='list'), tablefmt='psql',
-                headers='keys', stralign="right"
-            )
-            table = "\n".join(table.split("\n")[0:remove_header])
-        else:
-            table = tabulate.tabulate(
-                trials.to_dict(orient='list'), tablefmt='psql',
-                headers='keys', stralign="right"
-            )
-        return table
-
-    @staticmethod
-    def export_csv_file(config: dict, results: list, total_epochs: int, highlight_best: bool,
-                        csv_file: str) -> None:
-        """
-        Log result to csv-file
-        """
-        if not results:
-            return
-
-        # Verification for overwrite
-        if Path(csv_file).is_file():
-            logger.error(f"CSV file already exists: {csv_file}")
-            return
-
-        try:
-            io.open(csv_file, 'w+').close()
-        except IOError:
-            logger.error(f"Failed to create CSV file: {csv_file}")
-            return
-
-        trials = json_normalize(results, max_level=1)
-        trials['Best'] = ''
-        trials['Stake currency'] = config['stake_currency']
-
-        base_metrics = ['Best', 'current_epoch', 'results_metrics.trade_count',
-                        'results_metrics.avg_profit', 'results_metrics.total_profit',
-                        'Stake currency', 'results_metrics.profit', 'results_metrics.duration',
-                        'loss', 'is_initial_point', 'is_best']
-        param_metrics = [("params_dict."+param) for param in results[0]['params_dict'].keys()]
-        trials = trials[base_metrics + param_metrics]
-
-        base_columns = ['Best', 'Epoch', 'Trades', 'Avg profit', 'Total profit', 'Stake currency',
-                        'Profit', 'Avg duration', 'Objective', 'is_initial_point', 'is_best']
-        param_columns = list(results[0]['params_dict'].keys())
-        trials.columns = base_columns + param_columns
-
-        trials['is_profit'] = False
-        trials.loc[trials['is_initial_point'], 'Best'] = '*'
-        trials.loc[trials['is_best'], 'Best'] = 'Best'
-        trials.loc[trials['is_initial_point'] & trials['is_best'], 'Best'] = '* Best'
-        trials.loc[trials['Total profit'] > 0, 'is_profit'] = True
-        trials['Epoch'] = trials['Epoch'].astype(str)
-        trials['Trades'] = trials['Trades'].astype(str)
-
-        trials['Total profit'] = trials['Total profit'].apply(
-            lambda x: '{:,.8f}'.format(x) if x != 0.0 else ""
-        )
-        trials['Profit'] = trials['Profit'].apply(
-            lambda x: '{:,.2f}'.format(x) if not isna(x) else ""
-        )
-        trials['Avg profit'] = trials['Avg profit'].apply(
-            lambda x: '{:,.2f}%'.format(x) if not isna(x) else ""
-        )
-        trials['Avg duration'] = trials['Avg duration'].apply(
-            lambda x: '{:,.1f} m'.format(x) if not isna(x) else ""
-        )
-        trials['Objective'] = trials['Objective'].apply(
-            lambda x: '{:,.5f}'.format(x) if x != 100000 else ""
-        )
-
-        trials = trials.drop(columns=['is_initial_point', 'is_best', 'is_profit'])
-        trials.to_csv(csv_file, index=False, header=True, mode='w', encoding='UTF-8')
-        logger.info(f"CSV file created: {csv_file}")
->>>>>>> 92d8adf3
 
     def has_space(self, space: str) -> bool:
         """
@@ -630,7 +344,6 @@
         draws = len(backtesting_results[backtesting_results.profit_percent == 0])
         losses = len(backtesting_results[backtesting_results.profit_percent < 0])
         return {
-<<<<<<< HEAD
             "trade_count": len(backtesting_results.index),
             "avg_profit": backtesting_results.profit_percent.mean() * 100.0,
             "total_profit": backtesting_results.profit_abs.sum(),
@@ -664,36 +377,6 @@
             else self.opt_acq_optimizer
         )
         n_jobs = 1 if self.opt_acq_optimizer == "lbfgs" else self.n_jobs
-=======
-            'trade_count': len(backtesting_results.index),
-            'wins': wins,
-            'draws': draws,
-            'losses': losses,
-            'winsdrawslosses': f"{wins}/{draws}/{losses}",
-            'avg_profit': backtesting_results.profit_percent.mean() * 100.0,
-            'median_profit': backtesting_results.profit_percent.median() * 100.0,
-            'total_profit': backtesting_results.profit_abs.sum(),
-            'profit': backtesting_results.profit_percent.sum() * 100.0,
-            'duration': backtesting_results.trade_duration.mean(),
-        }
-
-    def _format_results_explanation_string(self, results_metrics: Dict) -> str:
-        """
-        Return the formatted results explanation in a string
-        """
-        stake_cur = self.config['stake_currency']
-        return (f"{results_metrics['trade_count']:6d} trades. "
-                f"{results_metrics['wins']}/{results_metrics['draws']}"
-                f"/{results_metrics['losses']} Wins/Draws/Losses. "
-                f"Avg profit {results_metrics['avg_profit']: 6.2f}%. "
-                f"Median profit {results_metrics['median_profit']: 6.2f}%. "
-                f"Total profit {results_metrics['total_profit']: 11.8f} {stake_cur} "
-                f"({results_metrics['profit']: 7.2f}\N{GREEK CAPITAL LETTER SIGMA}%). "
-                f"Avg duration {results_metrics['duration']:5.1f} min."
-                ).encode(locale.getpreferredencoding(), 'replace').decode('utf-8')
-
-    def get_optimizer(self, dimensions: List[Dimension], cpu_count) -> Optimizer:
->>>>>>> 92d8adf3
         return Optimizer(
             self.dimensions,
             base_estimator=base_estimator,
@@ -1312,19 +995,10 @@
             )
         min_date, max_date = get_timerange(preprocessed)
 
-<<<<<<< HEAD
-        logger.info(
-            "Hyperopting with data from %s up to %s (%s days)..",
-            min_date.isoformat(),
-            max_date.isoformat(),
-            (max_date - min_date).days,
-        )
-=======
         logger.info(f'Hyperopting with data from {min_date.strftime(DATETIME_PRINT_FORMAT)} '
                     f'up to {max_date.strftime(DATETIME_PRINT_FORMAT)} '
                     f'({(max_date - min_date).days} days)..')
 
->>>>>>> 92d8adf3
         dump(preprocessed, self.data_pickle_file)
 
         # We don't need exchange instance anymore while running hyperopt
@@ -1339,84 +1013,8 @@
         # Set number of initial points, and optimizer related stuff
         self.setup_points()
 
-<<<<<<< HEAD
         # Count the epochs
         self.setup_epochs()
-=======
-        self.dimensions: List[Dimension] = self.hyperopt_space()
-        self.opt = self.get_optimizer(self.dimensions, config_jobs)
-
-        if self.print_colorized:
-            colorama_init(autoreset=True)
-
-        try:
-            with Parallel(n_jobs=config_jobs) as parallel:
-                jobs = parallel._effective_n_jobs()
-                logger.info(f'Effective number of parallel workers used: {jobs}')
-
-                # Define progressbar
-                if self.print_colorized:
-                    widgets = [
-                        ' [Epoch ', progressbar.Counter(), ' of ', str(self.total_epochs),
-                        ' (', progressbar.Percentage(), ')] ',
-                        progressbar.Bar(marker=progressbar.AnimatedMarker(
-                            fill='\N{FULL BLOCK}',
-                            fill_wrap=Fore.GREEN + '{}' + Fore.RESET,
-                            marker_wrap=Style.BRIGHT + '{}' + Style.RESET_ALL,
-                        )),
-                        ' [', progressbar.ETA(), ', ', progressbar.Timer(), ']',
-                    ]
-                else:
-                    widgets = [
-                        ' [Epoch ', progressbar.Counter(), ' of ', str(self.total_epochs),
-                        ' (', progressbar.Percentage(), ')] ',
-                        progressbar.Bar(marker=progressbar.AnimatedMarker(
-                            fill='\N{FULL BLOCK}',
-                        )),
-                        ' [', progressbar.ETA(), ', ', progressbar.Timer(), ']',
-                    ]
-                with progressbar.ProgressBar(
-                         max_value=self.total_epochs, redirect_stdout=False, redirect_stderr=False,
-                         widgets=widgets
-                     ) as pbar:
-                    EVALS = ceil(self.total_epochs / jobs)
-                    for i in range(EVALS):
-                        # Correct the number of epochs to be processed for the last
-                        # iteration (should not exceed self.total_epochs in total)
-                        n_rest = (i + 1) * jobs - self.total_epochs
-                        current_jobs = jobs - n_rest if n_rest > 0 else jobs
-
-                        asked = self.opt.ask(n_points=current_jobs)
-                        f_val = self.run_optimizer_parallel(parallel, asked, i)
-                        self.opt.tell(asked, [v['loss'] for v in f_val])
-
-                        # Calculate progressbar outputs
-                        for j, val in enumerate(f_val):
-                            # Use human-friendly indexes here (starting from 1)
-                            current = i * jobs + j + 1
-                            val['current_epoch'] = current
-                            val['is_initial_point'] = current <= INITIAL_POINTS
-
-                            logger.debug(f"Optimizer epoch evaluated: {val}")
-
-                            is_best = self.is_best_loss(val, self.current_best_loss)
-                            # This value is assigned here and not in the optimization method
-                            # to keep proper order in the list of results. That's because
-                            # evaluations can take different time. Here they are aligned in the
-                            # order they will be shown to the user.
-                            val['is_best'] = is_best
-                            self.print_results(val)
-
-                            if is_best:
-                                self.current_best_loss = val['loss']
-                            self.epochs.append(val)
-
-                            # Save results after each best epoch and every 100 epochs
-                            if is_best or current % 100 == 0:
-                                self._save_results()
-
-                            pbar.update(current)
->>>>>>> 92d8adf3
 
         if self.print_colorized:
             colorama_init(autoreset=True)
