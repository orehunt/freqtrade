# pragma pylint: disable=too-many-instance-attributes, pointless-string-statement
"""
This module contains the hyperopt logic
"""

import random
import warnings
import pickle
import logging
import json
import os
import tempfile
from collections import deque
from math import factorial, log
from operator import itemgetter
from typing import Any, Dict, List, Optional, Tuple, Set
from time import time as now

from colorama import init as colorama_init
from joblib import Parallel, cpu_count, delayed, dump, load, wrap_non_picklable_objects, hash
from joblib import parallel_backend
from multiprocessing.managers import Namespace
from filelock import FileLock, Timeout
from pandas import DataFrame, concat, Categorical, json_normalize, HDFStore, read_hdf
from numpy import isfinite
import rapidjson
from colorama import Fore, Style
from joblib import Parallel, cpu_count, delayed, dump, load, wrap_non_picklable_objects
from pandas import DataFrame, json_normalize, isna
import progressbar
import tabulate
from os import path
import io

from freqtrade.data.converter import trim_dataframe
from freqtrade.data.history import get_timerange
from freqtrade.optimize.backtesting import Backtesting
from freqtrade.exceptions import OperationalException

# Import IHyperOpt and IHyperOptLoss to allow unpickling classes from these modules
import freqtrade.optimize.hyperopt_backend as backend

from freqtrade.optimize.hyperopt_multi import HyperoptMulti
from freqtrade.optimize.hyperopt_out import HyperoptOut
from freqtrade.optimize.hyperopt_cv import HyperoptCV
from freqtrade.optimize.hyperopt_constants import (
    VOID_LOSS,
    CYCLE_LIE_STRATS,
    CYCLE_ESTIMATORS,
    CYCLE_ACQ_FUNCS,
    columns,
)

# from freqtrade.optimize.hyperopt_backend import Trial
from freqtrade.optimize.hyperopt_interface import IHyperOpt  # noqa: F401
from freqtrade.optimize.hyperopt_loss_interface import IHyperOptLoss  # noqa: F401
from freqtrade.resolvers.hyperopt_resolver import HyperOptLossResolver, HyperOptResolver

# Suppress scikit-learn FutureWarnings from skopt
with warnings.catch_warnings():
    warnings.filterwarnings("ignore", category=FutureWarning)
    from skopt import Optimizer
    from skopt.space import Dimension
# Additional regressors already pluggable into the optimizer
# from sklearn.linear_model import ARDRegression, BayesianRidge
# possibly interesting regressors that need predict method override
# from sklearn.ensemble import HistGradientBoostingRegressor
# from xgboost import XGBoostRegressor

logger = logging.getLogger(__name__)


class Hyperopt(HyperoptMulti, HyperoptCV):
    """
    Hyperopt class, this class contains all the logic to run a hyperopt simulation

    To run a backtest:
    hyperopt = Hyperopt(config)
    hyperopt.start()
    """

    def __init__(self, config: Dict[str, Any]) -> None:
        super().__init__(config)

        self.backtesting = Backtesting(self.config)

        self.custom_hyperopt = HyperOptResolver.load_hyperopt(self.config)
        self.custom_hyperoptloss = HyperOptLossResolver.load_hyperoptloss(self.config)
        self.calculate_loss = self.custom_hyperoptloss.hyperopt_loss_function

        # runtime
        self.n_jobs = self.config.get("hyperopt_jobs", -1)
        if self.n_jobs < 0:
            self.n_jobs = cpu_count() // 2 or 1
        self.effort = max(0.01, self.config["effort"] if "effort" in self.config else 1)
        # save trials to disk every 10s * jobs
        self.trials_timeout = self.config.get("hyperopt_trials_timeout", 10 * self.n_jobs)
        # or every n jobs
        self.trials_maxout = self.config.get("hyperopt_trials_maxout", self.n_jobs)

        # configure multi mode
        self.setup_multi()

        # Populate functions here (hasattr is slow so should not be run during "regular" operations)
        if hasattr(self.custom_hyperopt, "populate_indicators"):
            self.backtesting.strategy.advise_indicators = (
                self.custom_hyperopt.populate_indicators  # type: ignore
            )
        if hasattr(self.custom_hyperopt, "populate_buy_trend"):
            self.backtesting.strategy.advise_buy = (
                self.custom_hyperopt.populate_buy_trend  # type: ignore
            )
        if hasattr(self.custom_hyperopt, "populate_sell_trend"):
            self.backtesting.strategy.advise_sell = (
                self.custom_hyperopt.populate_sell_trend  # type: ignore
            )

        # Use max_open_trades for hyperopt as well, except --disable-max-market-positions is set
        if self.config.get("use_max_market_positions", True):
            self.max_open_trades = self.config["max_open_trades"]
        else:
            logger.debug("Ignoring max_open_trades (--disable-max-market-positions was used) ...")
            self.max_open_trades = 0
        self.position_stacking = self.config.get("position_stacking", False)

        if self.has_space("sell"):
            # Make sure use_sell_signal is enabled
            if "ask_strategy" not in self.config:
                self.config["ask_strategy"] = {}
            self.config["ask_strategy"]["use_sell_signal"] = True

    @staticmethod
    def get_lock_filename(config: Dict[str, Any]) -> str:
        return str(config["user_data_dir"] / "hyperopt.lock")

    def _get_params_dict(self, raw_params: List[Any]) -> Dict:

        dimensions: List[Dimension] = self.dimensions

        # Ensure the number of dimensions match
        # the number of parameters in the list.
        if len(raw_params) != len(dimensions):
            raise ValueError("Mismatch in number of search-space dimensions.")

        # Return a dict where the keys are the names of the dimensions
        # and the values are taken from the list of parameters.
        return {d.name: v for d, v in zip(dimensions, raw_params)}

    def _get_params_details(self, params: Dict) -> Dict:
        """
        Return the params for each space
        """
        result: Dict = {}

        if self.has_space("buy"):
            result["buy"] = {p.name: params.get(p.name) for p in self.hyperopt_space("buy")}
        if self.has_space("sell"):
            result["sell"] = {p.name: params.get(p.name) for p in self.hyperopt_space("sell")}
        if self.has_space("roi"):
            # convert roi keys for json normalization support
            result["roi"] = {p.name: params.get(p.name) for p in self.hyperopt_space("roi")}
        if self.has_space("stoploss"):
            result["stoploss"] = {
                p.name: params.get(p.name) for p in self.hyperopt_space("stoploss")
            }
        if self.has_space("trailing"):
            result["trailing"] = self.custom_hyperopt.generate_trailing_params(params)

        return result

    @staticmethod
<<<<<<< HEAD
    def is_best_loss(trial, current_best_loss: float) -> bool:
        return isfinite(trial["loss"]) & (trial["loss"] < current_best_loss)
=======
    def print_epoch_details(results, total_epochs: int, print_json: bool,
                            no_header: bool = False, header_str: str = None) -> None:
        """
        Display details of the hyperopt result
        """
        params = results.get('params_details', {})

        # Default header string
        if header_str is None:
            header_str = "Best result"

        if not no_header:
            explanation_str = Hyperopt._format_explanation_string(results, total_epochs)
            print(f"\n{header_str}:\n\n{explanation_str}\n")

        if print_json:
            result_dict: Dict = {}
            for s in ['buy', 'sell', 'roi', 'stoploss', 'trailing']:
                Hyperopt._params_update_for_json(result_dict, params, s)
            print(rapidjson.dumps(result_dict, default=str, number_mode=rapidjson.NM_NATIVE))

        else:
            Hyperopt._params_pretty_print(params, 'buy', "Buy hyperspace params:")
            Hyperopt._params_pretty_print(params, 'sell', "Sell hyperspace params:")
            Hyperopt._params_pretty_print(params, 'roi', "ROI table:")
            Hyperopt._params_pretty_print(params, 'stoploss', "Stoploss:")
            Hyperopt._params_pretty_print(params, 'trailing', "Trailing stop:")

    @staticmethod
    def _params_update_for_json(result_dict, params, space: str) -> None:
        if space in params:
            space_params = Hyperopt._space_params(params, space)
            if space in ['buy', 'sell']:
                result_dict.setdefault('params', {}).update(space_params)
            elif space == 'roi':
                # Convert keys in min_roi dict to strings because
                # rapidjson cannot dump dicts with integer keys...
                # OrderedDict is used to keep the numeric order of the items
                # in the dict.
                result_dict['minimal_roi'] = OrderedDict(
                    (str(k), v) for k, v in space_params.items()
                )
            else:  # 'stoploss', 'trailing'
                result_dict.update(space_params)

    @staticmethod
    def _params_pretty_print(params, space: str, header: str) -> None:
        if space in params:
            space_params = Hyperopt._space_params(params, space, 5)
            if space == 'stoploss':
                print(header, space_params.get('stoploss'))
            else:
                print(header)
                pprint(space_params, indent=4)

    @staticmethod
    def _space_params(params, space: str, r: int = None) -> Dict:
        d = params[space]
        # Round floats to `r` digits after the decimal point if requested
        return round_dict(d, r) if r else d

    @staticmethod
    def is_best_loss(results, current_best_loss: float) -> bool:
        return results['loss'] < current_best_loss

    def print_results(self, results) -> None:
        """
        Log results if it is better than any previous evaluation
        """
        is_best = results['is_best']

        if self.print_all or is_best:
            print(
                self.get_result_table(
                    self.config, results, self.total_epochs,
                    self.print_all, self.print_colorized,
                    self.hyperopt_table_header
                )
            )
            self.hyperopt_table_header = 2

    @staticmethod
    def _format_explanation_string(results, total_epochs) -> str:
        return (("*" if results['is_initial_point'] else " ") +
                f"{results['current_epoch']:5d}/{total_epochs}: " +
                f"{results['results_explanation']} " +
                f"Objective: {results['loss']:.5f}")

    @staticmethod
    def get_result_table(config: dict, results: list, total_epochs: int, highlight_best: bool,
                         print_colorized: bool, remove_header: int) -> str:
        """
        Log result table
        """
        if not results:
            return ''

        tabulate.PRESERVE_WHITESPACE = True

        trials = json_normalize(results, max_level=1)
        trials['Best'] = ''
        trials = trials[['Best', 'current_epoch', 'results_metrics.trade_count',
                         'results_metrics.avg_profit', 'results_metrics.total_profit',
                         'results_metrics.profit', 'results_metrics.duration',
                         'loss', 'is_initial_point', 'is_best']]
        trials.columns = ['Best', 'Epoch', 'Trades', 'Avg profit', 'Total profit',
                          'Profit', 'Avg duration', 'Objective', 'is_initial_point', 'is_best']
        trials['is_profit'] = False
        trials.loc[trials['is_initial_point'], 'Best'] = '*     '
        trials.loc[trials['is_best'], 'Best'] = 'Best'
        trials.loc[trials['is_initial_point'] & trials['is_best'], 'Best'] = '* Best'
        trials.loc[trials['Total profit'] > 0, 'is_profit'] = True
        trials['Trades'] = trials['Trades'].astype(str)

        trials['Epoch'] = trials['Epoch'].apply(
            lambda x: '{}/{}'.format(str(x).rjust(len(str(total_epochs)), ' '), total_epochs)
        )
        trials['Avg profit'] = trials['Avg profit'].apply(
            lambda x: '{:,.2f}%'.format(x).rjust(7, ' ') if not isna(x) else "--".rjust(7, ' ')
        )
        trials['Avg duration'] = trials['Avg duration'].apply(
            lambda x: '{:,.1f} m'.format(x).rjust(7, ' ') if not isna(x) else "--".rjust(7, ' ')
        )
        trials['Objective'] = trials['Objective'].apply(
            lambda x: '{:,.5f}'.format(x).rjust(8, ' ') if x != 100000 else "N/A".rjust(8, ' ')
        )

        trials['Profit'] = trials.apply(
            lambda x: '{:,.8f} {} {}'.format(
                x['Total profit'], config['stake_currency'],
                '({:,.2f}%)'.format(x['Profit']).rjust(10, ' ')
            ).rjust(25+len(config['stake_currency']))
            if x['Total profit'] != 0.0 else '--'.rjust(25+len(config['stake_currency'])),
            axis=1
        )
        trials = trials.drop(columns=['Total profit'])

        if print_colorized:
            for i in range(len(trials)):
                if trials.loc[i]['is_profit']:
                    for j in range(len(trials.loc[i])-3):
                        trials.iat[i, j] = "{}{}{}".format(Fore.GREEN,
                                                           str(trials.loc[i][j]), Fore.RESET)
                if trials.loc[i]['is_best'] and highlight_best:
                    for j in range(len(trials.loc[i])-3):
                        trials.iat[i, j] = "{}{}{}".format(Style.BRIGHT,
                                                           str(trials.loc[i][j]), Style.RESET_ALL)

        trials = trials.drop(columns=['is_initial_point', 'is_best', 'is_profit'])
        if remove_header > 0:
            table = tabulate.tabulate(
                trials.to_dict(orient='list'), tablefmt='orgtbl',
                headers='keys', stralign="right"
            )

            table = table.split("\n", remove_header)[remove_header]
        elif remove_header < 0:
            table = tabulate.tabulate(
                trials.to_dict(orient='list'), tablefmt='psql',
                headers='keys', stralign="right"
            )
            table = "\n".join(table.split("\n")[0:remove_header])
        else:
            table = tabulate.tabulate(
                trials.to_dict(orient='list'), tablefmt='psql',
                headers='keys', stralign="right"
            )
        return table

    @staticmethod
    def export_csv_file(config: dict, results: list, total_epochs: int, highlight_best: bool,
                        csv_file: str) -> None:
        """
        Log result to csv-file
        """
        if not results:
            return

        # Verification for overwrite
        if path.isfile(csv_file):
            logger.error("CSV-File already exists!")
            return

        try:
            io.open(csv_file, 'w+').close()
        except IOError:
            logger.error("Filed to create CSV-File!")
            return

        trials = json_normalize(results, max_level=1)
        trials['Best'] = ''
        trials['Stake currency'] = config['stake_currency']
        trials = trials[['Best', 'current_epoch', 'results_metrics.trade_count',
                         'results_metrics.avg_profit', 'results_metrics.total_profit',
                         'Stake currency', 'results_metrics.profit', 'results_metrics.duration',
                         'loss', 'is_initial_point', 'is_best']]
        trials.columns = ['Best', 'Epoch', 'Trades', 'Avg profit', 'Total profit', 'Stake currency',
                          'Profit', 'Avg duration', 'Objective', 'is_initial_point', 'is_best']
        trials['is_profit'] = False
        trials.loc[trials['is_initial_point'], 'Best'] = '*'
        trials.loc[trials['is_best'], 'Best'] = 'Best'
        trials.loc[trials['is_initial_point'] & trials['is_best'], 'Best'] = '* Best'
        trials.loc[trials['Total profit'] > 0, 'is_profit'] = True
        trials['Epoch'] = trials['Epoch'].astype(str)
        trials['Trades'] = trials['Trades'].astype(str)

        trials['Total profit'] = trials['Total profit'].apply(
            lambda x: '{:,.8f}'.format(x) if x != 0.0 else ""
        )
        trials['Profit'] = trials['Profit'].apply(
            lambda x: '{:,.2f}'.format(x) if not isna(x) else ""
        )
        trials['Avg profit'] = trials['Avg profit'].apply(
            lambda x: '{:,.2f}%'.format(x) if not isna(x) else ""
        )
        trials['Avg duration'] = trials['Avg duration'].apply(
            lambda x: '{:,.1f} m'.format(x) if not isna(x) else ""
        )
        trials['Objective'] = trials['Objective'].apply(
            lambda x: '{:,.5f}'.format(x) if x != 100000 else ""
        )

        trials = trials.drop(columns=['is_initial_point', 'is_best', 'is_profit'])
        trials.to_csv(csv_file, index=False, header=True, mode='w', encoding='UTF-8')
        print("CSV-File created!")
>>>>>>> fedcf1db

    def has_space(self, space: str) -> bool:
        """
        Tell if the space value is contained in the configuration
        """
        # The 'trailing' space is not included in the 'default' set of spaces
        if space == "trailing":
            return any(s in self.config["spaces"] for s in [space, "all"])
        else:
            return any(s in self.config["spaces"] for s in [space, "all", "default"])

    def hyperopt_space(self, space: Optional[str] = None) -> List[Dimension]:
        """
        Return the dimensions in the hyperoptimization space.
        :param space: Defines hyperspace to return dimensions for.
        If None, then the self.has_space() will be used to return dimensions
        for all hyperspaces used.
        """
        spaces: List[Dimension] = []

        if space == "buy" or (space is None and self.has_space("buy")):
            logger.debug("Hyperopt has 'buy' space")
            spaces += self.custom_hyperopt.indicator_space()

        if space == "sell" or (space is None and self.has_space("sell")):
            logger.debug("Hyperopt has 'sell' space")
            spaces += self.custom_hyperopt.sell_indicator_space()

        if space == "roi" or (space is None and self.has_space("roi")):
            logger.debug("Hyperopt has 'roi' space")
            spaces += self.custom_hyperopt.roi_space()

        if space == "stoploss" or (space is None and self.has_space("stoploss")):
            logger.debug("Hyperopt has 'stoploss' space")
            spaces += self.custom_hyperopt.stoploss_space()

        if space == "trailing" or (space is None and self.has_space("trailing")):
            logger.debug("Hyperopt has 'trailing' space")
            spaces += self.custom_hyperopt.trailing_space()

        return spaces

    def backtest_params(
        self, raw_params: List[Any] = None, iteration=None, params_dict: Dict[str, Any] = None
    ) -> Dict:
        if not params_dict:
            if raw_params:
                params_dict = self._get_params_dict(raw_params)
            else:
                logger.debug("Epoch evaluation didn't receive any parameters")
                return {}
        params_details = self._get_params_details(params_dict)

        if self.has_space("roi"):
            self.backtesting.strategy.amounts["roi"] = self.custom_hyperopt.generate_roi_table(
                params_dict
            )

        if self.has_space("buy"):
            self.backtesting.strategy.advise_buy = self.custom_hyperopt.buy_strategy_generator(
                params_dict
            )

        if self.has_space("sell"):
            self.backtesting.strategy.advise_sell = self.custom_hyperopt.sell_strategy_generator(
                params_dict
            )

        if self.has_space("stoploss"):
            self.backtesting.strategy.amounts["stoploss"] = params_dict["stoploss"]

        if self.has_space("trailing"):
            d = self.custom_hyperopt.generate_trailing_params(params_dict)
            self.backtesting.strategy.amounts["trailing_stop"] = d["trailing_stop"]
            self.backtesting.strategy.amounts["trailing_stop_positive"] = d[
                "trailing_stop_positive"
            ]
            self.backtesting.strategy.amounts["trailing_stop_positive_offset"] = d[
                "trailing_stop_positive_offset"
            ]
            self.backtesting.strategy.amounts["trailing_only_offset_is_reached"] = d[
                "trailing_only_offset_is_reached"
            ]

        processed = load(self.data_pickle_file)

        min_date, max_date = get_timerange(processed)

        backtesting_results = self.backtesting.backtest(
            processed=processed,
            stake_amount=self.config["stake_amount"],
            start_date=min_date,
            end_date=max_date,
            max_open_trades=self.max_open_trades,
            position_stacking=self.position_stacking,
        )
        return self._get_result(
            backtesting_results, min_date, max_date, params_dict, params_details, processed
        )

    def _get_result(
        self, backtesting_results, min_date, max_date, params_dict, params_details, processed
    ):
        results_metrics = self._calculate_results_metrics(backtesting_results)
        results_explanation = HyperoptOut._format_results_explanation_string(
            self.config["stake_currency"], results_metrics
        )

        trade_count = results_metrics["trade_count"]
        total_profit = results_metrics["total_profit"]

        # If this evaluation contains too short amount of trades to be
        # interesting -- consider it as 'bad' (assigned max. loss value)
        # in order to cast this hyperspace point away from optimization
        # path. We do not want to optimize 'hodl' strategies.
        loss: float = VOID_LOSS
        if trade_count >= self.config["hyperopt_min_trades"]:
            loss = self.calculate_loss(
                results=backtesting_results,
                trade_count=trade_count,
                min_date=min_date.datetime,
                max_date=max_date.datetime,
                processed=processed,
            )
        return {
            "loss": loss,
            "params_dict": params_dict,
            "params_details": params_details,
            "results_metrics": results_metrics,
            "results_explanation": results_explanation,
            "total_profit": total_profit,
        }

    def _calculate_results_metrics(self, backtesting_results: DataFrame) -> Dict:
        return {
            "trade_count": len(backtesting_results.index),
            "avg_profit": backtesting_results.profit_percent.mean() * 100.0,
            "total_profit": backtesting_results.profit_abs.sum(),
            "profit": backtesting_results.profit_percent.sum() * 100.0,
            "duration": backtesting_results.trade_duration.mean(),
        }

    @staticmethod
    def lie_strategy():
        """ Choose a strategy randomly among the supported ones, used in multi opt mode
        to increase the diversion of the searches of each optimizer """
        return next(CYCLE_LIE_STRATS)

    @staticmethod
    def estimators():
        return next(CYCLE_ESTIMATORS)

    @staticmethod
    def acq_funcs():
        return next(CYCLE_ACQ_FUNCS)

    def get_optimizer(self, random_state: int = None) -> Optimizer:
        " Construct an optimizer object "
        # https://github.com/scikit-learn/scikit-learn/issues/14265
        # lbfgs uses joblib threading backend so n_jobs has to be reduced
        # to avoid oversubscription
        if self.opt_acq_optimizer == "lbfgs":
            n_jobs = 1
        else:
            n_jobs = self.n_jobs
        return Optimizer(
            self.dimensions,
            base_estimator=self.opt_base_estimator(),
            acq_optimizer=self.opt_acq_optimizer,
            acq_func=self.opt_acq_func(),
            n_initial_points=self.opt_n_initial_points,
            acq_optimizer_kwargs={
                "n_jobs": n_jobs,
                "n_points": self.calc_n_points(len(self.dimensions), self.n_jobs, self.ask_points),
            },
            model_queue_size=self.n_models,
            random_state=random_state or self.random_state,
        )

    def run_backtest_parallel(self, parallel: Parallel, jobs: int):
        """ launch parallel in single opt mode, return the evaluated epochs """
        parallel(
            delayed(wrap_non_picklable_objects(self.parallel_objective))(
                t, asked, backend.epochs, backend.trials
            )
            for t, asked in self.ask_and_tell(jobs)
        )

    def ask_and_tell(self, jobs: int):
        """
        loop to manage optimizer state in single optimizer mode, everytime a job is
        dispatched, we check the optimizer for points, to ask and to tell if any,
        but only fit a new model every n_points, because if we fit at every result previous
        points become invalid.
        """
        vals = []
        fit = False
        to_ask: deque = deque()
        evald: Set[Tuple] = set()
        opt = self.opt

        # this is needed because when we ask None points, the optimizer doesn't return a list
        if self.opt_ask_points:

            def point():
                if to_ask:
                    return tuple(to_ask.popleft())
                else:
                    to_ask.extend(opt.ask(n_points=self.opt_ask_points, strategy=self.lie_strat()))
                    return tuple(to_ask.popleft())

        else:

            def point():
                return tuple(opt.ask(strategy=self.lie_strat()))

        if len(self.trials) > 0:
            if self.random_state != self.trials.iloc[-1]["random_state"]:
                logger.warn("Random state in saved trials doesn't match runtime...")

        locked = False
        t = 0
        for _ in iter(lambda: 0, 1):
            fit = len(to_ask) < 1  # # only fit when out of points
            # tell every once in a while
            if not t % self.trials_maxout:
                try:
                    # only lock if its fitting time
                    locked = backend.trials.lock.acquire(fit)
                    if locked:
                        params_df = read_hdf(
                            self.trials_file,
                            key=self.trials_instance,
                            columns=[*self.Xi_cols, "loss"],
                            start=t,
                        )
                        backend.trials.lock.release()
                        if len(params_df) > 0:
                            opt.tell(
                                params_df.loc[:, self.Xi_cols].values.tolist(),
                                params_df["loss"].values.tolist(),
                                fit=fit,
                            )
                except (KeyError, FileNotFoundError, IOError, OSError):
                    if locked:
                        backend.trials.lock.release()
                    logger.debug("Couldn't read trials from disk")

            a = point()
            # check for termination when getting duplicates
            if a in evald:
                opt.update_next()
                a = point()
                if backend.trials.exit or self._maybe_terminate(
                    t, jobs, backend.trials, backend.epochs
                ):
                    break
            evald.add(a)
            t += 1
            yield t, a

    def parallel_objective_sig_handler(
        self, t: int, params: list, epochs: Namespace, trials_state: Namespace
    ):
        """
        To handle Ctrl-C the worker main function has to be wrapped into a try/catch;
        NOTE: The Manager process also needs to be configured to handle SIGINT (in the backend)
        """
        try:
            return self.parallel_objective(t, params, epochs, trials_state)
        except KeyboardInterrupt:
            trials_state.exit = True
            return self.parallel_objective(t, params, epochs, trials_state)

    def parallel_objective(self, t: int, params, epochs: Namespace, trials_state: Namespace):
        """ Run one single test and eventually save trials """
        HyperoptOut.log_results_immediate(t, epochs)
        # flush trials if terminating
        if trials_state.exit:
            trials_state.tail.extend(backend.trials_list)
            del backend.trials_list[:]
            return
        if not backend.timer:
            backend.timer = now()

        if self.cv:
            v = self.backtest_params(params_dict=params)
        else:
            v = self.backtest_params(raw_params=params)

        # set flag and params for indexing
        if v:
            v["is_initial_point"] = t < self.opt_n_initial_points
            v["random_state"] = self.random_state  # this is 0 in CV
            v["Xi_h"] = hash(HyperoptMulti.opt_params_Xi(v))
            backend.trials_list.append(v)
            trials_state.num_done += 1

        self.maybe_log_trials(trials_state, epochs)

    def log_trials(self, trials_state: Namespace, epochs: Namespace) -> int:
        """
        Log results if it is better than any previous evaluation
        """
        locked = epochs.lock.acquire(False)
        if not locked:
            # on the last run sit in queue for saving
            if trials_state.exit:
                epochs.lock.acquire()
            else:
                return
        ep = epochs

        HyperoptOut.reset_line()

        batch_start = trials_state.num_saved
        current = batch_start + 1
        current_best = ep.current_best_epoch
        has_roi_space = "roi" in self.config["spaces"]
        i = 0
        for i, v in enumerate(backend.trials_list, 1):
            is_best = self.is_best_loss(v, ep.current_best_loss)
            current = batch_start + i
            v["is_best"] = is_best
            v["current_epoch"] = current
            # store roi as json to remember dict k:v mapping
            # without custom hyperopt class
            if has_roi_space:
                v["roi"] = json.dumps({
                    str(k): v
                    for k, v in self.custom_hyperopt.generate_roi_table(
                        v["params_dict"]
                    ).items()
                })
            logger.debug(f"Optimizer epoch evaluated: {v}")
            if is_best:
                current_best = current
                ep.current_best_loss = v["loss"]
        self.update_max_epoch(current_best, current, ep)
        # Save results and optimizers after every batch
        trials = json_normalize(backend.trials_list)

        # make a copy since print results modifies cols
        self.print_results(trials.copy(), trials_state.table_header, epochs)
        trials_state.table_header = 2

        self.save_trials(trials, trials_state, self.trials_file, self.trials_instance)
        # release lock and clear saved trials from global state
        epochs.lock.release()
        del backend.trials_list[:]

        HyperoptOut.clear_line(columns)
        return i

    def setup_trials(self, load_trials=True, backup=None):
        """ The trials instance is the key used to identify the hdf table """
        # If the Hyperopt class has been previously initialized
        if self.config.get("skip_trials_setup", False):
            return
        self.dimensions: List[Any]
        self.dimensions = self.hyperopt_space()
        hyperopt_loss = self.config["hyperopt_loss"]
        hyperopt_params = hash([d.name for d in self.dimensions])
        self.trials_file = self.get_trials_file(self.config, self.trials_dir)
        self.trials_instance = f"{hyperopt_loss}_{hyperopt_params}"
        logger.info(f"Hyperopt state will be saved to " f"key {self.trials_instance:.40}[...]")
        # clean state depending on mode
        try:
            if self.config.get("hyperopt_clear") and not self.cv:
                self.clear_hyperopt()
            store = HDFStore(self.trials_file)
            # optionally remove previous trials of an instance
            if self.config.get("hyperopt_reset"):
                store.remove("/{}".format(self.trials_instance))
            # save a list of all the tables in the store except backups
            keys = store.keys()
            s_keys = set()
            # unique keys and exclude backups
            keys = set([k.lstrip("/").rstrip("_bak") for k in keys])
            keys.add(self.trials_instance)
            logger.debug(f"Saving list of store keys to...{self.trials_instances_file}")
            with open(self.trials_instances_file, "w") as ti:
                json.dump(list(keys), ti)
        except KeyError:
            pass
        finally:
            if 'store' in vars():
                store.close()

        load_instance = self.config.get("hyperopt_trials_instance")
        if load_trials:
            # Optionally load thinned trials list from previous CV run, and clear them after load
            if load_instance == "cv":
                trials_instance = self.trials_instance + "_cv"
            # or load directly from specified instance
            elif load_instance:
                trials_instance = load_instance
            else:
                trials_instance = self.trials_instance
            # Load trials before checking for cross validation, and epochs/points setup
            # and make a copy of the table in case the run is wrongly terminated
            self.trials = self.load_trials(
                self.trials_file,
                trials_instance,
                backend.trials,
                backup=(backup or not self.cv),
                clear=False,
            )
            if self.cv:
                # in cross validation apply filtering
                self.target_trials = self.filter_trials(self.trials, self.config)
                self.dimensions = [
                    k for k in self.target_trials.filter(regex="^params_dict\.").columns
                ]
        if self.cv:
            # CV trials are saved in their own table
            self.trials_instance += "_cv"
            # reset cv trials only if not specified
            if self.cv and not load_instance or load_instance == "cv":
                self.clear_instance(self.trials_file, self.trials_instance)

    def setup_epochs(self) -> bool:
        """ used to resume the best epochs state from previous trials """
        locked = backend.epochs.lock.acquire(True, timeout=60)
        if not locked:
            raise OperationalException("Couldn't acquire lock at startup during epochs setup.")
        self.epochs_limit = lambda: self.total_epochs or backend.epochs.max_epoch
        ep = backend.epochs
        ep.current_best_epoch = 0
        ep.current_best_loss = VOID_LOSS
        # shared collections have to use the manager
        ep.epochs_since_last_best = backend.manager.list([0, 0])
        len_trials = len(self.trials)
        if self.cv:
            self.total_epochs = len(self.target_trials)
            backend.trials.num_saved = 0
        else:
            backend.trials.num_saved = len_trials
        resumed = len_trials > 0
        if resumed and not self.cv:
            best_epochs = self.trials.loc[self.trials["is_best"], :]
            len_best = len(best_epochs)
            if len_best > 0:
                # sorting from lowest to highest, the first value is the current best
                best = self.trials.sort_values(by=["loss"]).iloc[0].to_dict()
                ep.current_best_epoch = best["current_epoch"]
                ep.current_best_loss = best["loss"]
                ep.avg_last_occurrence = max(self.n_jobs, len_trials // len_best)
                ep.epochs_since_last_best = (
                    (best_epochs["current_epoch"] - best_epochs["current_epoch"].shift(1))
                    .dropna()
                    .astype(int)
                    .values.tolist()
                ) or [1, 1]
                avg_best_occurrence = sum(ep.epochs_since_last_best) / len(
                    ep.epochs_since_last_best
                )
            else:
                ep.avg_last_occurrence = min(self.min_epochs, self.opt_points)
                avg_best_occurrence = self.min_trials
            ep.max_epoch = len_trials + avg_best_occurrence
        # if total epochs are not set, max_epoch takes its place
        if self.total_epochs < 1:
            ep.max_epoch = int(self.min_epochs + len(self.trials))
        else:
            ep.max_epoch = self.total_epochs
        # at the start done are equal saved
        backend.trials.num_done = backend.trials.num_saved
        ep.lock.release()
        return resumed

    def _set_random_state(self, random_state: Optional[int]) -> int:
        if self.cv:
            return 0
        else:
            return random_state or random.randint(1, 2 ** 16 - 1)

    @staticmethod
    def _stub_dimension(k):
        d = Dimension()
        d.name = k
        return d

    @staticmethod
    def calc_epochs(
        dimensions: List[Dimension],
        n_jobs: int,
        effort: float,
        start_epochs: int,
        total_epochs: int,
        ask_points: int,
    ):
        """ Compute a reasonable number of initial points and
        a minimum number of epochs to evaluate """
        n_dimensions = len(dimensions)
        n_parameters = 0
        opt_points = n_jobs * ask_points
        # sum all the dimensions discretely, granting minimum values
        for d in dimensions:
            if type(d).__name__ == "Integer":
                n_parameters += max(1, d.high - d.low)
            elif type(d).__name__ == "Real":
                n_parameters += max(10, int(d.high - d.low))
            else:
                n_parameters += len(d.bounds)
        # in case bounds between parameters are too far, fall back to use dimensions
        n_parameters = min(n_dimensions * 100, n_parameters)
        # guess the size of the search space as the count of the
        # unordered combination of the dimensions entries
        try:
            search_space_size = max(
                int(
                    (
                        factorial(n_parameters)
                        / (factorial(n_parameters - n_dimensions) * factorial(n_dimensions))
                    )
                ),
                factorial(n_parameters),
            )
            logger.info(f"Search space size: {search_space_size:e}")
        except OverflowError:
            search_space_size = VOID_LOSS

        log_opt = max(2, int(log(opt_points, 2)))
        # fixed number of epochs
        n_initial_points = opt_points
        if total_epochs > 0:
            min_epochs = total_epochs
        # search space is small
        elif search_space_size < opt_points:
            n_initial_points = max(1, search_space_size // opt_points)
            min_epochs = search_space_size
        else:
            min_epochs = int(max(n_initial_points, opt_points) + 2 * n_initial_points)

        # after calculation, ensure limits
        n_initial_points = max(n_dimensions, int(n_initial_points))
        min_epochs = min(search_space_size, int(min_epochs * effort)) + start_epochs

        return n_initial_points, min_epochs, search_space_size

    def update_max_epoch(self, current_best: int, current: int, ep: Namespace):
        """ calculate max epochs: store the number of non best epochs
            between each best, and get the mean of that value """
        # if there isn't a new best, update the last period
        if ep.current_best_epoch == current_best:
            ep.epochs_since_last_best[-1] = current - ep.current_best_epoch
        else:
            ep.current_best_epoch = current_best
            ep.epochs_since_last_best.append(current - ep.current_best_epoch)
        # this tracks the tip of the average, which is used to compute batch_len
        ep.avg_last_occurrence = sum(ep.epochs_since_last_best) // (
            len(ep.epochs_since_last_best) or 1
        )
        # how many epochs between bests on average
        avg_best_occurrence = sum(ep.epochs_since_last_best[:-1]) // (
            len(ep.epochs_since_last_best[:-1]) or 1
        )
        # the max epoch starts from the current best epoch, and adds the best average
        # has to be at least min_epochs and not bigger than the search space
        ep.max_epoch = int(
            min(
                max(ep.current_best_epoch + avg_best_occurrence, self.min_epochs)
                * max(1, self.effort),
                self.search_space_size,
            )
        )
        logger.debug(f"Max epoch set to: {ep.max_epoch}")

    def setup_points(self):
        """
        Calc starting points, based on parameters, given epochs, mode
        """
        if self.cv:
            self.search_space_size = VOID_LOSS
            self.min_epochs = self.total_epochs
            self.n_initial_points = self.min_epochs
        else:
            self.n_initial_points, self.min_epochs, self.search_space_size = self.calc_epochs(
                self.dimensions,
                self.n_jobs,
                self.effort,
                len(self.trials),
                self.total_epochs,
                self.ask_points,
            )
        logger.debug(f"Min epochs set to: {self.min_epochs}")
        # reduce random points in multi mode by the number of jobs
        # because otherwise each optimizer would ask n_initial_points
        if self.multi:
            self.opt_n_initial_points = self.n_initial_points // self.n_jobs or (
                1 if self.shared else 3
            )
        else:
            self.opt_n_initial_points = self.n_initial_points
        if not self.cv:
            logger.debug(f"Initial points: ~{self.n_initial_points}")
        # each column is a parameter, needed to read points from storage
        # in cv mode we take the params names from the saved epochs columns
        col = "params_dict.{d.name}" if not self.cv else "{d}"
        self.Xi_cols = [col.format(d=d) for d in self.dimensions]
        logger.info(f"Parameters set for optimization: {len(self.Xi_cols)}")

    def _maybe_terminate(
        self, t: int, jobs: int, trials_state: Namespace, epochs: Namespace
    ) -> bool:
        """ signal workers to terminate if conditions are met """
        done = trials_state.num_done - trials_state.num_saved
        if done < t - jobs and not self.void_output_backoff:
            print("\r")
            logger.warn(
                "Some evaluated epochs were void, " "check the loss function and the search space."
            )
            self.void_output_backoff = True
        if not done:
            trials_state.empty_strikes += 1
        if (
            not done
            and self.search_space_size < trials_state.num_done + self.epochs_limit()
            and not self.cv
        ) or trials_state.empty_strikes > self.trials_maxout:
            logger.info("Terminating Hyperopt because trials were empty.")
            trials_state.exit = True
            return True
        # give up if no best since max epochs
        if trials_state.num_done >= self.epochs_limit():
            logger.debug("Max epoch reached, terminating.")
            trials_state.exit = True
            return True
        return False

    def main_loop(self, jobs_scheduler):
        """ main parallel loop """
        with parallel_backend("loky", inner_max_num_threads=2):
            with Parallel(n_jobs=self.n_jobs, verbose=0, backend="loky") as parallel:
                try:
                    # reset parallel state
                    jobs = parallel._effective_n_jobs()
                    logger.info(f"Effective parallel workers: {jobs}")
                    self.run_setup_backend_parallel(parallel, jobs)

                    # run the jobs
                    jobs_scheduler(parallel, jobs)

                # keyboard interrupts should be caught within each worker too
                except KeyboardInterrupt:
                    print("User interrupted..")
                # collect remaining unsaved epochs
                backend.trials.exit = True
                jobs_scheduler(parallel, 2 * jobs)
                # since the list was passed through the manager, make a copy
                if backend.trials.tail:
                    backend.trials_list = [t for t in backend.trials.tail]
                    self.log_trials(backend.trials, backend.epochs)

    def start(self) -> None:
        """ Broom Broom """
        self.random_state = self._set_random_state(self.config.get("hyperopt_random_state", None))
        logger.info(f"Using optimizer random state: {self.random_state}")
        backend.trials.table_header = 0
        data, timerange = self.backtesting.load_bt_data()
        preprocessed = self.backtesting.strategy.ohlcvdata_to_dataframe(data)

        # Trim startup period from analyzed dataframe
        # make a new list of the preprocessed pairs because
        # we delete from the preprocessed dict within the loop
        pairs = [pair for pair in preprocessed.keys()]
        for pair in pairs:
            preprocessed[pair] = trim_dataframe(preprocessed[pair], timerange)
            len_pair_df = len(preprocessed[pair])
            if len_pair_df < 1:
                del preprocessed[pair]
            else:
                self.n_candles += len_pair_df
        if len(preprocessed) < 1:
            raise OperationalException(
                "Not enough data to support the provided startup candle count."
            )
        min_date, max_date = get_timerange(preprocessed)

        logger.info(
            "Hyperopting with data from %s up to %s (%s days)..",
            min_date.isoformat(),
            max_date.isoformat(),
            (max_date - min_date).days,
        )
        dump(preprocessed, self.data_pickle_file)

        # We don't need exchange instance anymore while running hyperopt
        self.backtesting.exchange = None  # type: ignore
        self.backtesting.pairlists = None  # type: ignore

        # Set dimensions, trials instance and paths and load from storage
        self.setup_trials()

        # Set number of initial points, and optimizer related stuff
        self.setup_points()

        # Count the epochs
        self.setup_epochs()

        if self.print_colorized:
            colorama_init(autoreset=True)

        if not self.cv:
            self.setup_optimizers()
            # After setup, trials are only needed by CV so can delete
            self.trials.iloc[0:] = None

        if self.cv:
            jobs_scheduler = self.run_cv_backtest_parallel
        elif self.multi:
            jobs_scheduler = self.run_multi_backtest_parallel
        else:
            jobs_scheduler = self.run_backtest_parallel

        self.main_loop(jobs_scheduler)

        # Print best epoch
        if backend.trials.num_saved:
            best_trial = self.load_trials(
                self.trials_file,
                self.trials_instance,
                backend.trials,
                where=f"loss in {backend.epochs.current_best_loss}",
            )
            best = self.trials_to_dict(best_trial)[0]
            self.print_epoch_details(best, self.epochs_limit(), self.print_json)
        else:
            # This is printed when Ctrl+C is pressed quickly, before first epochs have
            # a chance to be evaluated.
            print("No epochs evaluated yet, no best result.")

    def __getstate__(self):
        state = self.__dict__.copy()
        del state["trials"]
        if self.cv:
            del state["target_trials"]
        elif not self.multi:
            del state["opt"]
        return state<|MERGE_RESOLUTION|>--- conflicted
+++ resolved
@@ -169,236 +169,8 @@
         return result
 
     @staticmethod
-<<<<<<< HEAD
     def is_best_loss(trial, current_best_loss: float) -> bool:
         return isfinite(trial["loss"]) & (trial["loss"] < current_best_loss)
-=======
-    def print_epoch_details(results, total_epochs: int, print_json: bool,
-                            no_header: bool = False, header_str: str = None) -> None:
-        """
-        Display details of the hyperopt result
-        """
-        params = results.get('params_details', {})
-
-        # Default header string
-        if header_str is None:
-            header_str = "Best result"
-
-        if not no_header:
-            explanation_str = Hyperopt._format_explanation_string(results, total_epochs)
-            print(f"\n{header_str}:\n\n{explanation_str}\n")
-
-        if print_json:
-            result_dict: Dict = {}
-            for s in ['buy', 'sell', 'roi', 'stoploss', 'trailing']:
-                Hyperopt._params_update_for_json(result_dict, params, s)
-            print(rapidjson.dumps(result_dict, default=str, number_mode=rapidjson.NM_NATIVE))
-
-        else:
-            Hyperopt._params_pretty_print(params, 'buy', "Buy hyperspace params:")
-            Hyperopt._params_pretty_print(params, 'sell', "Sell hyperspace params:")
-            Hyperopt._params_pretty_print(params, 'roi', "ROI table:")
-            Hyperopt._params_pretty_print(params, 'stoploss', "Stoploss:")
-            Hyperopt._params_pretty_print(params, 'trailing', "Trailing stop:")
-
-    @staticmethod
-    def _params_update_for_json(result_dict, params, space: str) -> None:
-        if space in params:
-            space_params = Hyperopt._space_params(params, space)
-            if space in ['buy', 'sell']:
-                result_dict.setdefault('params', {}).update(space_params)
-            elif space == 'roi':
-                # Convert keys in min_roi dict to strings because
-                # rapidjson cannot dump dicts with integer keys...
-                # OrderedDict is used to keep the numeric order of the items
-                # in the dict.
-                result_dict['minimal_roi'] = OrderedDict(
-                    (str(k), v) for k, v in space_params.items()
-                )
-            else:  # 'stoploss', 'trailing'
-                result_dict.update(space_params)
-
-    @staticmethod
-    def _params_pretty_print(params, space: str, header: str) -> None:
-        if space in params:
-            space_params = Hyperopt._space_params(params, space, 5)
-            if space == 'stoploss':
-                print(header, space_params.get('stoploss'))
-            else:
-                print(header)
-                pprint(space_params, indent=4)
-
-    @staticmethod
-    def _space_params(params, space: str, r: int = None) -> Dict:
-        d = params[space]
-        # Round floats to `r` digits after the decimal point if requested
-        return round_dict(d, r) if r else d
-
-    @staticmethod
-    def is_best_loss(results, current_best_loss: float) -> bool:
-        return results['loss'] < current_best_loss
-
-    def print_results(self, results) -> None:
-        """
-        Log results if it is better than any previous evaluation
-        """
-        is_best = results['is_best']
-
-        if self.print_all or is_best:
-            print(
-                self.get_result_table(
-                    self.config, results, self.total_epochs,
-                    self.print_all, self.print_colorized,
-                    self.hyperopt_table_header
-                )
-            )
-            self.hyperopt_table_header = 2
-
-    @staticmethod
-    def _format_explanation_string(results, total_epochs) -> str:
-        return (("*" if results['is_initial_point'] else " ") +
-                f"{results['current_epoch']:5d}/{total_epochs}: " +
-                f"{results['results_explanation']} " +
-                f"Objective: {results['loss']:.5f}")
-
-    @staticmethod
-    def get_result_table(config: dict, results: list, total_epochs: int, highlight_best: bool,
-                         print_colorized: bool, remove_header: int) -> str:
-        """
-        Log result table
-        """
-        if not results:
-            return ''
-
-        tabulate.PRESERVE_WHITESPACE = True
-
-        trials = json_normalize(results, max_level=1)
-        trials['Best'] = ''
-        trials = trials[['Best', 'current_epoch', 'results_metrics.trade_count',
-                         'results_metrics.avg_profit', 'results_metrics.total_profit',
-                         'results_metrics.profit', 'results_metrics.duration',
-                         'loss', 'is_initial_point', 'is_best']]
-        trials.columns = ['Best', 'Epoch', 'Trades', 'Avg profit', 'Total profit',
-                          'Profit', 'Avg duration', 'Objective', 'is_initial_point', 'is_best']
-        trials['is_profit'] = False
-        trials.loc[trials['is_initial_point'], 'Best'] = '*     '
-        trials.loc[trials['is_best'], 'Best'] = 'Best'
-        trials.loc[trials['is_initial_point'] & trials['is_best'], 'Best'] = '* Best'
-        trials.loc[trials['Total profit'] > 0, 'is_profit'] = True
-        trials['Trades'] = trials['Trades'].astype(str)
-
-        trials['Epoch'] = trials['Epoch'].apply(
-            lambda x: '{}/{}'.format(str(x).rjust(len(str(total_epochs)), ' '), total_epochs)
-        )
-        trials['Avg profit'] = trials['Avg profit'].apply(
-            lambda x: '{:,.2f}%'.format(x).rjust(7, ' ') if not isna(x) else "--".rjust(7, ' ')
-        )
-        trials['Avg duration'] = trials['Avg duration'].apply(
-            lambda x: '{:,.1f} m'.format(x).rjust(7, ' ') if not isna(x) else "--".rjust(7, ' ')
-        )
-        trials['Objective'] = trials['Objective'].apply(
-            lambda x: '{:,.5f}'.format(x).rjust(8, ' ') if x != 100000 else "N/A".rjust(8, ' ')
-        )
-
-        trials['Profit'] = trials.apply(
-            lambda x: '{:,.8f} {} {}'.format(
-                x['Total profit'], config['stake_currency'],
-                '({:,.2f}%)'.format(x['Profit']).rjust(10, ' ')
-            ).rjust(25+len(config['stake_currency']))
-            if x['Total profit'] != 0.0 else '--'.rjust(25+len(config['stake_currency'])),
-            axis=1
-        )
-        trials = trials.drop(columns=['Total profit'])
-
-        if print_colorized:
-            for i in range(len(trials)):
-                if trials.loc[i]['is_profit']:
-                    for j in range(len(trials.loc[i])-3):
-                        trials.iat[i, j] = "{}{}{}".format(Fore.GREEN,
-                                                           str(trials.loc[i][j]), Fore.RESET)
-                if trials.loc[i]['is_best'] and highlight_best:
-                    for j in range(len(trials.loc[i])-3):
-                        trials.iat[i, j] = "{}{}{}".format(Style.BRIGHT,
-                                                           str(trials.loc[i][j]), Style.RESET_ALL)
-
-        trials = trials.drop(columns=['is_initial_point', 'is_best', 'is_profit'])
-        if remove_header > 0:
-            table = tabulate.tabulate(
-                trials.to_dict(orient='list'), tablefmt='orgtbl',
-                headers='keys', stralign="right"
-            )
-
-            table = table.split("\n", remove_header)[remove_header]
-        elif remove_header < 0:
-            table = tabulate.tabulate(
-                trials.to_dict(orient='list'), tablefmt='psql',
-                headers='keys', stralign="right"
-            )
-            table = "\n".join(table.split("\n")[0:remove_header])
-        else:
-            table = tabulate.tabulate(
-                trials.to_dict(orient='list'), tablefmt='psql',
-                headers='keys', stralign="right"
-            )
-        return table
-
-    @staticmethod
-    def export_csv_file(config: dict, results: list, total_epochs: int, highlight_best: bool,
-                        csv_file: str) -> None:
-        """
-        Log result to csv-file
-        """
-        if not results:
-            return
-
-        # Verification for overwrite
-        if path.isfile(csv_file):
-            logger.error("CSV-File already exists!")
-            return
-
-        try:
-            io.open(csv_file, 'w+').close()
-        except IOError:
-            logger.error("Filed to create CSV-File!")
-            return
-
-        trials = json_normalize(results, max_level=1)
-        trials['Best'] = ''
-        trials['Stake currency'] = config['stake_currency']
-        trials = trials[['Best', 'current_epoch', 'results_metrics.trade_count',
-                         'results_metrics.avg_profit', 'results_metrics.total_profit',
-                         'Stake currency', 'results_metrics.profit', 'results_metrics.duration',
-                         'loss', 'is_initial_point', 'is_best']]
-        trials.columns = ['Best', 'Epoch', 'Trades', 'Avg profit', 'Total profit', 'Stake currency',
-                          'Profit', 'Avg duration', 'Objective', 'is_initial_point', 'is_best']
-        trials['is_profit'] = False
-        trials.loc[trials['is_initial_point'], 'Best'] = '*'
-        trials.loc[trials['is_best'], 'Best'] = 'Best'
-        trials.loc[trials['is_initial_point'] & trials['is_best'], 'Best'] = '* Best'
-        trials.loc[trials['Total profit'] > 0, 'is_profit'] = True
-        trials['Epoch'] = trials['Epoch'].astype(str)
-        trials['Trades'] = trials['Trades'].astype(str)
-
-        trials['Total profit'] = trials['Total profit'].apply(
-            lambda x: '{:,.8f}'.format(x) if x != 0.0 else ""
-        )
-        trials['Profit'] = trials['Profit'].apply(
-            lambda x: '{:,.2f}'.format(x) if not isna(x) else ""
-        )
-        trials['Avg profit'] = trials['Avg profit'].apply(
-            lambda x: '{:,.2f}%'.format(x) if not isna(x) else ""
-        )
-        trials['Avg duration'] = trials['Avg duration'].apply(
-            lambda x: '{:,.1f} m'.format(x) if not isna(x) else ""
-        )
-        trials['Objective'] = trials['Objective'].apply(
-            lambda x: '{:,.5f}'.format(x) if x != 100000 else ""
-        )
-
-        trials = trials.drop(columns=['is_initial_point', 'is_best', 'is_profit'])
-        trials.to_csv(csv_file, index=False, header=True, mode='w', encoding='UTF-8')
-        print("CSV-File created!")
->>>>>>> fedcf1db
 
     def has_space(self, space: str) -> bool:
         """
