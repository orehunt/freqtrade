--- conflicted
+++ resolved
@@ -48,15 +48,8 @@
         t_index = date_range(start=min_date, end=max_date, freq=resample_freq, normalize=True)
 
         sum_daily = (
-<<<<<<< HEAD
-            results.resample(resample_freq, on="close_time")
-            .agg({"profit_percent_after_slippage": sum})
-            .reindex(t_index)
-            .fillna(0)
-=======
             results.resample(resample_freq, on='close_date').agg(
                 {"profit_percent_after_slippage": sum}).reindex(t_index).fillna(0)
->>>>>>> 92d8adf3
         )
 
         total_profit = sum_daily["profit_percent_after_slippage"] - risk_free_rate
