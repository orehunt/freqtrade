--- conflicted
+++ resolved
@@ -11,13 +11,9 @@
 import arrow
 from pandas import DataFrame
 
-<<<<<<< HEAD
-from freqtrade.configuration import TimeRange, remove_credentials, validate_config_consistency
-=======
 from freqtrade.configuration import (TimeRange, remove_credentials,
                                      validate_config_consistency)
 from freqtrade.constants import DATETIME_PRINT_FORMAT
->>>>>>> 92d8adf3
 from freqtrade.data import history
 from freqtrade.data.converter import trim_dataframe
 from freqtrade.data.dataprovider import DataProvider
@@ -143,19 +139,10 @@
 
         min_date, max_date = history.get_timerange(data)
 
-<<<<<<< HEAD
-        logger.info(
-            "Loading data from %s up to %s (%s days)..",
-            min_date.isoformat(),
-            max_date.isoformat(),
-            (max_date - min_date).days,
-        )
-=======
         logger.info(f'Loading data from {min_date.strftime(DATETIME_PRINT_FORMAT)} '
                     f'up to {max_date.strftime(DATETIME_PRINT_FORMAT)} '
                     f'({(max_date - min_date).days} days)..')
 
->>>>>>> 92d8adf3
         # Adjust startts forward if not enough data is available
         timerange.adjust_start_if_necessary(
             timeframe_to_seconds(self.timeframe), self.required_startup, min_date
@@ -276,44 +263,6 @@
                 trade_dur = int((sell_row.date - buy_row.date).total_seconds() // 60)
                 closerate = self._get_close_rate(sell_row, trade, sell, trade_dur)
 
-<<<<<<< HEAD
-                return BacktestResult(
-                    pair=pair,
-                    profit_percent=trade.calc_profit_ratio(rate=closerate),
-                    profit_abs=trade.calc_profit(rate=closerate),
-                    open_time=buy_row.date,
-                    close_time=sell_row.date,
-                    trade_duration=trade_dur,
-                    open_index=buy_row.Index,
-                    close_index=sell_row.Index,
-                    open_at_end=False,
-                    open_rate=buy_row.open,
-                    close_rate=closerate,
-                    sell_reason=sell.sell_type,
-                )
-        if partial_ohlcv:
-            # no sell condition found - trade stil open at end of backtest period
-            sell_row = partial_ohlcv[-1]
-            bt_res = BacktestResult(
-                pair=pair,
-                profit_percent=trade.calc_profit_ratio(rate=sell_row.open),
-                profit_abs=trade.calc_profit(rate=sell_row.open),
-                open_time=buy_row.date,
-                close_time=sell_row.date,
-                trade_duration=int((sell_row.date - buy_row.date).total_seconds() // 60),
-                open_index=buy_row.Index,
-                close_index=sell_row.Index,
-                open_at_end=True,
-                open_rate=buy_row.open,
-                close_rate=sell_row.open,
-                sell_reason=SellType.FORCE_SELL,
-            )
-            logger.debug(
-                f"{pair} - Force selling still open trade, "
-                f"profit percent: {bt_res.profit_percent}, "
-                f"profit abs: {bt_res.profit_abs}"
-            )
-=======
                 return BacktestResult(pair=pair,
                                       profit_percent=trade.calc_profit_ratio(rate=closerate),
                                       profit_abs=trade.calc_profit(rate=closerate),
@@ -349,7 +298,6 @@
             logger.debug(f"{pair} - Force selling still open trade, "
                          f"profit percent: {bt_res.profit_percent}, "
                          f"profit abs: {bt_res.profit_abs}")
->>>>>>> 92d8adf3
 
             return bt_res
         return None
@@ -444,16 +392,9 @@
                 )
 
                 if trade_entry:
-<<<<<<< HEAD
-                    logger.debug(
-                        f"{pair} - Locking pair till " f"close_time={trade_entry.close_time}"
-                    )
-                    lock_pair_until[pair] = trade_entry.close_time
-=======
                     logger.debug(f"{pair} - Locking pair till "
                                  f"close_date={trade_entry.close_date}")
                     lock_pair_until[pair] = trade_entry.close_date
->>>>>>> 92d8adf3
                     trades.append(trade_entry)
                 else:
                     # Set lock_pair_until to end of testing period if trade could not be closed
@@ -496,18 +437,9 @@
                 preprocessed[pair] = trim_dataframe(df, timerange)
             min_date, max_date = history.get_timerange(preprocessed)
 
-<<<<<<< HEAD
-            logger.info(
-                "Backtesting with data from %s up to %s (%s days)..",
-                min_date.isoformat(),
-                max_date.isoformat(),
-                (max_date - min_date).days,
-            )
-=======
             logger.info(f'Backtesting with data from {min_date.strftime(DATETIME_PRINT_FORMAT)} '
                         f'up to {max_date.strftime(DATETIME_PRINT_FORMAT)} '
                         f'({(max_date - min_date).days} days)..')
->>>>>>> 92d8adf3
             # Execute backtest and print results
             all_results[self.strategy.get_strategy_name()] = self.backtest(
                 processed=preprocessed,
@@ -518,15 +450,10 @@
                 position_stacking=position_stacking,
             )
 
-<<<<<<< HEAD
-        if self.config.get("export", False):
-            store_backtest_result(self.config["exportfilename"], all_results)
-=======
         stats = generate_backtest_stats(self.config, data, all_results,
                                         min_date=min_date, max_date=max_date)
         if self.config.get('export', False):
             store_backtest_stats(self.config['exportfilename'], stats)
 
->>>>>>> 92d8adf3
         # Show backtest results
         show_backtest_results(self.config, stats)