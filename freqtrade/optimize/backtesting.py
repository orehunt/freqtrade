# pragma pylint: disable=missing-docstring, W0212, too-many-arguments

"""
This module contains the backtesting logic
"""
import logging
from collections import defaultdict
from copy import deepcopy
<<<<<<< HEAD
from datetime import datetime, timedelta
from typing import Any, Callable, Dict, List, NamedTuple, Optional, Sequence, Tuple, Union
=======
from datetime import datetime, timedelta, timezone
from typing import Any, Dict, List, NamedTuple, Optional, Tuple
>>>>>>> c785bce7

from pandas import DataFrame

from freqtrade.configuration import (
    TimeRange,
    remove_credentials,
    validate_config_consistency,
)
from freqtrade.constants import DATETIME_PRINT_FORMAT
from freqtrade.data import history
from freqtrade.data.converter import trim_dataframe
from freqtrade.data.dataprovider import DataProvider
from freqtrade.exceptions import OperationalException
from freqtrade.exchange import timeframe_to_minutes, timeframe_to_seconds
from freqtrade.mixins import LoggingMixin
from freqtrade.optimize.optimize_reports import (generate_backtest_stats, show_backtest_results,
                                                 store_backtest_stats)
from freqtrade.persistence import PairLocks, Trade
from freqtrade.plugins.pairlistmanager import PairListManager
from freqtrade.plugins.protectionmanager import ProtectionManager
from freqtrade.resolvers import ExchangeResolver, StrategyResolver
from freqtrade.strategy.interface import IStrategy, SellCheckTuple, SellType
from freqtrade.strategy.strategy_wrapper import strategy_safe_wrapper


logger = logging.getLogger(__name__)

# Indexes for backtest tuples
DATE_IDX = 0
BUY_IDX = 1
OPEN_IDX = 2
CLOSE_IDX = 3
SELL_IDX = 4
LOW_IDX = 5
HIGH_IDX = 6


class BacktestResult(NamedTuple):
    """
    NamedTuple Defining BacktestResults inputs.
    """

    pair: str
    profit_percent: float
    profit_abs: float
    open_date: datetime
    open_rate: float
    open_fee: float
    close_date: datetime
    close_rate: float
    close_fee: float
    amount: float
    trade_duration: float
    open_at_end: bool
    sell_reason: SellType


class Backtesting:
    """
    Backtesting class, this class contains all the logic to run a backtest

    To run a backtest:
    backtesting = Backtesting(config)
    backtesting.start()
    """

    def __init__(self, config: Dict[str, Any]) -> None:

        LoggingMixin.show_output = False
        self.config = config
        validate_exchange = self.config.get('backtesting_validate_exchange', True)

        # Reset keys for backtesting
        remove_credentials(self.config)
        self.strategylist: List[IStrategy] = []
<<<<<<< HEAD
        self.exchange = ExchangeResolver.load_exchange(
            self.config["exchange"]["name"], self.config,
            validate=validate_exchange
        )
=======
        self.all_results: Dict[str, Dict] = {}

        self.exchange = ExchangeResolver.load_exchange(self.config['exchange']['name'], self.config)
>>>>>>> c785bce7

        dataprovider = DataProvider(self.config, self.exchange)
        IStrategy.dp = dataprovider

        if self.config.get("strategy_list", None):
            for strat in list(self.config["strategy_list"]):
                stratconf = deepcopy(self.config)
                stratconf["strategy"] = strat
                self.strategylist.append(StrategyResolver.load_strategy(stratconf))
                validate_config_consistency(stratconf)

        else:
            # No strategy list specified, only one strategy
            self.strategylist.append(StrategyResolver.load_strategy(self.config))
            validate_config_consistency(self.config)

        if "timeframe" not in self.config:
            raise OperationalException(
                "Timeframe (ticker interval) needs to be set in either "
                "configuration or as cli argument `--timeframe 5m`"
            )
        self.timeframe = str(self.config.get("timeframe"))
        self.timeframe_min = timeframe_to_minutes(self.timeframe)

        self.pairlists = PairListManager(self.exchange, self.config)
        if "VolumePairList" in self.pairlists.name_list:
            raise OperationalException("VolumePairList not allowed for backtesting.")
        if 'PerformanceFilter' in self.pairlists.name_list:
            raise OperationalException("PerformanceFilter not allowed for backtesting.")

        if len(self.strategylist) > 1 and "PrecisionFilter" in self.pairlists.name_list:
            raise OperationalException(
                "PrecisionFilter not allowed for backtesting multiple strategies."
            )

        dataprovider.add_pairlisthandler(self.pairlists)
        self.pairlists.refresh_pairlist()

        if len(self.pairlists.whitelist) == 0:
            raise OperationalException("No pair in whitelist.")

        if config.get("fee", None) is not None:
            self.fee = config["fee"]
        else:
            self.fee = self.exchange.get_fee(symbol=self.pairlists.whitelist[0])

        Trade.use_db = False
        Trade.reset_trades()
        PairLocks.timeframe = self.config['timeframe']
        PairLocks.use_db = False
        PairLocks.reset_locks()
        if self.config.get('enable_protections', False):
            self.protections = ProtectionManager(self.config)

        # Get maximum required startup period
        self.required_startup = max(
            [strat.startup_candle_count for strat in self.strategylist]
        )
        # Load one (first) strategy
        self._set_strategy(self.strategylist[0])

    def __del__(self):
        LoggingMixin.show_output = True
        PairLocks.use_db = True
        Trade.use_db = True

    def _set_strategy(self, strategy):
        """
        Load strategy into backtesting
        """
        self.strategy: IStrategy = strategy
        # Set stoploss_on_exchange to false for backtesting,
        # since a "perfect" stoploss-sell is assumed anyway
        # And the regular "stoploss" function would not apply to that case
        self.strategy.order_types["stoploss_on_exchange"] = False

    def load_bt_data(self) -> Tuple[Dict[str, DataFrame], TimeRange]:
<<<<<<< HEAD
        timerange = TimeRange.parse_timerange(
            None
            if self.config.get("timerange") is None
            else str(self.config.get("timerange"))
        )
=======
        """
        Loads backtest data and returns the data combined with the timerange
        as tuple.
        """
        timerange = TimeRange.parse_timerange(None if self.config.get(
            'timerange') is None else str(self.config.get('timerange')))
>>>>>>> c785bce7

        data = history.load_data(
            datadir=self.config["datadir"],
            pairs=self.pairlists.whitelist,
            timeframe=self.timeframe,
            timerange=timerange,
            startup_candles=self.required_startup,
            fail_without_data=True,
            data_format=self.config.get("dataformat_ohlcv", "json"),
        )

        min_date, max_date = history.get_timerange(data)

        logger.info(
            f"Loading data from {min_date.strftime(DATETIME_PRINT_FORMAT)} "
            f"up to {max_date.strftime(DATETIME_PRINT_FORMAT)} "
            f"({(max_date - min_date).days} days).."
        )

        # Adjust startts forward if not enough data is available
        timerange.adjust_start_if_necessary(
            timeframe_to_seconds(self.timeframe), self.required_startup, min_date
        )

        return data, timerange

    def prepare_backtest(self, enable_protections):
        """
        Backtesting setup method - called once for every call to "backtest()".
        """
        PairLocks.use_db = False
        PairLocks.timeframe = self.config['timeframe']
        Trade.use_db = False
        if enable_protections:
            # Reset persisted data - used for protections only
            PairLocks.reset_locks()
            Trade.reset_trades()

    def _get_ohlcv_as_lists(self, processed: Dict[str, DataFrame]) -> Dict[str, Tuple]:
        """
        Helper function to convert a processed dataframes into lists for performance reasons.

        Used by backtest() - so keep this optimized for performance.
        """
        # Every change to this headers list must evaluate further usages of the resulting tuple
        # and eventually change the constants for indexes at the top
        headers = ['date', 'buy', 'open', 'close', 'sell', 'low', 'high']
        data: Dict = {}
        # Create dict with data
        for pair, pair_data in processed.items():
            pair_data.loc[:, "buy"] = 0  # cleanup from previous run
            pair_data.loc[:, "sell"] = 0  # cleanup from previous run

            df_analyzed = self.strategy.advise_sell(
                self.strategy.advise_buy(pair_data, {"pair": pair}), {"pair": pair}
            )[headers].copy()

            # To avoid using data from future, we use buy/sell signals shifted
            # from the previous candle
            df_analyzed.loc[:, "buy"] = df_analyzed.loc[:, "buy"].shift(1)
            df_analyzed.loc[:, "sell"] = df_analyzed.loc[:, "sell"].shift(1)

            df_analyzed.drop(df_analyzed.head(1).index, inplace=True)

            # Convert from Pandas to list for performance reasons
            # (Looping Pandas is slow.)
            data[pair] = [x for x in df_analyzed.itertuples(index=False, name=None)]
        return data

    def _get_close_rate(self, sell_row: Tuple, trade: Trade, sell: SellCheckTuple,
                        trade_dur: int) -> float:
        """
        Get close rate for backtesting result
        """
        # Special handling if high or low hit STOP_LOSS or ROI
        if sell.sell_type in (SellType.STOP_LOSS, SellType.TRAILING_STOP_LOSS):
            # Set close_rate to stoploss
            return trade.stop_loss
        elif sell.sell_type == (SellType.ROI):
            roi_entry, roi = sell.roi_entry, sell.roi_value
            if roi is not None and roi_entry is not None:
                if roi == -1 and roi_entry % self.timeframe_min == 0:
                    # When forceselling with ROI=-1, the roi time will always be equal to trade_dur.
                    # If that entry is a multiple of the timeframe (so on candle open)
                    # - we'll use open instead of close
                    return sell_row[OPEN_IDX]

                # - (Expected abs profit + open_rate + open_fee) / (fee_close -1)
                close_rate = - (trade.open_rate * roi + trade.open_rate *
                                (1 + trade.fee_open)) / (trade.fee_close - 1)

                if (trade_dur > 0 and trade_dur == roi_entry
                        and roi_entry % self.timeframe_min == 0
                        and sell_row[OPEN_IDX] > close_rate):
                    # new ROI entry came into effect.
                    # use Open rate if open_rate > calculated sell rate
                    return sell_row[OPEN_IDX]

                # Use the maximum between close_rate and low as we
                # cannot sell outside of a candle.
                # Applies when a new ROI setting comes in place and the whole candle is above that.
                return max(close_rate, sell_row[LOW_IDX])

            else:
                # This should not be reached...
                return sell_row[OPEN_IDX]
        else:
            return sell_row[OPEN_IDX]

    def _get_sell_trade_entry(self, trade: Trade, sell_row: Tuple) -> Optional[BacktestResult]:

        sell = self.strategy.should_sell(trade, sell_row[OPEN_IDX], sell_row[DATE_IDX],
                                         sell_row[BUY_IDX], sell_row[SELL_IDX],
                                         low=sell_row[LOW_IDX], high=sell_row[HIGH_IDX])
        if sell.sell_flag:
            trade_dur = int((sell_row[DATE_IDX] - trade.open_date).total_seconds() // 60)
            closerate = self._get_close_rate(sell_row, trade, sell, trade_dur)

            trade.close_date = sell_row[DATE_IDX]
            trade.sell_reason = sell.sell_type
            trade.close(closerate, show_msg=False)

            return BacktestResult(pair=trade.pair,
                                  profit_percent=trade.calc_profit_ratio(rate=closerate),
                                  profit_abs=trade.calc_profit(rate=closerate),
                                  open_date=trade.open_date,
                                  open_rate=trade.open_rate,
                                  open_fee=self.fee,
                                  close_date=sell_row[DATE_IDX],
                                  close_rate=closerate,
                                  close_fee=self.fee,
                                  amount=trade.amount,
                                  trade_duration=trade_dur,
                                  open_at_end=False,
                                  sell_reason=sell.sell_type
                                  )
        return None

    def handle_left_open(self, open_trades: Dict[str, List[Trade]],
                         data: Dict[str, List[Tuple]]) -> List[BacktestResult]:
        """
        Handling of left open trades at the end of backtesting
        """
        trades = []
        for pair in open_trades.keys():
            if len(open_trades[pair]) > 0:
                for trade in open_trades[pair]:
                    sell_row = data[pair][-1]

                    trade_entry = BacktestResult(pair=trade.pair,
                                                 profit_percent=trade.calc_profit_ratio(
                                                     rate=sell_row[OPEN_IDX]),
                                                 profit_abs=trade.calc_profit(sell_row[OPEN_IDX]),
                                                 open_date=trade.open_date,
                                                 open_rate=trade.open_rate,
                                                 open_fee=self.fee,
                                                 close_date=sell_row[DATE_IDX],
                                                 close_rate=sell_row[OPEN_IDX],
                                                 close_fee=self.fee,
                                                 amount=trade.amount,
                                                 trade_duration=int((
                                                     sell_row[DATE_IDX] - trade.open_date
                                                 ).total_seconds() // 60),
                                                 open_at_end=True,
                                                 sell_reason=SellType.FORCE_SELL
                                                 )
                    trades.append(trade_entry)
        return trades

    def backtest(self, processed: Dict,
                 start_date: datetime, end_date: datetime,
                 max_open_trades: int = 0, position_stacking: bool = False,
                 enable_protections: bool = False) -> DataFrame:
        """
        Implement backtesting functionality

        NOTE: This method is used by Hyperopt at each iteration. Please keep it optimized.
        Of course try to not have ugly code. By some accessor are sometime slower than functions.
        Avoid extensive logging in this method and functions it calls.

        :param processed: a processed dictionary with format {pair, data}
        :param start_date: backtesting timerange start datetime
        :param end_date: backtesting timerange end datetime
        :param max_open_trades: maximum number of concurrent trades, <= 0 means unlimited
        :param position_stacking: do we allow position stacking?
        :param enable_protections: Should protections be enabled?
        :return: DataFrame with trades (results of backtesting)
        """
        logger.debug(
            f"start_date: {start_date}, end_date: {end_date}, "
            f"max_open_trades: {max_open_trades}, position_stacking: {position_stacking}"
        )
        trades = []
        self.prepare_backtest(enable_protections)

        # Use dict of lists with data for performance
        # (looping lists is a lot faster than pandas DataFrames)
        data: Dict = self._get_ohlcv_as_lists(processed)
        get_stake_amount = self.strategy.get_stake_amount

        # Indexes per pair, so some pairs are allowed to have a missing start.
        indexes: Dict = {}
        tmp = start_date + timedelta(minutes=self.timeframe_min)

        open_trades: Dict[str, List] = defaultdict(list)
        open_trade_count = 0

        # Loop timerange and get candle for each pair at that point in time
        while tmp <= end_date:
            open_trade_count_start = open_trade_count

            for i, pair in enumerate(data):
                if pair not in indexes:
                    indexes[pair] = 0

                try:
                    row = data[pair][indexes[pair]]
                except IndexError:
                    # missing Data for one pair at the end.
                    # Warnings for this are shown during data loading
                    continue

                # Waits until the time-counter reaches the start of the data for this pair.
                if row[DATE_IDX] > tmp:
                    continue
                indexes[pair] += 1

                # without positionstacking, we can only have one open trade per pair.
                # max_open_trades must be respected
                # don't open on the last row
                if ((position_stacking or len(open_trades[pair]) == 0)
                        and (max_open_trades <= 0 or open_trade_count_start < max_open_trades)
                        and tmp != end_date
                        and row[BUY_IDX] == 1 and row[SELL_IDX] != 1
                        and not PairLocks.is_pair_locked(pair, row[DATE_IDX])):
                    # Enter trade
                    prev_date = data[pair][indexes[pair] - 1][DATE_IDX]
                    stake_amount = get_stake_amount(pair, prev_date)
                    trade = Trade(
                        pair=pair,
                        open_rate=row[OPEN_IDX],
                        open_date=row[DATE_IDX],
                        stake_amount=stake_amount,
                        amount=round(stake_amount / row[OPEN_IDX], 8),
                        fee_open=self.fee,
                        fee_close=self.fee,
                        is_open=True,
                    )
                    # TODO: hacky workaround to avoid opening > max_open_trades
                    # This emulates previous behaviour - not sure if this is correct
                    # Prevents buying if the trade-slot was freed in this candle
                    open_trade_count_start += 1
                    open_trade_count += 1
                    # logger.debug(f"{pair} - Backtesting emulates creation of new trade: {trade}.")
                    open_trades[pair].append(trade)
                    Trade.trades.append(trade)

                for trade in open_trades[pair]:
                    # since indexes has been incremented before, we need to go one step back to
                    # also check the buying candle for sell conditions.
                    trade_entry = self._get_sell_trade_entry(trade, row)
                    # Sell occured
                    if trade_entry:
                        # logger.debug(f"{pair} - Backtesting sell {trade}")
                        open_trade_count -= 1
                        open_trades[pair].remove(trade)
                        trades.append(trade_entry)
                        if enable_protections:
                            self.protections.stop_per_pair(pair, row[DATE_IDX])
                            self.protections.global_stop(tmp)

            # Move time one configured time_interval ahead.
            tmp += timedelta(minutes=self.timeframe_min)

        trades += self.handle_left_open(open_trades, data=data)

        return DataFrame.from_records(trades, columns=BacktestResult._fields)

    def backtest_one_strategy(self, strat: IStrategy, data: Dict[str, Any], timerange: TimeRange):
        logger.info("Running backtesting for Strategy %s", strat.get_strategy_name())
        backtest_start_time = datetime.now(timezone.utc)
        self._set_strategy(strat)

        strategy_safe_wrapper(self.strategy.bot_loop_start, supress_error=True)()

        # Use max_open_trades in backtesting, except --disable-max-market-positions is set
        if self.config.get('use_max_market_positions', True):
            # Must come from strategy config, as the strategy may modify this setting.
            max_open_trades = self.strategy.config['max_open_trades']
        else:
            logger.info(
                'Ignoring max_open_trades (--disable-max-market-positions was used) ...')
            max_open_trades = 0

        # need to reprocess data every time to populate signals
        preprocessed = self.strategy.ohlcvdata_to_dataframe(data)

        # Trim startup period from analyzed dataframe
        for pair, df in preprocessed.items():
            preprocessed[pair] = trim_dataframe(df, timerange)
        min_date, max_date = history.get_timerange(preprocessed)

        logger.info(f'Backtesting with data from {min_date.strftime(DATETIME_PRINT_FORMAT)} '
                    f'up to {max_date.strftime(DATETIME_PRINT_FORMAT)} '
                    f'({(max_date - min_date).days} days)..')
        # Execute backtest and store results
        results = self.backtest(
            processed=preprocessed,
            stake_amount=self.config['stake_amount'],
            start_date=min_date.datetime,
            end_date=max_date.datetime,
            max_open_trades=max_open_trades,
            position_stacking=self.config.get('position_stacking', False),
            enable_protections=self.config.get('enable_protections', False),
        )
        backtest_end_time = datetime.now(timezone.utc)
        self.all_results[self.strategy.get_strategy_name()] = {
            'results': results,
            'config': self.strategy.config,
            'locks': PairLocks.locks,
            'backtest_start_time': int(backtest_start_time.timestamp()),
            'backtest_end_time': int(backtest_end_time.timestamp()),
        }
        return min_date, max_date

    def start(self) -> None:
        """
        Run backtesting end-to-end
        :return: None
        """
        data: Dict[str, Any] = {}

<<<<<<< HEAD
        logger.info("Using stake_currency: %s ...", self.config["stake_currency"])

        position_stacking = self.config.get("position_stacking", False)

        data, timerange = self.load_bt_data()

        from freqtrade.optimize.backtest_utils import check_data_startup

        all_results = {}
        for strat in self.strategylist:
            logger.info(
                "Running backtesting for Strategy %s", strat.get_strategy_name()
            )
            self._set_strategy(strat)

            # Use max_open_trades in backtesting, except --disable-max-market-positions is set
            if self.config.get("use_max_market_positions", True):
                # Must come from strategy config, as the strategy may modify this setting.
                max_open_trades = self.strategy.config["max_open_trades"]
            else:
                logger.info(
                    "Ignoring max_open_trades (--disable-max-market-positions was used) ..."
                )
                max_open_trades = 0

            # need to reprocess data every time to populate signals
            preprocessed = self.strategy.ohlcvdata_to_dataframe(data)

            # Trim startup period from analyzed dataframe
            # for pair, df in preprocessed.items():
            #     preprocessed[pair] = trim_dataframe(df, timerange)
            preprocessed, _ = check_data_startup(
                preprocessed, self.required_startup, timerange
            )

            min_date, max_date = history.get_timerange(preprocessed)

            logger.info(
                f"Backtesting with data from {min_date.strftime(DATETIME_PRINT_FORMAT)} "
                f"up to {max_date.strftime(DATETIME_PRINT_FORMAT)} "
                f"({(max_date - min_date).days} days).."
            )
            # Execute backtest and print results
            results = self.backtest(
                processed=preprocessed,
                start_date=min_date.datetime,
                end_date=max_date.datetime,
                max_open_trades=max_open_trades,
                position_stacking=position_stacking,
                enable_protections=self.config.get('enable_protections', False),
            )
            all_results[self.strategy.get_strategy_name()] = {
                'results': results,
                'config': self.strategy.config,
                'locks': PairLocks.locks,
            }

        stats = generate_backtest_stats(
            data, all_results, min_date=min_date, max_date=max_date
        )
=======
        data, timerange = self.load_bt_data()

        min_date = None
        max_date = None
        for strat in self.strategylist:
            min_date, max_date = self.backtest_one_strategy(strat, data, timerange)

        stats = generate_backtest_stats(data, self.all_results,
                                        min_date=min_date, max_date=max_date)
>>>>>>> c785bce7

        if self.config.get("export", False):
            store_backtest_stats(self.config["exportfilename"], stats)

        # Show backtest results
        show_backtest_results(self.config, stats)<|MERGE_RESOLUTION|>--- conflicted
+++ resolved
@@ -6,13 +6,8 @@
 import logging
 from collections import defaultdict
 from copy import deepcopy
-<<<<<<< HEAD
-from datetime import datetime, timedelta
-from typing import Any, Callable, Dict, List, NamedTuple, Optional, Sequence, Tuple, Union
-=======
 from datetime import datetime, timedelta, timezone
 from typing import Any, Dict, List, NamedTuple, Optional, Tuple
->>>>>>> c785bce7
 
 from pandas import DataFrame
 
@@ -88,16 +83,9 @@
         # Reset keys for backtesting
         remove_credentials(self.config)
         self.strategylist: List[IStrategy] = []
-<<<<<<< HEAD
-        self.exchange = ExchangeResolver.load_exchange(
-            self.config["exchange"]["name"], self.config,
-            validate=validate_exchange
-        )
-=======
         self.all_results: Dict[str, Dict] = {}
 
         self.exchange = ExchangeResolver.load_exchange(self.config['exchange']['name'], self.config)
->>>>>>> c785bce7
 
         dataprovider = DataProvider(self.config, self.exchange)
         IStrategy.dp = dataprovider
@@ -175,20 +163,12 @@
         self.strategy.order_types["stoploss_on_exchange"] = False
 
     def load_bt_data(self) -> Tuple[Dict[str, DataFrame], TimeRange]:
-<<<<<<< HEAD
-        timerange = TimeRange.parse_timerange(
-            None
-            if self.config.get("timerange") is None
-            else str(self.config.get("timerange"))
-        )
-=======
         """
         Loads backtest data and returns the data combined with the timerange
         as tuple.
         """
         timerange = TimeRange.parse_timerange(None if self.config.get(
             'timerange') is None else str(self.config.get('timerange')))
->>>>>>> c785bce7
 
         data = history.load_data(
             datadir=self.config["datadir"],
@@ -521,68 +501,6 @@
         """
         data: Dict[str, Any] = {}
 
-<<<<<<< HEAD
-        logger.info("Using stake_currency: %s ...", self.config["stake_currency"])
-
-        position_stacking = self.config.get("position_stacking", False)
-
-        data, timerange = self.load_bt_data()
-
-        from freqtrade.optimize.backtest_utils import check_data_startup
-
-        all_results = {}
-        for strat in self.strategylist:
-            logger.info(
-                "Running backtesting for Strategy %s", strat.get_strategy_name()
-            )
-            self._set_strategy(strat)
-
-            # Use max_open_trades in backtesting, except --disable-max-market-positions is set
-            if self.config.get("use_max_market_positions", True):
-                # Must come from strategy config, as the strategy may modify this setting.
-                max_open_trades = self.strategy.config["max_open_trades"]
-            else:
-                logger.info(
-                    "Ignoring max_open_trades (--disable-max-market-positions was used) ..."
-                )
-                max_open_trades = 0
-
-            # need to reprocess data every time to populate signals
-            preprocessed = self.strategy.ohlcvdata_to_dataframe(data)
-
-            # Trim startup period from analyzed dataframe
-            # for pair, df in preprocessed.items():
-            #     preprocessed[pair] = trim_dataframe(df, timerange)
-            preprocessed, _ = check_data_startup(
-                preprocessed, self.required_startup, timerange
-            )
-
-            min_date, max_date = history.get_timerange(preprocessed)
-
-            logger.info(
-                f"Backtesting with data from {min_date.strftime(DATETIME_PRINT_FORMAT)} "
-                f"up to {max_date.strftime(DATETIME_PRINT_FORMAT)} "
-                f"({(max_date - min_date).days} days).."
-            )
-            # Execute backtest and print results
-            results = self.backtest(
-                processed=preprocessed,
-                start_date=min_date.datetime,
-                end_date=max_date.datetime,
-                max_open_trades=max_open_trades,
-                position_stacking=position_stacking,
-                enable_protections=self.config.get('enable_protections', False),
-            )
-            all_results[self.strategy.get_strategy_name()] = {
-                'results': results,
-                'config': self.strategy.config,
-                'locks': PairLocks.locks,
-            }
-
-        stats = generate_backtest_stats(
-            data, all_results, min_date=min_date, max_date=max_date
-        )
-=======
         data, timerange = self.load_bt_data()
 
         min_date = None
@@ -592,7 +510,6 @@
 
         stats = generate_backtest_stats(data, self.all_results,
                                         min_date=min_date, max_date=max_date)
->>>>>>> c785bce7
 
         if self.config.get("export", False):
             store_backtest_stats(self.config["exportfilename"], stats)
