import logging
from datetime import datetime, timedelta, timezone
from pathlib import Path
from typing import Any, Dict, List

from arrow import Arrow
from pandas import DataFrame
from numpy import int64
from tabulate import tabulate

from freqtrade.constants import DATETIME_PRINT_FORMAT, LAST_BT_RESULT_FN
from freqtrade.data.btanalysis import calculate_max_drawdown, calculate_market_change
from freqtrade.misc import file_dump_json

logger = logging.getLogger(__name__)


def store_backtest_stats(recordfilename: Path, stats: Dict[str, DataFrame]) -> None:
    """
    Stores backtest results
    :param recordfilename: Path object, which can either be a filename or a directory.
        Filenames will be appended with a timestamp right before the suffix
        while for diectories, <directory>/backtest-result-<datetime>.json will be used as filename
    :param stats: Dataframe containing the backtesting statistics
    """
<<<<<<< HEAD
    for strategy, results in all_results.items():
        records = backtest_result_to_list(results)

        if records:
            filename = recordfilename
            if len(all_results) > 1:
                # Inject strategy to filename
                filename = Path.joinpath(
                    recordfilename.parent, f"{recordfilename.stem}-{strategy}"
                ).with_suffix(recordfilename.suffix)
            logger.info(f"Dumping backtest results to {filename}")
            file_dump_json(filename, records)

=======
    if recordfilename.is_dir():
        filename = (recordfilename /
                    f'backtest-result-{datetime.now().strftime("%Y-%m-%d_%H-%M-%S")}.json')
    else:
        filename = Path.joinpath(
            recordfilename.parent,
            f'{recordfilename.stem}-{datetime.now().strftime("%Y-%m-%d_%H-%M-%S")}'
            ).with_suffix(recordfilename.suffix)
    file_dump_json(filename, stats)
>>>>>>> 92d8adf3

    latest_filename = Path.joinpath(filename.parent, LAST_BT_RESULT_FN)
    file_dump_json(latest_filename, {'latest_backtest': str(filename.name)})


def _get_line_floatfmt() -> List[str]:
    """
    Generate floatformat (goes in line with _generate_result_line())
    """
    return ['s', 'd', '.2f', '.2f', '.8f', '.2f', 'd', 'd', 'd', 'd']


def _get_line_header(first_column: str, stake_currency: str) -> List[str]:
    """
    Generate header lines (goes in line with _generate_result_line())
    """
    return [first_column, 'Buys', 'Avg Profit %', 'Cum Profit %',
            f'Tot Profit {stake_currency}', 'Tot Profit %', 'Avg Duration',
            'Wins', 'Draws', 'Losses']


def _generate_result_line(result: DataFrame, max_open_trades: int, first_column: str) -> Dict:
    """
    Generate one result dict, with "first_column" as key.
    """
    return {
        'key': first_column,
        'trades': len(result),
        'profit_mean': result['profit_percent'].mean() if len(result) > 0 else 0.0,
        'profit_mean_pct': result['profit_percent'].mean() * 100.0 if len(result) > 0 else 0.0,
        'profit_sum': result['profit_percent'].sum(),
        'profit_sum_pct': result['profit_percent'].sum() * 100.0,
        'profit_total_abs': result['profit_abs'].sum(),
        'profit_total': result['profit_percent'].sum() / max_open_trades,
        'profit_total_pct': result['profit_percent'].sum() * 100.0 / max_open_trades,
        'duration_avg': str(timedelta(
                            minutes=round(result['trade_duration'].mean()))
                            ) if not result.empty else '0:00',
        # 'duration_max': str(timedelta(
        #                     minutes=round(result['trade_duration'].max()))
        #                     ) if not result.empty else '0:00',
        # 'duration_min': str(timedelta(
        #                     minutes=round(result['trade_duration'].min()))
        #                     ) if not result.empty else '0:00',
        'wins': len(result[result['profit_abs'] > 0]),
        'draws': len(result[result['profit_abs'] == 0]),
        'losses': len(result[result['profit_abs'] < 0]),
    }


def generate_pair_metrics(data: Dict[str, Dict], stake_currency: str, max_open_trades: int,
                          results: DataFrame, skip_nan: bool = False) -> List[Dict]:
    """
    Generates and returns a list  for the given backtest data and the results dataframe
    :param data: Dict of <pair: dataframe> containing data that was used during backtesting.
    :param stake_currency: stake-currency - used to correctly name headers
    :param max_open_trades: Maximum allowed open trades
    :param results: Dataframe containing the backtest results
    :param skip_nan: Print "left open" open trades
    :return: List of Dicts containing the metrics per pair
    """

    tabular_data = []

    for pair in data:
        result = results[results['pair'] == pair]
        if skip_nan and result['profit_abs'].isnull().all():
            continue

        tabular_data.append(_generate_result_line(result, max_open_trades, pair))

    # Append Total
    tabular_data.append(_generate_result_line(results, max_open_trades, 'TOTAL'))
    return tabular_data


def generate_sell_reason_stats(max_open_trades: int, results: DataFrame) -> List[Dict]:
    """
    Generate small table outlining Backtest results
    :param max_open_trades: Max_open_trades parameter
    :param results: Dataframe containing the backtest result for one strategy
    :return: List of Dicts containing the metrics per Sell reason
    """
    tabular_data = []

    for reason, count in results['sell_reason'].value_counts().iteritems():
        result = results.loc[results['sell_reason'] == reason]

        profit_mean = result['profit_percent'].mean()
        profit_sum = result["profit_percent"].sum()
        profit_percent_tot = round(result['profit_percent'].sum() * 100.0 / max_open_trades, 2)

        tabular_data.append(
            {
                'sell_reason': reason.value,
                'trades': count,
                'wins': len(result[result['profit_abs'] > 0]),
                'draws': len(result[result['profit_abs'] == 0]),
                'losses': len(result[result['profit_abs'] < 0]),
                'profit_mean': profit_mean,
                'profit_mean_pct': round(profit_mean * 100, 2),
                'profit_sum': profit_sum,
                'profit_sum_pct': round(profit_sum * 100, 2),
                'profit_total_abs': result['profit_abs'].sum(),
                'profit_total_pct': profit_percent_tot,
            }
        )
    return tabular_data


def generate_strategy_metrics(stake_currency: str, max_open_trades: int,
                              all_results: Dict) -> List[Dict]:
    """
    Generate summary per strategy
    :param stake_currency: stake-currency - used to correctly name headers
    :param max_open_trades: Maximum allowed open trades used for backtest
    :param all_results: Dict of <Strategyname: BacktestResult> containing results for all strategies
    :return: List of Dicts containing the metrics per Strategy
    """

    tabular_data = []
    for strategy, results in all_results.items():
        tabular_data.append(_generate_result_line(results, max_open_trades, strategy))
    return tabular_data


def generate_edge_table(results: dict) -> str:

    floatfmt = ('s', '.10g', '.2f', '.2f', '.2f', '.2f', 'd', 'd', 'd')
    tabular_data = []
    headers = [
        "Pair",
        "Stoploss",
        "Win Rate",
        "Risk Reward Ratio",
        "Required Risk Reward",
        "Expectancy",
        "Total Number of Trades",
        "Average Duration (min)",
    ]

    for result in results.items():
        if result[1].nb_trades > 0:
            tabular_data.append(
                [
                    result[0],
                    result[1].stoploss,
                    result[1].winrate,
                    result[1].risk_reward_ratio,
                    result[1].required_risk_reward,
                    result[1].expectancy,
                    result[1].nb_trades,
                    round(result[1].avg_trade_duration),
                ]
            )

    # Ignore type as floatfmt does allow tuples but mypy does not know that
    return tabulate(
        tabular_data, headers=headers, floatfmt=floatfmt, tablefmt="orgtbl", stralign="right"
    )  # type: ignore


def generate_daily_stats(results: DataFrame) -> Dict[str, Any]:
    if len(results) == 0:
        return {
            'backtest_best_day': 0,
            'backtest_worst_day': 0,
            'winning_days': 0,
            'draw_days': 0,
            'losing_days': 0,
            'winner_holding_avg': timedelta(),
            'loser_holding_avg': timedelta(),
        }
    daily_profit = results.resample('1d', on='close_date')['profit_percent'].sum()
    worst = min(daily_profit)
    best = max(daily_profit)
    winning_days = sum(daily_profit > 0)
    draw_days = sum(daily_profit == 0)
    losing_days = sum(daily_profit < 0)

    winning_trades = results.loc[results['profit_percent'] > 0]
    losing_trades = results.loc[results['profit_percent'] < 0]

    return {
        'backtest_best_day': best,
        'backtest_worst_day': worst,
        'winning_days': winning_days,
        'draw_days': draw_days,
        'losing_days': losing_days,
        'winner_holding_avg': (timedelta(minutes=round(winning_trades['trade_duration'].mean()))
                               if not winning_trades.empty else timedelta()),
        'loser_holding_avg': (timedelta(minutes=round(losing_trades['trade_duration'].mean()))
                              if not losing_trades.empty else timedelta()),
    }


def generate_backtest_stats(config: Dict, btdata: Dict[str, DataFrame],
                            all_results: Dict[str, DataFrame],
                            min_date: Arrow, max_date: Arrow
                            ) -> Dict[str, Any]:
    """
    :param config: Configuration object used for backtest
    :param btdata: Backtest data
    :param all_results: backtest result - dictionary with { Strategy: results}.
    :param min_date: Backtest start date
    :param max_date: Backtest end date
    :return:
    Dictionary containing results per strategy and a stratgy summary.
    """
    stake_currency = config['stake_currency']
    max_open_trades = config['max_open_trades']
    result: Dict[str, Any] = {'strategy': {}}
    market_change = calculate_market_change(btdata, 'close')

    for strategy, results in all_results.items():

        pair_results = generate_pair_metrics(btdata, stake_currency=stake_currency,
                                             max_open_trades=max_open_trades,
                                             results=results, skip_nan=False)
        sell_reason_stats = generate_sell_reason_stats(max_open_trades=max_open_trades,
                                                       results=results)
        left_open_results = generate_pair_metrics(btdata, stake_currency=stake_currency,
                                                  max_open_trades=max_open_trades,
                                                  results=results.loc[results['open_at_end']],
                                                  skip_nan=True)
        daily_stats = generate_daily_stats(results)

        results['open_timestamp'] = results['open_date'].astype(int64) // 1e6
        results['close_timestamp'] = results['close_date'].astype(int64) // 1e6

        backtest_days = (max_date - min_date).days
        strat_stats = {
            'trades': results.to_dict(orient='records'),
            'results_per_pair': pair_results,
            'sell_reason_summary': sell_reason_stats,
            'left_open_trades': left_open_results,
            'total_trades': len(results),
            'profit_mean': results['profit_percent'].mean() if len(results) > 0 else 0,
            'profit_total': results['profit_percent'].sum(),
            'profit_total_abs': results['profit_abs'].sum(),
            'backtest_start': min_date.datetime,
            'backtest_start_ts': min_date.timestamp * 1000,
            'backtest_end': max_date.datetime,
            'backtest_end_ts': max_date.timestamp * 1000,
            'backtest_days': backtest_days,

            'trades_per_day': round(len(results) / backtest_days, 2) if backtest_days > 0 else 0,
            'market_change': market_change,
            'pairlist': list(btdata.keys()),
            'stake_amount': config['stake_amount'],
            'stake_currency': config['stake_currency'],
            'max_open_trades': (config['max_open_trades']
                                if config['max_open_trades'] != float('inf') else -1),
            'timeframe': config['timeframe'],
            **daily_stats,
        }
        result['strategy'][strategy] = strat_stats

        try:
            max_drawdown, drawdown_start, drawdown_end = calculate_max_drawdown(
                results, value_col='profit_percent')
            strat_stats.update({
                'max_drawdown': max_drawdown,
                'drawdown_start': drawdown_start,
                'drawdown_start_ts': drawdown_start.timestamp() * 1000,
                'drawdown_end': drawdown_end,
                'drawdown_end_ts': drawdown_end.timestamp() * 1000,
            })
        except ValueError:
            strat_stats.update({
                'max_drawdown': 0.0,
                'drawdown_start': datetime(1970, 1, 1, tzinfo=timezone.utc),
                'drawdown_start_ts': 0,
                'drawdown_end': datetime(1970, 1, 1, tzinfo=timezone.utc),
                'drawdown_end_ts': 0,
            })

    strategy_results = generate_strategy_metrics(stake_currency=stake_currency,
                                                 max_open_trades=max_open_trades,
                                                 all_results=all_results)

    result['strategy_comparison'] = strategy_results

    return result


###
# Start output section
###

def text_table_bt_results(pair_results: List[Dict[str, Any]], stake_currency: str) -> str:
    """
    Generates and returns a text table for the given backtest data and the results dataframe
    :param pair_results: List of Dictionaries - one entry per pair + final TOTAL row
    :param stake_currency: stake-currency - used to correctly name headers
    :return: pretty printed table with tabulate as string
    """

    headers = _get_line_header('Pair', stake_currency)
    floatfmt = _get_line_floatfmt()
    output = [[
        t['key'], t['trades'], t['profit_mean_pct'], t['profit_sum_pct'], t['profit_total_abs'],
        t['profit_total_pct'], t['duration_avg'], t['wins'], t['draws'], t['losses']
    ] for t in pair_results]
    # Ignore type as floatfmt does allow tuples but mypy does not know that
    return tabulate(output, headers=headers,
                    floatfmt=floatfmt, tablefmt="orgtbl", stralign="right")


def text_table_sell_reason(sell_reason_stats: List[Dict[str, Any]], stake_currency: str) -> str:
    """
    Generate small table outlining Backtest results
    :param sell_reason_stats: Sell reason metrics
    :param stake_currency: Stakecurrency used
    :return: pretty printed table with tabulate as string
    """
    headers = [
        'Sell Reason',
        'Sells',
        'Wins',
        'Draws',
        'Losses',
        'Avg Profit %',
        'Cum Profit %',
        f'Tot Profit {stake_currency}',
        'Tot Profit %',
    ]

    output = [[
        t['sell_reason'], t['trades'], t['wins'], t['draws'], t['losses'],
        t['profit_mean_pct'], t['profit_sum_pct'], t['profit_total_abs'], t['profit_total_pct'],
    ] for t in sell_reason_stats]
    return tabulate(output, headers=headers, tablefmt="orgtbl", stralign="right")


def text_table_strategy(strategy_results, stake_currency: str) -> str:
    """
    Generate summary table per strategy
    :param stake_currency: stake-currency - used to correctly name headers
    :param max_open_trades: Maximum allowed open trades used for backtest
    :param all_results: Dict of <Strategyname: BacktestResult> containing results for all strategies
    :return: pretty printed table with tabulate as string
    """
    floatfmt = _get_line_floatfmt()
    headers = _get_line_header('Strategy', stake_currency)

    output = [[
        t['key'], t['trades'], t['profit_mean_pct'], t['profit_sum_pct'], t['profit_total_abs'],
        t['profit_total_pct'], t['duration_avg'], t['wins'], t['draws'], t['losses']
    ] for t in strategy_results]
    # Ignore type as floatfmt does allow tuples but mypy does not know that
    return tabulate(output, headers=headers,
                    floatfmt=floatfmt, tablefmt="orgtbl", stralign="right")


def text_table_add_metrics(strat_results: Dict) -> str:
    if len(strat_results['trades']) > 0:
        min_trade = min(strat_results['trades'], key=lambda x: x['open_date'])
        metrics = [
            ('Backtesting from', strat_results['backtest_start'].strftime(DATETIME_PRINT_FORMAT)),
            ('Backtesting to', strat_results['backtest_end'].strftime(DATETIME_PRINT_FORMAT)),
            ('Total trades', strat_results['total_trades']),
            ('First trade', min_trade['open_date'].strftime(DATETIME_PRINT_FORMAT)),
            ('First trade Pair', min_trade['pair']),
            ('Total Profit %', f"{round(strat_results['profit_total'] * 100, 2)}%"),
            ('Trades per day', strat_results['trades_per_day']),
            ('Best day', f"{round(strat_results['backtest_best_day'] * 100, 2)}%"),
            ('Worst day', f"{round(strat_results['backtest_worst_day'] * 100, 2)}%"),
            ('Days win/draw/lose', f"{strat_results['winning_days']} / "
                f"{strat_results['draw_days']} / {strat_results['losing_days']}"),
            ('Avg. Duration Winners', f"{strat_results['winner_holding_avg']}"),
            ('Avg. Duration Loser', f"{strat_results['loser_holding_avg']}"),
            ('', ''),  # Empty line to improve readability
            ('Max Drawdown', f"{round(strat_results['max_drawdown'] * 100, 2)}%"),
            ('Drawdown Start', strat_results['drawdown_start'].strftime(DATETIME_PRINT_FORMAT)),
            ('Drawdown End', strat_results['drawdown_end'].strftime(DATETIME_PRINT_FORMAT)),
            ('Market change', f"{round(strat_results['market_change'] * 100, 2)}%"),
        ]

        return tabulate(metrics, headers=["Metric", "Value"], tablefmt="orgtbl")
    else:
        return ''


def show_backtest_results(config: Dict, backtest_stats: Dict):
    stake_currency = config['stake_currency']

    for strategy, results in backtest_stats['strategy'].items():

        # Print results
        print(f"Result for strategy {strategy}")
        table = text_table_bt_results(results['results_per_pair'], stake_currency=stake_currency)
        if isinstance(table, str):
            print(" BACKTESTING REPORT ".center(len(table.splitlines()[0]), "="))
        print(table)

        table = text_table_sell_reason(sell_reason_stats=results['sell_reason_summary'],
                                       stake_currency=stake_currency)
<<<<<<< HEAD
        if isinstance(table, str):
            print(" SELL REASON STATS ".center(len(table.splitlines()[0]), "="))
        print(table)

        table = text_table_bt_results(results['left_open_trades'], stake_currency=stake_currency)
        if isinstance(table, str):
            print(" LEFT OPEN TRADES REPORT ".center(len(table.splitlines()[0]), "="))
        print(table)
        if isinstance(table, str):
            print("=" * len(table.splitlines()[0]))
=======
        if isinstance(table, str) and len(table) > 0:
            print(' SELL REASON STATS '.center(len(table.splitlines()[0]), '='))
        print(table)

        table = text_table_bt_results(results['left_open_trades'], stake_currency=stake_currency)
        if isinstance(table, str) and len(table) > 0:
            print(' LEFT OPEN TRADES REPORT '.center(len(table.splitlines()[0]), '='))
        print(table)

        table = text_table_add_metrics(results)
        if isinstance(table, str) and len(table) > 0:
            print(' SUMMARY METRICS '.center(len(table.splitlines()[0]), '='))
        print(table)

        if isinstance(table, str) and len(table) > 0:
            print('=' * len(table.splitlines()[0]))
>>>>>>> 92d8adf3
        print()

    if len(backtest_stats['strategy']) > 1:
        # Print Strategy summary table

        table = text_table_strategy(backtest_stats['strategy_comparison'], stake_currency)
        print(' STRATEGY SUMMARY '.center(len(table.splitlines()[0]), '='))
        print(table)
        print("=" * len(table.splitlines()[0]))
        print("\nFor more details, please look at the detail tables above")<|MERGE_RESOLUTION|>--- conflicted
+++ resolved
@@ -23,21 +23,6 @@
         while for diectories, <directory>/backtest-result-<datetime>.json will be used as filename
     :param stats: Dataframe containing the backtesting statistics
     """
-<<<<<<< HEAD
-    for strategy, results in all_results.items():
-        records = backtest_result_to_list(results)
-
-        if records:
-            filename = recordfilename
-            if len(all_results) > 1:
-                # Inject strategy to filename
-                filename = Path.joinpath(
-                    recordfilename.parent, f"{recordfilename.stem}-{strategy}"
-                ).with_suffix(recordfilename.suffix)
-            logger.info(f"Dumping backtest results to {filename}")
-            file_dump_json(filename, records)
-
-=======
     if recordfilename.is_dir():
         filename = (recordfilename /
                     f'backtest-result-{datetime.now().strftime("%Y-%m-%d_%H-%M-%S")}.json')
@@ -47,7 +32,6 @@
             f'{recordfilename.stem}-{datetime.now().strftime("%Y-%m-%d_%H-%M-%S")}'
             ).with_suffix(recordfilename.suffix)
     file_dump_json(filename, stats)
->>>>>>> 92d8adf3
 
     latest_filename = Path.joinpath(filename.parent, LAST_BT_RESULT_FN)
     file_dump_json(latest_filename, {'latest_backtest': str(filename.name)})
@@ -446,18 +430,6 @@
 
         table = text_table_sell_reason(sell_reason_stats=results['sell_reason_summary'],
                                        stake_currency=stake_currency)
-<<<<<<< HEAD
-        if isinstance(table, str):
-            print(" SELL REASON STATS ".center(len(table.splitlines()[0]), "="))
-        print(table)
-
-        table = text_table_bt_results(results['left_open_trades'], stake_currency=stake_currency)
-        if isinstance(table, str):
-            print(" LEFT OPEN TRADES REPORT ".center(len(table.splitlines()[0]), "="))
-        print(table)
-        if isinstance(table, str):
-            print("=" * len(table.splitlines()[0]))
-=======
         if isinstance(table, str) and len(table) > 0:
             print(' SELL REASON STATS '.center(len(table.splitlines()[0]), '='))
         print(table)
@@ -474,7 +446,6 @@
 
         if isinstance(table, str) and len(table) > 0:
             print('=' * len(table.splitlines()[0]))
->>>>>>> 92d8adf3
         print()
 
     if len(backtest_stats['strategy']) > 1:
