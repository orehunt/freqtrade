import logging
from datetime import timedelta
from pathlib import Path
from typing import Any, Dict, List

from pandas import DataFrame
from tabulate import tabulate

from freqtrade.misc import file_dump_json

logger = logging.getLogger(__name__)


def store_backtest_result(recordfilename: Path, all_results: Dict[str, DataFrame]) -> None:
    """
    Stores backtest results to file (one file per strategy)
    :param recordfilename: Destination filename
    :param all_results: Dict of Dataframes, one results dataframe per strategy
    """
    for strategy, results in all_results.items():
<<<<<<< HEAD
        records = [
            (
                t.pair,
                t.profit_percent,
                t.open_time.timestamp(),
                t.close_time.timestamp(),
                t.open_index - 1,
                t.trade_duration,
                t.open_rate,
                t.close_rate,
                t.open_at_end,
                t.sell_reason.value,
            )
            for index, t in results.iterrows()
        ]
=======
        records = backtest_result_to_list(results)
>>>>>>> 06799b13

        if records:
            filename = recordfilename
            if len(all_results) > 1:
                # Inject strategy to filename
                filename = Path.joinpath(
                    recordfilename.parent, f"{recordfilename.stem}-{strategy}"
                ).with_suffix(recordfilename.suffix)
            logger.info(f"Dumping backtest results to {filename}")
            file_dump_json(filename, records)


def backtest_result_to_list(results: DataFrame) -> List[List]:
    """
    Converts a list of Backtest-results to list
    :param results: Dataframe containing results for one strategy
    :return: List of Lists containing the trades
    """
    return [[t.pair, t.profit_percent, t.open_time.timestamp(),
             t.close_time.timestamp(), t.open_index - 1, t.trade_duration,
             t.open_rate, t.close_rate, t.open_at_end, t.sell_reason.value]
            for index, t in results.iterrows()]


def _get_line_floatfmt() -> List[str]:
    """
    Generate floatformat (goes in line with _generate_result_line())
    """
    return ['s', 'd', '.2f', '.2f', '.8f', '.2f', 'd', 'd', 'd', 'd']


def _get_line_header(first_column: str, stake_currency: str) -> List[str]:
    """
    Generate header lines (goes in line with _generate_result_line())
    """
    return [first_column, 'Buys', 'Avg Profit %', 'Cum Profit %',
            f'Tot Profit {stake_currency}', 'Tot Profit %', 'Avg Duration',
            'Wins', 'Draws', 'Losses']


def _generate_result_line(result: DataFrame, max_open_trades: int, first_column: str) -> Dict:
    """
    Generate one result dict, with "first_column" as key.
    """
    return {
        'key': first_column,
        'trades': len(result),
        'profit_mean': result['profit_percent'].mean(),
        'profit_mean_pct': result['profit_percent'].mean() * 100.0,
        'profit_sum': result['profit_percent'].sum(),
        'profit_sum_pct': result['profit_percent'].sum() * 100.0,
        'profit_total_abs': result['profit_abs'].sum(),
        'profit_total_pct': result['profit_percent'].sum() * 100.0 / max_open_trades,
        'duration_avg': str(timedelta(
                            minutes=round(result['trade_duration'].mean()))
                            ) if not result.empty else '0:00',
        # 'duration_max': str(timedelta(
        #                     minutes=round(result['trade_duration'].max()))
        #                     ) if not result.empty else '0:00',
        # 'duration_min': str(timedelta(
        #                     minutes=round(result['trade_duration'].min()))
        #                     ) if not result.empty else '0:00',
        'wins': len(result[result['profit_abs'] > 0]),
        'draws': len(result[result['profit_abs'] == 0]),
        'losses': len(result[result['profit_abs'] < 0]),
    }


def generate_pair_metrics(data: Dict[str, Dict], stake_currency: str, max_open_trades: int,
                          results: DataFrame, skip_nan: bool = False) -> List[Dict]:
    """
    Generates and returns a list  for the given backtest data and the results dataframe
    :param data: Dict of <pair: dataframe> containing data that was used during backtesting.
    :param stake_currency: stake-currency - used to correctly name headers
    :param max_open_trades: Maximum allowed open trades
    :param results: Dataframe containing the backtest results
    :param skip_nan: Print "left open" open trades
    :return: List of Dicts containing the metrics per pair
    """

    tabular_data = []

    for pair in data:
        result = results[results['pair'] == pair]
        if skip_nan and result['profit_abs'].isnull().all():
            continue

        tabular_data.append(_generate_result_line(result, max_open_trades, pair))

    # Append Total
    tabular_data.append(_generate_result_line(results, max_open_trades, 'TOTAL'))
    return tabular_data


def generate_sell_reason_stats(max_open_trades: int, results: DataFrame) -> List[Dict]:
    """
    Generate small table outlining Backtest results
    :param max_open_trades: Max_open_trades parameter
    :param results: Dataframe containing the backtest result for one strategy
    :return: List of Dicts containing the metrics per Sell reason
    """
    tabular_data = []

    for reason, count in results['sell_reason'].value_counts().iteritems():
        result = results.loc[results['sell_reason'] == reason]

        profit_mean = result['profit_percent'].mean()
        profit_sum = result["profit_percent"].sum()
        profit_percent_tot = round(result['profit_percent'].sum() * 100.0 / max_open_trades, 2)

        tabular_data.append(
            {
                'sell_reason': reason.value,
                'trades': count,
                'wins': len(result[result['profit_abs'] > 0]),
                'draws': len(result[result['profit_abs'] == 0]),
                'losses': len(result[result['profit_abs'] < 0]),
                'profit_mean': profit_mean,
                'profit_mean_pct': round(profit_mean * 100, 2),
                'profit_sum': profit_sum,
                'profit_sum_pct': round(profit_sum * 100, 2),
                'profit_total_abs': result['profit_abs'].sum(),
                'profit_pct_total': profit_percent_tot,
            }
        )
    return tabular_data


def generate_strategy_metrics(stake_currency: str, max_open_trades: int,
                              all_results: Dict) -> List[Dict]:
    """
    Generate summary per strategy
    :param stake_currency: stake-currency - used to correctly name headers
    :param max_open_trades: Maximum allowed open trades used for backtest
    :param all_results: Dict of <Strategyname: BacktestResult> containing results for all strategies
    :return: List of Dicts containing the metrics per Strategy
    """

    tabular_data = []
    for strategy, results in all_results.items():
        tabular_data.append(_generate_result_line(results, max_open_trades, strategy))
    return tabular_data


def generate_edge_table(results: dict) -> str:

    floatfmt = ('s', '.10g', '.2f', '.2f', '.2f', '.2f', 'd', 'd', 'd')
    tabular_data = []
    headers = [
        "Pair",
        "Stoploss",
        "Win Rate",
        "Risk Reward Ratio",
        "Required Risk Reward",
        "Expectancy",
        "Total Number of Trades",
        "Average Duration (min)",
    ]

    for result in results.items():
        if result[1].nb_trades > 0:
            tabular_data.append(
                [
                    result[0],
                    result[1].stoploss,
                    result[1].winrate,
                    result[1].risk_reward_ratio,
                    result[1].required_risk_reward,
                    result[1].expectancy,
                    result[1].nb_trades,
                    round(result[1].avg_trade_duration),
                ]
            )

    # Ignore type as floatfmt does allow tuples but mypy does not know that
    return tabulate(
        tabular_data, headers=headers, floatfmt=floatfmt, tablefmt="orgtbl", stralign="right"
    )  # type: ignore


def generate_backtest_stats(config: Dict, btdata: Dict[str, DataFrame],
                            all_results: Dict[str, DataFrame]) -> Dict[str, Any]:
    """
    :param config: Configuration object used for backtest
    :param btdata: Backtest data
    :param all_results: backtest result - dictionary with { Strategy: results}.
    :return:
    Dictionary containing results per strategy and a stratgy summary.
    """
    stake_currency = config['stake_currency']
    max_open_trades = config['max_open_trades']
    result: Dict[str, Any] = {'strategy': {}}
    for strategy, results in all_results.items():

        pair_results = generate_pair_metrics(btdata, stake_currency=stake_currency,
                                             max_open_trades=max_open_trades,
                                             results=results, skip_nan=False)
        sell_reason_stats = generate_sell_reason_stats(max_open_trades=max_open_trades,
                                                       results=results)
        left_open_results = generate_pair_metrics(btdata, stake_currency=stake_currency,
                                                  max_open_trades=max_open_trades,
                                                  results=results.loc[results['open_at_end']],
                                                  skip_nan=True)
        strat_stats = {
            'trades': backtest_result_to_list(results),
            'results_per_pair': pair_results,
            'sell_reason_summary': sell_reason_stats,
            'left_open_trades': left_open_results,
            }
        result['strategy'][strategy] = strat_stats

    strategy_results = generate_strategy_metrics(stake_currency=stake_currency,
                                                 max_open_trades=max_open_trades,
                                                 all_results=all_results)

    result['strategy_comparison'] = strategy_results

    return result


###
# Start output section
###

def text_table_bt_results(pair_results: List[Dict[str, Any]], stake_currency: str) -> str:
    """
    Generates and returns a text table for the given backtest data and the results dataframe
    :param pair_results: List of Dictionaries - one entry per pair + final TOTAL row
    :param stake_currency: stake-currency - used to correctly name headers
    :return: pretty printed table with tabulate as string
    """

    headers = _get_line_header('Pair', stake_currency)
    floatfmt = _get_line_floatfmt()
    output = [[
        t['key'], t['trades'], t['profit_mean_pct'], t['profit_sum_pct'], t['profit_total_abs'],
        t['profit_total_pct'], t['duration_avg'], t['wins'], t['draws'], t['losses']
    ] for t in pair_results]
    # Ignore type as floatfmt does allow tuples but mypy does not know that
    return tabulate(output, headers=headers,
                    floatfmt=floatfmt, tablefmt="orgtbl", stralign="right")


def text_table_sell_reason(sell_reason_stats: List[Dict[str, Any]], stake_currency: str) -> str:
    """
    Generate small table outlining Backtest results
    :param sell_reason_stats: Sell reason metrics
    :param stake_currency: Stakecurrency used
    :return: pretty printed table with tabulate as string
    """
    headers = [
        'Sell Reason',
        'Sells',
        'Wins',
        'Draws',
        'Losses',
        'Avg Profit %',
        'Cum Profit %',
        f'Tot Profit {stake_currency}',
        'Tot Profit %',
    ]

    output = [[
        t['sell_reason'], t['trades'], t['wins'], t['draws'], t['losses'],
        t['profit_mean_pct'], t['profit_sum_pct'], t['profit_total_abs'], t['profit_pct_total'],
    ] for t in sell_reason_stats]
    return tabulate(output, headers=headers, tablefmt="orgtbl", stralign="right")


def text_table_strategy(strategy_results, stake_currency: str) -> str:
    """
    Generate summary table per strategy
    :param stake_currency: stake-currency - used to correctly name headers
    :param max_open_trades: Maximum allowed open trades used for backtest
    :param all_results: Dict of <Strategyname: BacktestResult> containing results for all strategies
    :return: pretty printed table with tabulate as string
    """
    floatfmt = _get_line_floatfmt()
    headers = _get_line_header('Strategy', stake_currency)

    output = [[
        t['key'], t['trades'], t['profit_mean_pct'], t['profit_sum_pct'], t['profit_total_abs'],
        t['profit_total_pct'], t['duration_avg'], t['wins'], t['draws'], t['losses']
    ] for t in strategy_results]
    # Ignore type as floatfmt does allow tuples but mypy does not know that
    return tabulate(output, headers=headers,
                    floatfmt=floatfmt, tablefmt="orgtbl", stralign="right")


def show_backtest_results(config: Dict, backtest_stats: Dict):
    stake_currency = config['stake_currency']

    for strategy, results in backtest_stats['strategy'].items():

        # Print results
        print(f"Result for strategy {strategy}")
        table = text_table_bt_results(results['results_per_pair'], stake_currency=stake_currency)
        if isinstance(table, str):
            print(" BACKTESTING REPORT ".center(len(table.splitlines()[0]), "="))
        print(table)

        table = text_table_sell_reason(sell_reason_stats=results['sell_reason_summary'],
                                       stake_currency=stake_currency)
        if isinstance(table, str):
            print(" SELL REASON STATS ".center(len(table.splitlines()[0]), "="))
        print(table)

        table = text_table_bt_results(results['left_open_trades'], stake_currency=stake_currency)
        if isinstance(table, str):
            print(" LEFT OPEN TRADES REPORT ".center(len(table.splitlines()[0]), "="))
        print(table)
        if isinstance(table, str):
            print("=" * len(table.splitlines()[0]))
        print()

    if len(backtest_stats['strategy']) > 1:
        # Print Strategy summary table

        table = text_table_strategy(backtest_stats['strategy_comparison'], stake_currency)
        print(' STRATEGY SUMMARY '.center(len(table.splitlines()[0]), '='))
        print(table)
        print("=" * len(table.splitlines()[0]))
        print("\nFor more details, please look at the detail tables above")<|MERGE_RESOLUTION|>--- conflicted
+++ resolved
@@ -18,25 +18,7 @@
     :param all_results: Dict of Dataframes, one results dataframe per strategy
     """
     for strategy, results in all_results.items():
-<<<<<<< HEAD
-        records = [
-            (
-                t.pair,
-                t.profit_percent,
-                t.open_time.timestamp(),
-                t.close_time.timestamp(),
-                t.open_index - 1,
-                t.trade_duration,
-                t.open_rate,
-                t.close_rate,
-                t.open_at_end,
-                t.sell_reason.value,
-            )
-            for index, t in results.iterrows()
-        ]
-=======
         records = backtest_result_to_list(results)
->>>>>>> 06799b13
 
         if records:
             filename = recordfilename
