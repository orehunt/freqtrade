"""
IHyperOpt interface
This module defines the interface to apply for hyperopt
"""
import logging
import math
from abc import ABC
from typing import Any, Callable, Dict, List

from skopt.space import Categorical, Dimension, Integer, Real

from freqtrade.exceptions import OperationalException
from freqtrade.exchange import timeframe_to_minutes
from freqtrade.misc import round_dict

logger = logging.getLogger(__name__)


def _format_exception_message(method: str, space: str) -> str:
    return (
        f"The '{space}' space is included into the hyperoptimization "
        f"but {method}() method is not found in your "
        f"custom Hyperopt class. You should either implement this "
        f"method or remove the '{space}' space from hyperoptimization."
    )


class IHyperOpt(ABC):
    """
    Interface for freqtrade hyperopt
    Defines the mandatory structure must follow any custom hyperopt

    Class attributes you can use:
        ticker_interval -> int: value of the ticker interval to use for the strategy
    """
<<<<<<< HEAD

    ticker_interval: str
=======
    ticker_interval: str  # DEPRECATED
    timeframe: str
>>>>>>> 761407f7

    def __init__(self, config: dict) -> None:
        self.config = config

        # Assign ticker_interval to be used in hyperopt
<<<<<<< HEAD
        IHyperOpt.ticker_interval = str(config["ticker_interval"])
=======
        IHyperOpt.ticker_interval = str(config['timeframe'])  # DEPRECATED
        IHyperOpt.timeframe = str(config['timeframe'])
>>>>>>> 761407f7

    @staticmethod
    def buy_strategy_generator(params: Dict[str, Any]) -> Callable:
        """
        Create a buy strategy generator.
        """
        raise OperationalException(_format_exception_message("buy_strategy_generator", "buy"))

    @staticmethod
    def sell_strategy_generator(params: Dict[str, Any]) -> Callable:
        """
        Create a sell strategy generator.
        """
        raise OperationalException(_format_exception_message("sell_strategy_generator", "sell"))

    @staticmethod
    def indicator_space() -> List[Dimension]:
        """
        Create an indicator space.
        """
        raise OperationalException(_format_exception_message("indicator_space", "buy"))

    @staticmethod
    def sell_indicator_space() -> List[Dimension]:
        """
        Create a sell indicator space.
        """
        raise OperationalException(_format_exception_message("sell_indicator_space", "sell"))

    @staticmethod
    def generate_roi_table(params: Dict) -> Dict[int, float]:
        """
        Create a ROI table.

        Generates the ROI table that will be used by Hyperopt.
        You may override it in your custom Hyperopt class.
        """
        roi_table = {}
        roi_table[0] = params["roi_p1"] + params["roi_p2"] + params["roi_p3"]
        roi_table[params["roi_t3"]] = params["roi_p1"] + params["roi_p2"]
        roi_table[params["roi_t3"] + params["roi_t2"]] = params["roi_p1"]
        roi_table[params["roi_t3"] + params["roi_t2"] + params["roi_t1"]] = 0

        return roi_table

    @staticmethod
    def roi_space() -> List[Dimension]:
        """
        Create a ROI space.

        Defines values to search for each ROI steps.

        This method implements adaptive roi hyperspace with varied
        ranges for parameters which automatically adapts to the
        ticker interval used.

        It's used by Freqtrade by default, if no custom roi_space method is defined.
        """

        # Default scaling coefficients for the roi hyperspace. Can be changed
        # to adjust resulting ranges of the ROI tables.
        # Increase if you need wider ranges in the roi hyperspace, decrease if shorter
        # ranges are needed.
        roi_t_alpha = 1.0
        roi_p_alpha = 1.0

        timeframe_min = timeframe_to_minutes(IHyperOpt.ticker_interval)

        # We define here limits for the ROI space parameters automagically adapted to the
        # timeframe used by the bot:
        #
        # * 'roi_t' (limits for the time intervals in the ROI tables) components
        #   are scaled linearly.
        # * 'roi_p' (limits for the ROI value steps) components are scaled logarithmically.
        #
        # The scaling is designed so that it maps exactly to the legacy Freqtrade roi_space()
        # method for the 5m ticker interval.
        roi_t_scale = timeframe_min / 5
        roi_p_scale = math.log1p(timeframe_min) / math.log1p(5)
        roi_limits = {
            "roi_t1_min": int(10 * roi_t_scale * roi_t_alpha),
            "roi_t1_max": int(120 * roi_t_scale * roi_t_alpha),
            "roi_t2_min": int(10 * roi_t_scale * roi_t_alpha),
            "roi_t2_max": int(60 * roi_t_scale * roi_t_alpha),
            "roi_t3_min": int(10 * roi_t_scale * roi_t_alpha),
            "roi_t3_max": int(40 * roi_t_scale * roi_t_alpha),
            "roi_p1_min": 0.01 * roi_p_scale * roi_p_alpha,
            "roi_p1_max": 0.04 * roi_p_scale * roi_p_alpha,
            "roi_p2_min": 0.01 * roi_p_scale * roi_p_alpha,
            "roi_p2_max": 0.07 * roi_p_scale * roi_p_alpha,
            "roi_p3_min": 0.01 * roi_p_scale * roi_p_alpha,
            "roi_p3_max": 0.20 * roi_p_scale * roi_p_alpha,
        }
        logger.debug(f"Using roi space limits: {roi_limits}")
        p = {
            "roi_t1": roi_limits["roi_t1_min"],
            "roi_t2": roi_limits["roi_t2_min"],
            "roi_t3": roi_limits["roi_t3_min"],
            "roi_p1": roi_limits["roi_p1_min"],
            "roi_p2": roi_limits["roi_p2_min"],
            "roi_p3": roi_limits["roi_p3_min"],
        }
        logger.info(f"Min roi table: {round_dict(IHyperOpt.generate_roi_table(p), 5)}")
        p = {
            "roi_t1": roi_limits["roi_t1_max"],
            "roi_t2": roi_limits["roi_t2_max"],
            "roi_t3": roi_limits["roi_t3_max"],
            "roi_p1": roi_limits["roi_p1_max"],
            "roi_p2": roi_limits["roi_p2_max"],
            "roi_p3": roi_limits["roi_p3_max"],
        }
        logger.info(f"Max roi table: {round_dict(IHyperOpt.generate_roi_table(p), 5)}")

        return [
            Integer(roi_limits["roi_t1_min"], roi_limits["roi_t1_max"], name="roi_t1"),
            Integer(roi_limits["roi_t2_min"], roi_limits["roi_t2_max"], name="roi_t2"),
            Integer(roi_limits["roi_t3_min"], roi_limits["roi_t3_max"], name="roi_t3"),
            Real(roi_limits["roi_p1_min"], roi_limits["roi_p1_max"], name="roi_p1"),
            Real(roi_limits["roi_p2_min"], roi_limits["roi_p2_max"], name="roi_p2"),
            Real(roi_limits["roi_p3_min"], roi_limits["roi_p3_max"], name="roi_p3"),
        ]

    @staticmethod
    def stoploss_space() -> List[Dimension]:
        """
        Create a stoploss space.

        Defines range of stoploss values to search.
        You may override it in your custom Hyperopt class.
        """
        return [
            Real(-0.35, -0.02, name="stoploss"),
        ]

    @staticmethod
    def generate_trailing_params(params: Dict) -> Dict:
        """
        Create dict with trailing stop parameters.
        """
        return {
            "trailing_stop": params["trailing_stop"],
            "trailing_stop_positive": params["trailing_stop_positive"],
            "trailing_stop_positive_offset": (
                params["trailing_stop_positive"] + params["trailing_stop_positive_offset_p1"]
            ),
            "trailing_only_offset_is_reached": params["trailing_only_offset_is_reached"],
        }

    @staticmethod
    def trailing_space() -> List[Dimension]:
        """
        Create a trailing stoploss space.

        You may override it in your custom Hyperopt class.
        """
        return [
            # It was decided to always set trailing_stop is to True if the 'trailing' hyperspace
            # is used. Otherwise hyperopt will vary other parameters that won't have effect if
            # trailing_stop is set False.
            # This parameter is included into the hyperspace dimensions rather than assigning
            # it explicitly in the code in order to have it printed in the results along with
            # other 'trailing' hyperspace parameters.
            Categorical([True], name="trailing_stop"),
            Real(0.01, 0.35, name="trailing_stop_positive"),
            # 'trailing_stop_positive_offset' should be greater than 'trailing_stop_positive',
            # so this intermediate parameter is used as the value of the difference between
            # them. The value of the 'trailing_stop_positive_offset' is constructed in the
            # generate_trailing_params() method.
            # This is similar to the hyperspace dimensions used for constructing the ROI tables.
            Real(0.001, 0.1, name="trailing_stop_positive_offset_p1"),
            Categorical([True, False], name="trailing_only_offset_is_reached"),
        ]

    # This is needed for proper unpickling the class attribute ticker_interval
    # which is set to the actual value by the resolver.
    # Why do I still need such shamanic mantras in modern python?
    def __getstate__(self):
        state = self.__dict__.copy()
<<<<<<< HEAD
        state["ticker_interval"] = self.ticker_interval
=======
        state['timeframe'] = self.timeframe
>>>>>>> 761407f7
        return state

    def __setstate__(self, state):
        self.__dict__.update(state)
<<<<<<< HEAD
        IHyperOpt.ticker_interval = state["ticker_interval"]
=======
        IHyperOpt.ticker_interval = state['timeframe']
        IHyperOpt.timeframe = state['timeframe']
>>>>>>> 761407f7
<|MERGE_RESOLUTION|>--- conflicted
+++ resolved
@@ -33,24 +33,15 @@
     Class attributes you can use:
         ticker_interval -> int: value of the ticker interval to use for the strategy
     """
-<<<<<<< HEAD
-
-    ticker_interval: str
-=======
     ticker_interval: str  # DEPRECATED
     timeframe: str
->>>>>>> 761407f7
 
     def __init__(self, config: dict) -> None:
         self.config = config
 
         # Assign ticker_interval to be used in hyperopt
-<<<<<<< HEAD
-        IHyperOpt.ticker_interval = str(config["ticker_interval"])
-=======
         IHyperOpt.ticker_interval = str(config['timeframe'])  # DEPRECATED
         IHyperOpt.timeframe = str(config['timeframe'])
->>>>>>> 761407f7
 
     @staticmethod
     def buy_strategy_generator(params: Dict[str, Any]) -> Callable:
@@ -229,18 +220,10 @@
     # Why do I still need such shamanic mantras in modern python?
     def __getstate__(self):
         state = self.__dict__.copy()
-<<<<<<< HEAD
-        state["ticker_interval"] = self.ticker_interval
-=======
         state['timeframe'] = self.timeframe
->>>>>>> 761407f7
         return state
 
     def __setstate__(self, state):
         self.__dict__.update(state)
-<<<<<<< HEAD
-        IHyperOpt.ticker_interval = state["ticker_interval"]
-=======
         IHyperOpt.ticker_interval = state['timeframe']
-        IHyperOpt.timeframe = state['timeframe']
->>>>>>> 761407f7
+        IHyperOpt.timeframe = state['timeframe']