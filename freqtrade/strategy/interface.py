"""
IStrategy interface
This module defines the interface to apply for strategies
"""
import logging
import sys
import warnings
from abc import ABC, abstractmethod
from datetime import datetime, timezone
from enum import Enum
from typing import Dict, List, NamedTuple, Optional, Tuple

import arrow
from pandas import DataFrame

from freqtrade.constants import ListPairsWithTimeframes
from freqtrade.data.dataprovider import DataProvider
from freqtrade.exceptions import StrategyError, OperationalException
from freqtrade.exchange import timeframe_to_minutes
from freqtrade.persistence import Trade
from freqtrade.strategy.strategy_wrapper import strategy_safe_wrapper
from freqtrade.wallets import Wallets

logger = logging.getLogger(__name__)
testing = "pytest" in sys.modules


class SignalType(Enum):
    """
    Enum to distinguish between buy and sell signals
    """

    BUY = "buy"
    SELL = "sell"


class SellType(Enum):
    """
    Enum to distinguish between sell reasons
    """

    ROI = "roi"
    STOP_LOSS = "stop_loss"
    STOPLOSS_ON_EXCHANGE = "stoploss_on_exchange"
    TRAILING_STOP_LOSS = "trailing_stop_loss"
    SELL_SIGNAL = "sell_signal"
    FORCE_SELL = "force_sell"
    EMERGENCY_SELL = "emergency_sell"
    NONE = ""


class SellCheckTuple(NamedTuple):
    """
    NamedTuple for Sell type + reason
    """

    sell_flag: bool
    sell_type: SellType


class IStrategy(ABC):
    """
    Interface for freqtrade strategies
    Defines the mandatory structure must follow any custom strategies

    Attributes you can use:
        minimal_roi -> Dict: Minimal ROI designed for the strategy
        stoploss -> float: optimal stoploss designed for the strategy
        timeframe -> str: value of the timeframe (ticker interval) to use with the strategy
    """

    # Strategy interface version
    # Default to version 2
    # Version 1 is the initial interface without metadata dict
    # Version 2 populate_* include metadata dict
    INTERFACE_VERSION: int = 2

    _populate_fun_len: int = 0
    _buy_fun_len: int = 0
    _sell_fun_len: int = 0
    # amounts
    amounts: dict

    # associated minimal roi
    minimal_roi: Dict

    # associated stoploss
    stoploss: float

    # trailing stoploss
    trailing_stop: bool = False
    trailing_stop_positive: Optional[float] = None
    trailing_stop_positive_offset: float = 0.0
    trailing_only_offset_is_reached = False

    # associated timeframe
    ticker_interval: str  # DEPRECATED
    timeframe: str

    # Optional order types
    order_types: Dict = {
        "buy": "limit",
        "sell": "limit",
        "stoploss": "limit",
        "stoploss_on_exchange": False,
        "stoploss_on_exchange_interval": 60,
    }

    # Optional time in force
    order_time_in_force: Dict = {"buy": "gtc", "sell": "gtc"}

    # run "populate_indicators" only for new candle
    process_only_new_candles: bool = False

    # Disable checking the dataframe (converts the error into a warning message)
    disable_dataframe_checks: bool = False

    # Count of candles the strategy requires before producing valid signals
    startup_candle_count: int = 0

    # Class level variables (intentional) containing
    # the dataprovider (dp) (access to other candles, historic data, ...)
    # and wallets - access to the current balance.
    dp: Optional[DataProvider] = None
    wallets: Optional[Wallets] = None

    # Definition of plot_config. See plotting documentation for more details.
    plot_config: Dict = {}

    def __init__(self, config: dict) -> None:
        self.config = config
        # Dict to determine if analysis is necessary
        self._last_candle_seen_per_pair: Dict[str, datetime] = {}
        self._pair_locked_until: Dict[str, datetime] = {}

    @abstractmethod
    def populate_indicators(self, dataframe: DataFrame, metadata: dict) -> DataFrame:
        """
        Populate indicators that will be used in the Buy and Sell strategy
        :param dataframe: DataFrame with data from the exchange
        :param metadata: Additional information, like the currently traded pair
        :return: a Dataframe with all mandatory indicators for the strategies
        """

    @abstractmethod
    def populate_buy_trend(self, dataframe: DataFrame, metadata: dict) -> DataFrame:
        """
        Based on TA indicators, populates the buy signal for the given dataframe
        :param dataframe: DataFrame
        :param metadata: Additional information, like the currently traded pair
        :return: DataFrame with buy column
        """

    @abstractmethod
    def populate_sell_trend(self, dataframe: DataFrame, metadata: dict) -> DataFrame:
        """
        Based on TA indicators, populates the sell signal for the given dataframe
        :param dataframe: DataFrame
        :param metadata: Additional information, like the currently traded pair
        :return: DataFrame with sell column
        """

    def check_buy_timeout(self, pair: str, trade: Trade, order: dict, **kwargs) -> bool:
        """
        Check buy timeout function callback.
        This method can be used to override the buy-timeout.
        It is called whenever a limit buy order has been created,
        and is not yet fully filled.
        Configuration options in `unfilledtimeout` will be verified before this,
        so ensure to set these timeouts high enough.

        When not implemented by a strategy, this simply returns False.
        :param pair: Pair the trade is for
        :param trade: trade object.
        :param order: Order dictionary as returned from CCXT.
        :param **kwargs: Ensure to keep this here so updates to this won't break your strategy.
        :return bool: When True is returned, then the buy-order is cancelled.
        """
        return False

    def check_sell_timeout(self, pair: str, trade: Trade, order: dict, **kwargs) -> bool:
        """
        Check sell timeout function callback.
        This method can be used to override the sell-timeout.
        It is called whenever a limit sell order has been created,
        and is not yet fully filled.
        Configuration options in `unfilledtimeout` will be verified before this,
        so ensure to set these timeouts high enough.

        When not implemented by a strategy, this simply returns False.
        :param pair: Pair the trade is for
        :param trade: trade object.
        :param order: Order dictionary as returned from CCXT.
        :param **kwargs: Ensure to keep this here so updates to this won't break your strategy.
        :return bool: When True is returned, then the sell-order is cancelled.
        """
        return False

    def bot_loop_start(self, **kwargs) -> None:
        """
        Called at the start of the bot iteration (one loop).
        Might be used to perform pair-independent tasks
        (e.g. gather some remote resource for comparison)
        :param **kwargs: Ensure to keep this here so updates to this won't break your strategy.
        """
        pass

    def confirm_trade_entry(self, pair: str, order_type: str, amount: float, rate: float,
                            time_in_force: str, **kwargs) -> bool:
        """
        Called right before placing a buy order.
        Timing for this function is critical, so avoid doing heavy computations or
        network requests in this method.

        For full documentation please go to https://www.freqtrade.io/en/latest/strategy-advanced/

        When not implemented by a strategy, returns True (always confirming).

        :param pair: Pair that's about to be bought.
        :param order_type: Order type (as configured in order_types). usually limit or market.
        :param amount: Amount in target (quote) currency that's going to be traded.
        :param rate: Rate that's going to be used when using limit orders
        :param time_in_force: Time in force. Defaults to GTC (Good-til-cancelled).
        :param **kwargs: Ensure to keep this here so updates to this won't break your strategy.
        :return bool: When True is returned, then the buy-order is placed on the exchange.
            False aborts the process
        """
        return True

    def confirm_trade_exit(self, pair: str, trade: Trade, order_type: str, amount: float,
                           rate: float, time_in_force: str, sell_reason: str, **kwargs) -> bool:
        """
        Called right before placing a regular sell order.
        Timing for this function is critical, so avoid doing heavy computations or
        network requests in this method.

        For full documentation please go to https://www.freqtrade.io/en/latest/strategy-advanced/

        When not implemented by a strategy, returns True (always confirming).

        :param pair: Pair that's about to be sold.
        :param trade: trade object.
        :param order_type: Order type (as configured in order_types). usually limit or market.
        :param amount: Amount in quote currency.
        :param rate: Rate that's going to be used when using limit orders
        :param time_in_force: Time in force. Defaults to GTC (Good-til-cancelled).
        :param sell_reason: Sell reason.
            Can be any of ['roi', 'stop_loss', 'stoploss_on_exchange', 'trailing_stop_loss',
                           'sell_signal', 'force_sell', 'emergency_sell']
        :param **kwargs: Ensure to keep this here so updates to this won't break your strategy.
        :return bool: When True is returned, then the sell-order is placed on the exchange.
            False aborts the process
        """
        return True

    def informative_pairs(self) -> ListPairsWithTimeframes:
        """
        Define additional, informative pair/interval combinations to be cached from the exchange.
        These pair/interval combinations are non-tradeable, unless they are part
        of the whitelist as well.
        For more information, please consult the documentation
        :return: List of tuples in the format (pair, interval)
            Sample: return [("ETH/USDT", "5m"),
                            ("BTC/USDT", "15m"),
                            ]
        """
        return []

###
# END - Intended to be overridden by strategy
###

    def get_strategy_name(self) -> str:
        """
        Returns strategy class name
        """
        return self.__class__.__name__

    def lock_pair(self, pair: str, until: datetime) -> None:
        """
        Locks pair until a given timestamp happens.
        Locked pairs are not analyzed, and are prevented from opening new trades.
        Locks can only count up (allowing users to lock pairs for a longer period of time).
        To remove a lock from a pair, use `unlock_pair()`
        :param pair: Pair to lock
        :param until: datetime in UTC until the pair should be blocked from opening new trades.
                Needs to be timezone aware `datetime.now(timezone.utc)`
        """
        if pair not in self._pair_locked_until or self._pair_locked_until[pair] < until:
            self._pair_locked_until[pair] = until

    def unlock_pair(self, pair: str) -> None:
        """
        Unlocks a pair previously locked using lock_pair.
        Not used by freqtrade itself, but intended to be used if users lock pairs
        manually from within the strategy, to allow an easy way to unlock pairs.
        :param pair: Unlock pair to allow trading again
        """
        if pair in self._pair_locked_until:
            del self._pair_locked_until[pair]

    def is_pair_locked(self, pair: str) -> bool:
        """
        Checks if a pair is currently locked
        """
        if pair not in self._pair_locked_until:
            return False
        return self._pair_locked_until[pair] >= datetime.now(timezone.utc)

    def analyze_ticker(self, dataframe: DataFrame, metadata: dict) -> DataFrame:
        """
        Parses the given candle (OHLCV) data and returns a populated DataFrame
        add several TA indicators and buy signal to it
        :param dataframe: Dataframe containing data from exchange
        :param metadata: Metadata dictionary with additional data (e.g. 'pair')
        :return: DataFrame of candle (OHLCV) data with indicator data and signals added
        """
        logger.debug("TA Analysis Launched")
        dataframe = self.advise_indicators(dataframe, metadata)
        dataframe = self.advise_buy(dataframe, metadata)
        dataframe = self.advise_sell(dataframe, metadata)
        return dataframe

    def _analyze_ticker_internal(self, dataframe: DataFrame, metadata: dict) -> DataFrame:
        """
        Parses the given candle (OHLCV) data and returns a populated DataFrame
        add several TA indicators and buy signal to it
        WARNING: Used internally only, may skip analysis if `process_only_new_candles` is set.
        :param dataframe: Dataframe containing data from exchange
        :param metadata: Metadata dictionary with additional data (e.g. 'pair')
        :return: DataFrame of candle (OHLCV) data with indicator data and signals added
        """
        pair = str(metadata.get("pair"))

        # Test if seen this pair and last candle before.
        # always run if process_only_new_candles is set to false
        if (
            not self.process_only_new_candles
            or self._last_candle_seen_per_pair.get(pair, None) != dataframe.iloc[-1]["date"]
        ):
            # Defs that only make change on new candle data.
            dataframe = self.analyze_ticker(dataframe, metadata)
<<<<<<< HEAD
            self._last_candle_seen_per_pair[pair] = dataframe.iloc[-1]["date"]
=======
            self._last_candle_seen_per_pair[pair] = dataframe.iloc[-1]['date']
            if self.dp:
                self.dp._set_cached_df(pair, self.timeframe, dataframe)
>>>>>>> 86cf6201
        else:
            logger.debug("Skipping TA Analysis for already analyzed candle")
            dataframe["buy"] = 0
            dataframe["sell"] = 0

        # Other Defs in strategy that want to be called every loop here
        # twitter_sell = self.watch_twitter_feed(dataframe, metadata)
        logger.debug("Loop Analysis Launched")

        return dataframe

    def analyze_pair(self, pair: str) -> None:
        """
        Fetch data for this pair from dataprovider and analyze.
        Stores the dataframe into the dataprovider.
        The analyzed dataframe is then accessible via `dp.get_analyzed_dataframe()`.
        :param pair: Pair to analyze.
        """
        if not self.dp:
            raise OperationalException("DataProvider not found.")
        dataframe = self.dp.ohlcv(pair, self.timeframe)
        if not isinstance(dataframe, DataFrame) or dataframe.empty:
            logger.warning('Empty candle (OHLCV) data for pair %s', pair)
            return

        try:
            df_len, df_close, df_date = self.preserve_df(dataframe)

            dataframe = strategy_safe_wrapper(
                self._analyze_ticker_internal, message=""
            )(dataframe, {'pair': pair})

            self.assert_df(dataframe, df_len, df_close, df_date)
        except StrategyError as error:
            logger.warning(f"Unable to analyze candle (OHLCV) data for pair {pair}: {error}")
            return

        if dataframe.empty:
            logger.warning('Empty dataframe for pair %s', pair)
            return

    def analyze(self, pairs: List[str]) -> None:
        """
        Analyze all pairs using analyze_pair().
        :param pairs: List of pairs to analyze
        """
        for pair in pairs:
            self.analyze_pair(pair)

    @staticmethod
    def preserve_df(dataframe: DataFrame) -> Tuple[int, float, datetime]:
        """ keep some data for dataframes """
        return len(dataframe), dataframe["close"].iloc[-1], dataframe["date"].iloc[-1]

    def assert_df(self, dataframe: DataFrame, df_len: int, df_close: float, df_date: datetime):
        """
        Ensure dataframe (length, last candle) was not modified, and has all elements we need.
        """
        message = ""
        if df_len != len(dataframe):
            message = "length"
        elif df_close != dataframe["close"].iloc[-1]:
            message = "last close price"
        elif df_date != dataframe["date"].iloc[-1]:
            message = "last date"
        if message:
            if self.disable_dataframe_checks:
                logger.warning(f"Dataframe returned from strategy has mismatching {message}.")
            else:
                raise StrategyError(f"Dataframe returned from strategy has mismatching {message}.")

    def get_signal(self, pair: str, timeframe: str, dataframe: DataFrame) -> Tuple[bool, bool]:
        """
        Calculates current signal based based on the buy / sell columns of the dataframe.
        Used by Bot to get the signal to buy or sell
        :param pair: pair in format ANT/BTC
        :param timeframe: timeframe to use
        :param dataframe: Analyzed dataframe to get signal from.
        :return: (Buy, Sell) A bool-tuple indicating buy/sell signal
        """
        if not isinstance(dataframe, DataFrame) or dataframe.empty:
<<<<<<< HEAD
            logger.warning("Empty candle (OHLCV) data for pair %s", pair)
            return False, False

        try:
            df_len, df_close, df_date = self.preserve_df(dataframe)
            dataframe = strategy_safe_wrapper(self._analyze_ticker_internal, message="")(
                dataframe, {"pair": pair}
            )
            self.assert_df(dataframe, df_len, df_close, df_date)
        except StrategyError as error:
            logger.warning(f"Unable to analyze candle (OHLCV) data for pair {pair}: {error}")

            return False, False

        if dataframe.empty:
            logger.warning("Empty dataframe for pair %s", pair)
=======
            logger.warning(f'Empty candle (OHLCV) data for pair {pair}')
>>>>>>> 86cf6201
            return False, False

        latest_date = dataframe['date'].max()
        latest = dataframe.loc[dataframe['date'] == latest_date].iloc[-1]
        # Explicitly convert to arrow object to ensure the below comparison does not fail
        latest_date = arrow.get(latest_date)

        # Check if dataframe is out of date
        timeframe_minutes = timeframe_to_minutes(timeframe)
        offset = self.config.get('exchange', {}).get('outdated_offset', 5)
        if latest_date < (arrow.utcnow().shift(minutes=-(timeframe_minutes * 2 + offset))):
            logger.warning(
<<<<<<< HEAD
                "Outdated history for pair %s. Last tick is %s minutes old",
                pair,
                (arrow.utcnow() - latest_date).seconds // 60
=======
                'Outdated history for pair %s. Last tick is %s minutes old',
                pair, (arrow.utcnow() - latest_date).seconds // 60
>>>>>>> 86cf6201
            )
            return False, False

        (buy, sell) = latest[SignalType.BUY.value] == 1, latest[SignalType.SELL.value] == 1
<<<<<<< HEAD
        logger.debug(
            "trigger: %s (pair=%s) buy=%s sell=%s", latest["date"], pair, str(buy), str(sell)
        )
=======
        logger.debug('trigger: %s (pair=%s) buy=%s sell=%s',
                     latest['date'], pair, str(buy), str(sell))
>>>>>>> 86cf6201
        return buy, sell

    def should_sell(
        self,
        trade: Trade,
        rate: float,
        date: datetime,
        buy: bool,
        sell: bool,
        low: float = None,
        high: float = None,
        force_stoploss: float = 0,
    ) -> SellCheckTuple:
        """
        This function evaluates if one of the conditions required to trigger a sell
        has been reached, which can either be a stop-loss, ROI or sell-signal.
        :param low: Only used during backtesting to simulate stoploss
        :param high: Only used during backtesting, to simulate ROI
        :param force_stoploss: Externally provided stoploss
        :return: True if trade should be sold, False otherwise
        """
        # Set current rate to low for backtesting sell
        current_rate = low or rate
        current_profit = trade.calc_profit_ratio(current_rate)

        trade.adjust_min_max_rates(high or current_rate)

        stoplossflag = self.stop_loss_reached(
            current_rate=current_rate,
            trade=trade,
            current_time=date,
            current_profit=current_profit,
            force_stoploss=force_stoploss,
            high=high,
        )

        if stoplossflag.sell_flag:
            logger.debug(
                f"{trade.pair} - Stoploss hit. sell_flag=True, "
                f"sell_type={stoplossflag.sell_type}"
            )
            return stoplossflag

        # Set current rate to high for backtesting sell
        current_rate = high or rate
        current_profit = trade.calc_profit_ratio(current_rate)
        config_ask_strategy = self.config.get("ask_strategy", {})

        if buy and config_ask_strategy.get("ignore_roi_if_buy_signal", False):
            # This one is noisy, commented out
            # logger.debug(f"{trade.pair} - Buy signal still active. sell_flag=False")
            return SellCheckTuple(sell_flag=False, sell_type=SellType.NONE)

        # Check if minimal roi has been reached and no longer in buy conditions (avoiding a fee)
        if self.min_roi_reached(trade=trade, current_profit=current_profit, current_time=date):
            logger.debug(
                f"{trade.pair} - Required profit reached. sell_flag=True, "
                f"sell_type=SellType.ROI"
            )
            return SellCheckTuple(sell_flag=True, sell_type=SellType.ROI)

        if config_ask_strategy.get("sell_profit_only", False):
            # This one is noisy, commented out
            # logger.debug(f"{trade.pair} - Checking if trade is profitable...")
            if trade.calc_profit(rate=rate) <= 0:
                # This one is noisy, commented out
                # logger.debug(f"{trade.pair} - Trade is not profitable. sell_flag=False")
                return SellCheckTuple(sell_flag=False, sell_type=SellType.NONE)

        if (
            sell
            and config_ask_strategy.get("use_sell_signal", True)
            and (
                config_ask_strategy.get("prefer_sell_signal", False)
                or not buy
            )
        ):
            logger.debug(
                f"{trade.pair} - Sell signal received. sell_flag=True, "
                f"sell_type=SellType.SELL_SIGNAL"
            )
            return SellCheckTuple(sell_flag=True, sell_type=SellType.SELL_SIGNAL)

        # This one is noisy, commented out...
        # logger.debug(f"{trade.pair} - No sell signal. sell_flag=False")
        return SellCheckTuple(sell_flag=False, sell_type=SellType.NONE)

    def stop_loss_reached(
        self,
        current_rate: float,
        trade: Trade,
        current_time: datetime,
        current_profit: float,
        force_stoploss: float,
        high: float = None,
    ) -> SellCheckTuple:
        """
        Based on current profit of the trade and configured (trailing) stoploss,
        decides to sell or not
        :param current_profit: current profit as ratio
        """
        stop_loss_value = force_stoploss if force_stoploss else self.stoploss

        # Initiate stoploss with open_rate. Does nothing if stoploss is already set.
        trade.adjust_stop_loss(trade.open_rate, stop_loss_value, initial=True)

        if self.trailing_stop:
            # trailing stoploss handling
            sl_offset = self.trailing_stop_positive_offset

            # Make sure current_profit is calculated using high for backtesting.
            high_profit = current_profit if not high else trade.calc_profit_ratio(high)

            # Don't update stoploss if trailing_only_offset_is_reached is true.
            if not (self.trailing_only_offset_is_reached and high_profit < sl_offset):
                # Specific handling for trailing_stop_positive
                if self.trailing_stop_positive is not None and high_profit > sl_offset:
                    stop_loss_value = self.trailing_stop_positive
                    logger.debug(
                        f"{trade.pair} - Using positive stoploss: {stop_loss_value} "
                        f"offset: {sl_offset:.4g} profit: {current_profit:.4f}%"
                    )

                trade.adjust_stop_loss(high or current_rate, stop_loss_value)

        # evaluate if the stoploss was hit if stoploss is not on exchange
        # in Dry-Run, this handles stoploss logic as well, as the logic will not be different to
        # regular stoploss handling.
        if (
            (self.stoploss is not None)
            and (trade.stop_loss >= current_rate)
            and (not self.order_types.get("stoploss_on_exchange") or self.config["dry_run"])
        ):

            sell_type = SellType.STOP_LOSS

            # If initial stoploss is not the same as current one then it is trailing.
            if trade.initial_stop_loss != trade.stop_loss:
                sell_type = SellType.TRAILING_STOP_LOSS
                logger.debug(
                    f"{trade.pair} - HIT STOP: current price at {current_rate:.6f}, "
                    f"stoploss is {trade.stop_loss:.6f}, "
                    f"initial stoploss was at {trade.initial_stop_loss:.6f}, "
                    f"trade opened at {trade.open_rate:.6f}"
                )
                logger.debug(
                    f"{trade.pair} - Trailing stop saved "
                    f"{trade.stop_loss - trade.initial_stop_loss:.6f}"
                )

            return SellCheckTuple(sell_flag=True, sell_type=sell_type)

        return SellCheckTuple(sell_flag=False, sell_type=SellType.NONE)

    def min_roi_reached_entry(self, trade_dur: int) -> Tuple[Optional[int], Optional[float]]:
        """
        Based on trade duration defines the ROI entry that may have been reached.
        :param trade_dur: trade duration in minutes
        :return: minimal ROI entry value or None if none proper ROI entry was found.
        """
        # Get highest entry in ROI dict where key <= trade-duration
        roi_list = list(filter(lambda x: x <= trade_dur, self.minimal_roi.keys()))
        if not roi_list:
            return None, None
        roi_entry = max(roi_list)
        return roi_entry, self.minimal_roi[roi_entry]

    def min_roi_reached(self, trade: Trade, current_profit: float, current_time: datetime) -> bool:
        """
        Based on trade duration, current profit of the trade and ROI configuration,
        decides whether bot should sell.
        :param current_profit: current profit as ratio
        :return: True if bot should sell at current rate
        """
        # Check if time matches and current rate is above threshold
        trade_dur = int((current_time.timestamp() - trade.open_date.timestamp()) // 60)
        _, roi = self.min_roi_reached_entry(trade_dur)
        if roi is None:
            return False
        else:
            return current_profit > roi

    def ohlcvdata_to_dataframe(self, data: Dict[str, DataFrame]) -> Dict[str, DataFrame]:
        """
        Populates indicators for given candle (OHLCV) data (for multiple pairs)
        Does not run advice_buy or advise_sell!
        Used by optimize operations only, not during dry / live runs.
        Using .copy() to get a fresh copy of the dataframe for every strategy run.
        Has positive effects on memory usage for whatever reason - also when
        using only one strategy.
        """
        return {
            pair: self.advise_indicators(pair_data.copy(), {"pair": pair})
            for pair, pair_data in data.items()
        }

    def advise_indicators(self, dataframe: DataFrame, metadata: dict) -> DataFrame:
        """
        Populate indicators that will be used in the Buy and Sell strategy
        This method should not be overridden.
        :param dataframe: Dataframe with data from the exchange
        :param metadata: Additional information, like the currently traded pair
        :return: a Dataframe with all mandatory indicators for the strategies
        """
        logger.debug(f"Populating indicators for pair {metadata.get('pair')}.")
        if self._populate_fun_len == 2:
            warnings.warn(
                "deprecated - check out the Sample strategy to see "
                "the current function headers!",
                DeprecationWarning,
            )
            return self.populate_indicators(dataframe)  # type: ignore
        else:
            return self.populate_indicators(dataframe, metadata)

    def advise_buy(self, dataframe: DataFrame, metadata: dict) -> DataFrame:
        """
        Based on TA indicators, populates the buy signal for the given dataframe
        This method should not be overridden.
        :param dataframe: DataFrame
        :param pair: Additional information, like the currently traded pair
        :return: DataFrame with buy column
        """
        logger.debug(f"Populating buy signals for pair {metadata.get('pair')}.")
        if self._buy_fun_len == 2:
            warnings.warn(
                "deprecated - check out the Sample strategy to see "
                "the current function headers!",
                DeprecationWarning,
            )
            return self.populate_buy_trend(dataframe)  # type: ignore
        else:
            return self.populate_buy_trend(dataframe, metadata)

    def advise_sell(self, dataframe: DataFrame, metadata: dict) -> DataFrame:
        """
        Based on TA indicators, populates the sell signal for the given dataframe
        This method should not be overridden.
        :param dataframe: DataFrame
        :param pair: Additional information, like the currently traded pair
        :return: DataFrame with sell column
        """
        logger.debug(f"Populating sell signals for pair {metadata.get('pair')}.")
        if self._sell_fun_len == 2:
            warnings.warn(
                "deprecated - check out the Sample strategy to see "
                "the current function headers!",
                DeprecationWarning,
            )
            return self.populate_sell_trend(dataframe)  # type: ignore
        else:
            return self.populate_sell_trend(dataframe, metadata)<|MERGE_RESOLUTION|>--- conflicted
+++ resolved
@@ -340,13 +340,9 @@
         ):
             # Defs that only make change on new candle data.
             dataframe = self.analyze_ticker(dataframe, metadata)
-<<<<<<< HEAD
-            self._last_candle_seen_per_pair[pair] = dataframe.iloc[-1]["date"]
-=======
             self._last_candle_seen_per_pair[pair] = dataframe.iloc[-1]['date']
             if self.dp:
                 self.dp._set_cached_df(pair, self.timeframe, dataframe)
->>>>>>> 86cf6201
         else:
             logger.debug("Skipping TA Analysis for already analyzed candle")
             dataframe["buy"] = 0
@@ -428,26 +424,7 @@
         :return: (Buy, Sell) A bool-tuple indicating buy/sell signal
         """
         if not isinstance(dataframe, DataFrame) or dataframe.empty:
-<<<<<<< HEAD
-            logger.warning("Empty candle (OHLCV) data for pair %s", pair)
-            return False, False
-
-        try:
-            df_len, df_close, df_date = self.preserve_df(dataframe)
-            dataframe = strategy_safe_wrapper(self._analyze_ticker_internal, message="")(
-                dataframe, {"pair": pair}
-            )
-            self.assert_df(dataframe, df_len, df_close, df_date)
-        except StrategyError as error:
-            logger.warning(f"Unable to analyze candle (OHLCV) data for pair {pair}: {error}")
-
-            return False, False
-
-        if dataframe.empty:
-            logger.warning("Empty dataframe for pair %s", pair)
-=======
             logger.warning(f'Empty candle (OHLCV) data for pair {pair}')
->>>>>>> 86cf6201
             return False, False
 
         latest_date = dataframe['date'].max()
@@ -460,26 +437,14 @@
         offset = self.config.get('exchange', {}).get('outdated_offset', 5)
         if latest_date < (arrow.utcnow().shift(minutes=-(timeframe_minutes * 2 + offset))):
             logger.warning(
-<<<<<<< HEAD
-                "Outdated history for pair %s. Last tick is %s minutes old",
-                pair,
-                (arrow.utcnow() - latest_date).seconds // 60
-=======
                 'Outdated history for pair %s. Last tick is %s minutes old',
                 pair, (arrow.utcnow() - latest_date).seconds // 60
->>>>>>> 86cf6201
             )
             return False, False
 
         (buy, sell) = latest[SignalType.BUY.value] == 1, latest[SignalType.SELL.value] == 1
-<<<<<<< HEAD
-        logger.debug(
-            "trigger: %s (pair=%s) buy=%s sell=%s", latest["date"], pair, str(buy), str(sell)
-        )
-=======
         logger.debug('trigger: %s (pair=%s) buy=%s sell=%s',
                      latest['date'], pair, str(buy), str(sell))
->>>>>>> 86cf6201
         return buy, sell
 
     def should_sell(
