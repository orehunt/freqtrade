"""
IStrategy interface
This module defines the interface to apply for strategies
"""
import logging
import sys
import warnings
from abc import ABC, abstractmethod
from datetime import datetime, timezone
from enum import Enum
from typing import Dict, List, NamedTuple, Optional, Tuple

import arrow
from pandas import DataFrame

from freqtrade.constants import ListPairsWithTimeframes
from freqtrade.data.dataprovider import DataProvider
from freqtrade.exceptions import OperationalException, StrategyError
from freqtrade.exchange import timeframe_to_minutes
from freqtrade.exchange.exchange import timeframe_to_next_date
from freqtrade.persistence import PairLocks, Trade
from freqtrade.strategy.strategy_wrapper import strategy_safe_wrapper
from freqtrade.wallets import Wallets


logger = logging.getLogger(__name__)
testing = "pytest" in sys.modules


class SignalType(Enum):
    """
    Enum to distinguish between buy and sell signals
    """

    BUY = "buy"
    SELL = "sell"


class SellType(Enum):
    """
    Enum to distinguish between sell reasons
    """

    ROI = "roi"
    STOP_LOSS = "stop_loss"
    STOPLOSS_ON_EXCHANGE = "stoploss_on_exchange"
    TRAILING_STOP_LOSS = "trailing_stop_loss"
    SELL_SIGNAL = "sell_signal"
    FORCE_SELL = "force_sell"
    EMERGENCY_SELL = "emergency_sell"
    NONE = ""

    def __str__(self):
        # explicitly convert to String to help with exporting data.
        return self.value


class SellCheckTuple(NamedTuple):
    """
    NamedTuple for Sell type + reason
    """

    sell_flag: bool
    sell_type: SellType


class IStrategy(ABC):
    """
    Interface for freqtrade strategies
    Defines the mandatory structure must follow any custom strategies

    Attributes you can use:
        minimal_roi -> Dict: Minimal ROI designed for the strategy
        stoploss -> float: optimal stoploss designed for the strategy
        timeframe -> str: value of the timeframe (ticker interval) to use with the strategy
    """

    # Strategy interface version
    # Default to version 2
    # Version 1 is the initial interface without metadata dict
    # Version 2 populate_* include metadata dict
    INTERFACE_VERSION: int = 2

    _populate_fun_len: int = 0
    _buy_fun_len: int = 0
    _sell_fun_len: int = 0
    # amounts
    amounts: dict

    # associated minimal roi
    minimal_roi: Dict
    # if roi config should be time weighted
    time_weighted_roi: bool = False

    # associated stoploss
    stoploss: float

    # trailing stoploss
    trailing_stop: bool = False
    trailing_stop_positive: Optional[float] = None
    trailing_stop_positive_offset: float = 0.0
    trailing_only_offset_is_reached = False

    # associated timeframe
    ticker_interval: str  # DEPRECATED
    timeframe: str

    # Optional order types
    order_types: Dict = {
        "buy": "limit",
        "sell": "limit",
        "stoploss": "limit",
        "stoploss_on_exchange": False,
        "stoploss_on_exchange_interval": 60,
    }

    # Optional time in force
    order_time_in_force: Dict = {"buy": "gtc", "sell": "gtc"}

    # run "populate_indicators" only for new candle
    process_only_new_candles: bool = False

    # Disable checking the dataframe (converts the error into a warning message)
    disable_dataframe_checks: bool = False

    # Count of candles the strategy requires before producing valid signals
    startup_candle_count: int = 0

    # Class level variables (intentional) containing
    # the dataprovider (dp) (access to other candles, historic data, ...)
    # and wallets - access to the current balance.
    dp: Optional[DataProvider] = None
    wallets: Optional[Wallets] = None
    # container variable for strategy source code
    __source__: str = ''

    # Definition of plot_config. See plotting documentation for more details.
    plot_config: Dict = {}

    def __init__(self, config: dict) -> None:
        self.config = config
        # Dict to determine if analysis is necessary
        self._last_candle_seen_per_pair: Dict[str, datetime] = {}

    @abstractmethod
    def populate_indicators(self, dataframe: DataFrame, metadata: dict) -> DataFrame:
        """
        Populate indicators that will be used in the Buy and Sell strategy
        :param dataframe: DataFrame with data from the exchange
        :param metadata: Additional information, like the currently traded pair
        :return: a Dataframe with all mandatory indicators for the strategies
        """

    @abstractmethod
    def populate_buy_trend(self, dataframe: DataFrame, metadata: dict) -> DataFrame:
        """
        Based on TA indicators, populates the buy signal for the given dataframe
        :param dataframe: DataFrame
        :param metadata: Additional information, like the currently traded pair
        :return: DataFrame with buy column
        """

    @abstractmethod
    def populate_sell_trend(self, dataframe: DataFrame, metadata: dict) -> DataFrame:
        """
        Based on TA indicators, populates the sell signal for the given dataframe
        :param dataframe: DataFrame
        :param metadata: Additional information, like the currently traded pair
        :return: DataFrame with sell column
        """

    def check_buy_timeout(self, pair: str, trade: Trade, order: dict, **kwargs) -> bool:
        """
        Check buy timeout function callback.
        This method can be used to override the buy-timeout.
        It is called whenever a limit buy order has been created,
        and is not yet fully filled.
        Configuration options in `unfilledtimeout` will be verified before this,
        so ensure to set these timeouts high enough.

        When not implemented by a strategy, this simply returns False.
        :param pair: Pair the trade is for
        :param trade: trade object.
        :param order: Order dictionary as returned from CCXT.
        :param **kwargs: Ensure to keep this here so updates to this won't break your strategy.
        :return bool: When True is returned, then the buy-order is cancelled.
        """
        return False

    def check_sell_timeout(self, pair: str, trade: Trade, order: dict, **kwargs) -> bool:
        """
        Check sell timeout function callback.
        This method can be used to override the sell-timeout.
        It is called whenever a limit sell order has been created,
        and is not yet fully filled.
        Configuration options in `unfilledtimeout` will be verified before this,
        so ensure to set these timeouts high enough.

        When not implemented by a strategy, this simply returns False.
        :param pair: Pair the trade is for
        :param trade: trade object.
        :param order: Order dictionary as returned from CCXT.
        :param **kwargs: Ensure to keep this here so updates to this won't break your strategy.
        :return bool: When True is returned, then the sell-order is cancelled.
        """
        return False

    def bot_loop_start(self, **kwargs) -> None:
        """
        Called at the start of the bot iteration (one loop).
        Might be used to perform pair-independent tasks
        (e.g. gather some remote resource for comparison)
        :param **kwargs: Ensure to keep this here so updates to this won't break your strategy.
        """
        pass

    def confirm_trade_entry(self, pair: str, order_type: str, amount: float, rate: float,
                            time_in_force: str, **kwargs) -> bool:
        """
        Called right before placing a buy order.
        Timing for this function is critical, so avoid doing heavy computations or
        network requests in this method.

        For full documentation please go to https://www.freqtrade.io/en/latest/strategy-advanced/

        When not implemented by a strategy, returns True (always confirming).

        :param pair: Pair that's about to be bought.
        :param order_type: Order type (as configured in order_types). usually limit or market.
        :param amount: Amount in target (quote) currency that's going to be traded.
        :param rate: Rate that's going to be used when using limit orders
        :param time_in_force: Time in force. Defaults to GTC (Good-til-cancelled).
        :param **kwargs: Ensure to keep this here so updates to this won't break your strategy.
        :return bool: When True is returned, then the buy-order is placed on the exchange.
            False aborts the process
        """
        return True

    def confirm_trade_exit(self, pair: str, trade: Trade, order_type: str, amount: float,
                           rate: float, time_in_force: str, sell_reason: str, **kwargs) -> bool:
        """
        Called right before placing a regular sell order.
        Timing for this function is critical, so avoid doing heavy computations or
        network requests in this method.

        For full documentation please go to https://www.freqtrade.io/en/latest/strategy-advanced/

        When not implemented by a strategy, returns True (always confirming).

        :param pair: Pair that's about to be sold.
        :param trade: trade object.
        :param order_type: Order type (as configured in order_types). usually limit or market.
        :param amount: Amount in quote currency.
        :param rate: Rate that's going to be used when using limit orders
        :param time_in_force: Time in force. Defaults to GTC (Good-til-cancelled).
        :param sell_reason: Sell reason.
            Can be any of ['roi', 'stop_loss', 'stoploss_on_exchange', 'trailing_stop_loss',
                           'sell_signal', 'force_sell', 'emergency_sell']
        :param **kwargs: Ensure to keep this here so updates to this won't break your strategy.
        :return bool: When True is returned, then the sell-order is placed on the exchange.
            False aborts the process
        """
        return True

    def informative_pairs(self) -> ListPairsWithTimeframes:
        """
        Define additional, informative pair/interval combinations to be cached from the exchange.
        These pair/interval combinations are non-tradeable, unless they are part
        of the whitelist as well.
        For more information, please consult the documentation
        :return: List of tuples in the format (pair, interval)
            Sample: return [("ETH/USDT", "5m"),
                            ("BTC/USDT", "15m"),
                            ]
        """
        return []

    def get_stake_amount(self, pair: str, date: Optional[datetime] = None) -> float:
        """ Called when placing a buy order
        :param pair: Pair that's about to be bought.
        :param date: date of the trade (should be the latest candle for live run mode).
        """
        return self.config['stake_amount']

###
# END - Intended to be overridden by strategy
###

    def get_strategy_name(self) -> str:
        """
        Returns strategy class name
        """
        return self.__class__.__name__

    def lock_pair(self, pair: str, until: datetime, reason: str = None) -> None:
        """
        Locks pair until a given timestamp happens.
        Locked pairs are not analyzed, and are prevented from opening new trades.
        Locks can only count up (allowing users to lock pairs for a longer period of time).
        To remove a lock from a pair, use `unlock_pair()`
        :param pair: Pair to lock
        :param until: datetime in UTC until the pair should be blocked from opening new trades.
                Needs to be timezone aware `datetime.now(timezone.utc)`
        :param reason: Optional string explaining why the pair was locked.
        """
        PairLocks.lock_pair(pair, until, reason)

    def unlock_pair(self, pair: str) -> None:
        """
        Unlocks a pair previously locked using lock_pair.
        Not used by freqtrade itself, but intended to be used if users lock pairs
        manually from within the strategy, to allow an easy way to unlock pairs.
        :param pair: Unlock pair to allow trading again
        """
        PairLocks.unlock_pair(pair, datetime.now(timezone.utc))

    def is_pair_locked(self, pair: str, candle_date: datetime = None) -> bool:
        """
        Checks if a pair is currently locked
        The 2nd, optional parameter ensures that locks are applied until the new candle arrives,
        and not stop at 14:00:00 - while the next candle arrives at 14:00:02 leaving a gap
        of 2 seconds for a buy to happen on an old signal.
        :param: pair: "Pair to check"
        :param candle_date: Date of the last candle. Optional, defaults to current date
        :returns: locking state of the pair in question.
        """

        if not candle_date:
            # Simple call ...
            return PairLocks.is_pair_locked(pair)
        else:
            lock_time = timeframe_to_next_date(self.timeframe, candle_date)
            return PairLocks.is_pair_locked(pair, lock_time)

    def analyze_ticker(self, dataframe: DataFrame, metadata: dict) -> DataFrame:
        """
        Parses the given candle (OHLCV) data and returns a populated DataFrame
        add several TA indicators and buy signal to it
        :param dataframe: Dataframe containing data from exchange
        :param metadata: Metadata dictionary with additional data (e.g. 'pair')
        :return: DataFrame of candle (OHLCV) data with indicator data and signals added
        """
        logger.debug("TA Analysis Launched")
        dataframe = self.advise_indicators(dataframe, metadata)
        dataframe = self.advise_buy(dataframe, metadata)
        dataframe = self.advise_sell(dataframe, metadata)
        return dataframe

    def _analyze_ticker_internal(self, dataframe: DataFrame, metadata: dict) -> DataFrame:
        """
        Parses the given candle (OHLCV) data and returns a populated DataFrame
        add several TA indicators and buy signal to it
        WARNING: Used internally only, may skip analysis if `process_only_new_candles` is set.
        :param dataframe: Dataframe containing data from exchange
        :param metadata: Metadata dictionary with additional data (e.g. 'pair')
        :return: DataFrame of candle (OHLCV) data with indicator data and signals added
        """
        pair = str(metadata.get("pair"))

        # Test if seen this pair and last candle before.
        # always run if process_only_new_candles is set to false
        if (
            not self.process_only_new_candles
            or self._last_candle_seen_per_pair.get(pair, None) != dataframe.iloc[-1]["date"]
        ):
            # Defs that only make change on new candle data.
            dataframe = self.analyze_ticker(dataframe, metadata)
            self._last_candle_seen_per_pair[pair] = dataframe.iloc[-1]['date']
            if self.dp:
                self.dp._set_cached_df(pair, self.timeframe, dataframe)
        else:
            logger.debug("Skipping TA Analysis for already analyzed candle")
            dataframe["buy"] = 0
            dataframe["sell"] = 0

        # Other Defs in strategy that want to be called every loop here
        # twitter_sell = self.watch_twitter_feed(dataframe, metadata)
        logger.debug("Loop Analysis Launched")

        return dataframe

    def analyze_pair(self, pair: str) -> None:
        """
        Fetch data for this pair from dataprovider and analyze.
        Stores the dataframe into the dataprovider.
        The analyzed dataframe is then accessible via `dp.get_analyzed_dataframe()`.
        :param pair: Pair to analyze.
        """
        if not self.dp:
            raise OperationalException("DataProvider not found.")
        dataframe = self.dp.ohlcv(pair, self.timeframe)
        if not isinstance(dataframe, DataFrame) or dataframe.empty:
            logger.warning('Empty candle (OHLCV) data for pair %s', pair)
            return

        try:
            df_len, df_close, df_date = self.preserve_df(dataframe)

            dataframe = strategy_safe_wrapper(
                self._analyze_ticker_internal, message=""
            )(dataframe, {'pair': pair})

            self.assert_df(dataframe, df_len, df_close, df_date)
        except StrategyError as error:
            logger.warning(f"Unable to analyze candle (OHLCV) data for pair {pair}: {error}")
            return

        if dataframe.empty:
            logger.warning('Empty dataframe for pair %s', pair)
            return

    def analyze(self, pairs: List[str]) -> None:
        """
        Analyze all pairs using analyze_pair().
        :param pairs: List of pairs to analyze
        """
        for pair in pairs:
            self.analyze_pair(pair)

    @staticmethod
    def preserve_df(dataframe: DataFrame) -> Tuple[int, float, datetime]:
        """ keep some data for dataframes """
        return len(dataframe), dataframe["close"].iloc[-1], dataframe["date"].iloc[-1]

    def assert_df(self, dataframe: DataFrame, df_len: int, df_close: float, df_date: datetime):
        """
        Ensure dataframe (length, last candle) was not modified, and has all elements we need.
        """
        message = ""
        if df_len != len(dataframe):
            message = "length"
        elif df_close != dataframe["close"].iloc[-1]:
            message = "last close price"
        elif df_date != dataframe["date"].iloc[-1]:
            message = "last date"
        if message:
            if self.disable_dataframe_checks:
                logger.warning(f"Dataframe returned from strategy has mismatching {message}.")
            else:
                raise StrategyError(f"Dataframe returned from strategy has mismatching {message}.")

    def get_signal(self, pair: str, timeframe: str, dataframe: DataFrame) -> Tuple[bool, bool]:
        """
        Calculates current signal based based on the buy / sell columns of the dataframe.
        Used by Bot to get the signal to buy or sell
        :param pair: pair in format ANT/BTC
        :param timeframe: timeframe to use
        :param dataframe: Analyzed dataframe to get signal from.
        :return: (Buy, Sell) A bool-tuple indicating buy/sell signal
        """
        if not isinstance(dataframe, DataFrame) or dataframe.empty:
            logger.warning(f'Empty candle (OHLCV) data for pair {pair}')
            return False, False

        latest_date = dataframe['date'].max()
        latest = dataframe.loc[dataframe['date'] == latest_date].iloc[-1]
        # Explicitly convert to arrow object to ensure the below comparison does not fail
        latest_date = arrow.get(latest_date)

        # Check if dataframe is out of date
        timeframe_minutes = timeframe_to_minutes(timeframe)
        offset = self.config.get('exchange', {}).get('outdated_offset', 5)
        if latest_date < (arrow.utcnow().shift(minutes=-(timeframe_minutes * 2 + offset))):
            logger.warning(
                'Outdated history for pair %s. Last tick is %s minutes old',
                pair, int((arrow.utcnow() - latest_date).total_seconds() // 60)
            )
            return False, False

        (buy, sell) = latest[SignalType.BUY.value] == 1, latest[SignalType.SELL.value] == 1
        logger.debug('trigger: %s (pair=%s) buy=%s sell=%s',
                     latest['date'], pair, str(buy), str(sell))
        return buy, sell

    def should_sell(
        self,
        trade: Trade,
        rate: float,
        date: datetime,
        buy: bool,
        sell: bool,
        low: float = None,
        high: float = None,
        force_stoploss: float = 0,
    ) -> SellCheckTuple:
        """
        This function evaluates if one of the conditions required to trigger a sell
        has been reached, which can either be a stop-loss, ROI or sell-signal.
        :param low: Only used during backtesting to simulate stoploss
        :param high: Only used during backtesting, to simulate ROI
        :param force_stoploss: Externally provided stoploss
        :return: True if trade should be sold, False otherwise
        """
        # Set current rate to low for backtesting sell
        current_rate = low or rate
        current_profit = trade.calc_profit_ratio(current_rate)

        trade.adjust_min_max_rates(high or current_rate)

        stoplossflag = self.stop_loss_reached(
            current_rate=current_rate,
            trade=trade,
            current_time=date,
            current_profit=current_profit,
            force_stoploss=force_stoploss,
            high=high,
        )

<<<<<<< HEAD
        if stoplossflag.sell_flag:
            logger.debug(
                f"{trade.pair} - Stoploss hit. sell_flag=True, "
                f"sell_type={stoplossflag.sell_type}"
            )
            return stoplossflag

=======
>>>>>>> 266031a6
        # Set current rate to high for backtesting sell
        current_rate = high or rate
        current_profit = trade.calc_profit_ratio(current_rate)
        config_ask_strategy = self.config.get("ask_strategy", {})

<<<<<<< HEAD
        if buy and config_ask_strategy.get("ignore_roi_if_buy_signal", False):
            # This one is noisy, commented out
            # logger.debug(f"{trade.pair} - Buy signal still active. sell_flag=False")
            return SellCheckTuple(sell_flag=False, sell_type=SellType.NONE)

        # Check if minimal roi has been reached and no longer in buy conditions (avoiding a fee)
        if self.min_roi_reached(trade=trade, current_profit=current_profit, current_time=date):
            logger.debug(
                f"{trade.pair} - Required profit reached. sell_flag=True, "
                f"sell_type=SellType.ROI"
            )
            return SellCheckTuple(sell_flag=True, sell_type=SellType.ROI)

        if config_ask_strategy.get("sell_profit_only", False):
            # This one is noisy, commented out
            # logger.debug(f"{trade.pair} - Checking if trade is profitable...")
            if trade.calc_profit(rate=rate) <= 0:
                # This one is noisy, commented out
                # logger.debug(f"{trade.pair} - Trade is not profitable. sell_flag=False")
                return SellCheckTuple(sell_flag=False, sell_type=SellType.NONE)

        if (
            sell
            and config_ask_strategy.get("use_sell_signal", True)
            and (
                config_ask_strategy.get("prefer_sell_signal", False)
                or not buy
            )
        ):
            logger.debug(
                f"{trade.pair} - Sell signal received. sell_flag=True, "
                f"sell_type=SellType.SELL_SIGNAL"
            )
=======
        # if buy signal and ignore_roi is set, we don't need to evaluate min_roi.
        roi_reached = (not (buy and config_ask_strategy.get('ignore_roi_if_buy_signal', False))
                       and self.min_roi_reached(trade=trade, current_profit=current_profit,
                                                current_time=date))

        if config_ask_strategy.get('sell_profit_only', False) and trade.calc_profit(rate=rate) <= 0:
            # Negative profits and sell_profit_only - ignore sell signal
            sell_signal = False
        else:
            sell_signal = sell and not buy and config_ask_strategy.get('use_sell_signal', True)
            # TODO: return here if sell-signal should be favored over ROI

        # Start evaluations
        # Sequence:
        # ROI (if not stoploss)
        # Sell-signal
        # Stoploss
        if roi_reached and stoplossflag.sell_type != SellType.STOP_LOSS:
            logger.debug(f"{trade.pair} - Required profit reached. sell_flag=True, "
                         f"sell_type=SellType.ROI")
            return SellCheckTuple(sell_flag=True, sell_type=SellType.ROI)

        if sell_signal:
            logger.debug(f"{trade.pair} - Sell signal received. sell_flag=True, "
                         f"sell_type=SellType.SELL_SIGNAL")
>>>>>>> 266031a6
            return SellCheckTuple(sell_flag=True, sell_type=SellType.SELL_SIGNAL)

        if stoplossflag.sell_flag:

            logger.debug(f"{trade.pair} - Stoploss hit. sell_flag=True, "
                         f"sell_type={stoplossflag.sell_type}")
            return stoplossflag

        # This one is noisy, commented out...
        # logger.debug(f"{trade.pair} - No sell signal. sell_flag=False")
        return SellCheckTuple(sell_flag=False, sell_type=SellType.NONE)

    def stop_loss_reached(
        self,
        current_rate: float,
        trade: Trade,
        current_time: datetime,
        current_profit: float,
        force_stoploss: float,
        high: float = None,
    ) -> SellCheckTuple:
        """
        Based on current profit of the trade and configured (trailing) stoploss,
        decides to sell or not
        :param current_profit: current profit as ratio
        """
        stop_loss_value = force_stoploss if force_stoploss else self.stoploss

        # Initiate stoploss with open_rate. Does nothing if stoploss is already set.
        trade.adjust_stop_loss(trade.open_rate, stop_loss_value, initial=True)

        if self.trailing_stop:
            # trailing stoploss handling
            sl_offset = self.trailing_stop_positive_offset

            # Make sure current_profit is calculated using high for backtesting.
            high_profit = current_profit if not high else trade.calc_profit_ratio(high)

            # Don't update stoploss if trailing_only_offset_is_reached is true.
            if not (self.trailing_only_offset_is_reached and high_profit < sl_offset):
                # Specific handling for trailing_stop_positive
                if self.trailing_stop_positive is not None and high_profit > sl_offset:
                    stop_loss_value = self.trailing_stop_positive
                    logger.debug(
                        f"{trade.pair} - Using positive stoploss: {stop_loss_value} "
                        f"offset: {sl_offset:.4g} profit: {current_profit:.4f}%"
                    )

                trade.adjust_stop_loss(high or current_rate, stop_loss_value)

        # evaluate if the stoploss was hit if stoploss is not on exchange
        # in Dry-Run, this handles stoploss logic as well, as the logic will not be different to
        # regular stoploss handling.
<<<<<<< HEAD
        if (
            (self.stoploss is not None)
            and (trade.stop_loss >= current_rate)
            and (not self.order_types.get("stoploss_on_exchange") or self.config["dry_run"])
        ):
=======
        if ((trade.stop_loss >= current_rate) and
                (not self.order_types.get('stoploss_on_exchange') or self.config['dry_run'])):
>>>>>>> 266031a6

            sell_type = SellType.STOP_LOSS

            # If initial stoploss is not the same as current one then it is trailing.
            if trade.initial_stop_loss != trade.stop_loss:
                sell_type = SellType.TRAILING_STOP_LOSS
                logger.debug(
                    f"{trade.pair} - HIT STOP: current price at {current_rate:.6f}, "
                    f"stoploss is {trade.stop_loss:.6f}, "
                    f"initial stoploss was at {trade.initial_stop_loss:.6f}, "
                    f"trade opened at {trade.open_rate:.6f}"
                )
                logger.debug(
                    f"{trade.pair} - Trailing stop saved "
                    f"{trade.stop_loss - trade.initial_stop_loss:.6f}"
                )

            return SellCheckTuple(sell_flag=True, sell_type=sell_type)

        return SellCheckTuple(sell_flag=False, sell_type=SellType.NONE)

    def min_roi_reached_entry(self, trade_dur: int) -> Tuple[Optional[int], Optional[float]]:
        """
        Based on trade duration defines the ROI entry that may have been reached.
        :param trade_dur: trade duration in minutes
        :return: minimal ROI entry value or None if none proper ROI entry was found.
        """
        # Get highest entry in ROI dict where key <= trade-duration
        roi_list = list(filter(lambda x: x <= trade_dur, self.minimal_roi.keys()))
        if not roi_list:
            return None, None
        roi_entry = max(roi_list)
        return roi_entry, self.minimal_roi[roi_entry]

    def min_roi_reached(self, trade: Trade, current_profit: float, current_time: datetime) -> bool:
        """
        Based on trade duration, current profit of the trade and ROI configuration,
        decides whether bot should sell.
        :param current_profit: current profit as ratio
        :return: True if bot should sell at current rate
        """
        # Check if time matches and current rate is above threshold
        trade_dur = int((current_time.timestamp() - trade.open_date.timestamp()) // 60)
        _, roi = self.min_roi_reached_entry(trade_dur)
        if roi is None:
            return False
        else:
            return current_profit > roi

    def ohlcvdata_to_dataframe(self, data: Dict[str, DataFrame]) -> Dict[str, DataFrame]:
        """
        Populates indicators for given candle (OHLCV) data (for multiple pairs)
        Does not run advice_buy or advise_sell!
        Used by optimize operations only, not during dry / live runs.
        Using .copy() to get a fresh copy of the dataframe for every strategy run.
        Has positive effects on memory usage for whatever reason - also when
        using only one strategy.
        """
        return {
            pair: self.advise_indicators(pair_data.copy(), {"pair": pair})
            for pair, pair_data in data.items()
        }

    def advise_indicators(self, dataframe: DataFrame, metadata: dict) -> DataFrame:
        """
        Populate indicators that will be used in the Buy and Sell strategy
        This method should not be overridden.
        :param dataframe: Dataframe with data from the exchange
        :param metadata: Additional information, like the currently traded pair
        :return: a Dataframe with all mandatory indicators for the strategies
        """
        logger.debug(f"Populating indicators for pair {metadata.get('pair')}.")
        if self._populate_fun_len == 2:
            warnings.warn(
                "deprecated - check out the Sample strategy to see "
                "the current function headers!",
                DeprecationWarning,
            )
            return self.populate_indicators(dataframe)  # type: ignore
        else:
            return self.populate_indicators(dataframe, metadata)

    def advise_buy(self, dataframe: DataFrame, metadata: dict) -> DataFrame:
        """
        Based on TA indicators, populates the buy signal for the given dataframe
        This method should not be overridden.
        :param dataframe: DataFrame
        :param pair: Additional information, like the currently traded pair
        :return: DataFrame with buy column
        """
        logger.debug(f"Populating buy signals for pair {metadata.get('pair')}.")
        if self._buy_fun_len == 2:
            warnings.warn(
                "deprecated - check out the Sample strategy to see "
                "the current function headers!",
                DeprecationWarning,
            )
            return self.populate_buy_trend(dataframe)  # type: ignore
        else:
            return self.populate_buy_trend(dataframe, metadata)

    def advise_sell(self, dataframe: DataFrame, metadata: dict) -> DataFrame:
        """
        Based on TA indicators, populates the sell signal for the given dataframe
        This method should not be overridden.
        :param dataframe: DataFrame
        :param pair: Additional information, like the currently traded pair
        :return: DataFrame with sell column
        """
        logger.debug(f"Populating sell signals for pair {metadata.get('pair')}.")
        if self._sell_fun_len == 2:
            warnings.warn(
                "deprecated - check out the Sample strategy to see "
                "the current function headers!",
                DeprecationWarning,
            )
            return self.populate_sell_trend(dataframe)  # type: ignore
        else:
            return self.populate_sell_trend(dataframe, metadata)<|MERGE_RESOLUTION|>--- conflicted
+++ resolved
@@ -506,56 +506,11 @@
             high=high,
         )
 
-<<<<<<< HEAD
-        if stoplossflag.sell_flag:
-            logger.debug(
-                f"{trade.pair} - Stoploss hit. sell_flag=True, "
-                f"sell_type={stoplossflag.sell_type}"
-            )
-            return stoplossflag
-
-=======
->>>>>>> 266031a6
         # Set current rate to high for backtesting sell
         current_rate = high or rate
         current_profit = trade.calc_profit_ratio(current_rate)
         config_ask_strategy = self.config.get("ask_strategy", {})
 
-<<<<<<< HEAD
-        if buy and config_ask_strategy.get("ignore_roi_if_buy_signal", False):
-            # This one is noisy, commented out
-            # logger.debug(f"{trade.pair} - Buy signal still active. sell_flag=False")
-            return SellCheckTuple(sell_flag=False, sell_type=SellType.NONE)
-
-        # Check if minimal roi has been reached and no longer in buy conditions (avoiding a fee)
-        if self.min_roi_reached(trade=trade, current_profit=current_profit, current_time=date):
-            logger.debug(
-                f"{trade.pair} - Required profit reached. sell_flag=True, "
-                f"sell_type=SellType.ROI"
-            )
-            return SellCheckTuple(sell_flag=True, sell_type=SellType.ROI)
-
-        if config_ask_strategy.get("sell_profit_only", False):
-            # This one is noisy, commented out
-            # logger.debug(f"{trade.pair} - Checking if trade is profitable...")
-            if trade.calc_profit(rate=rate) <= 0:
-                # This one is noisy, commented out
-                # logger.debug(f"{trade.pair} - Trade is not profitable. sell_flag=False")
-                return SellCheckTuple(sell_flag=False, sell_type=SellType.NONE)
-
-        if (
-            sell
-            and config_ask_strategy.get("use_sell_signal", True)
-            and (
-                config_ask_strategy.get("prefer_sell_signal", False)
-                or not buy
-            )
-        ):
-            logger.debug(
-                f"{trade.pair} - Sell signal received. sell_flag=True, "
-                f"sell_type=SellType.SELL_SIGNAL"
-            )
-=======
         # if buy signal and ignore_roi is set, we don't need to evaluate min_roi.
         roi_reached = (not (buy and config_ask_strategy.get('ignore_roi_if_buy_signal', False))
                        and self.min_roi_reached(trade=trade, current_profit=current_profit,
@@ -581,7 +536,6 @@
         if sell_signal:
             logger.debug(f"{trade.pair} - Sell signal received. sell_flag=True, "
                          f"sell_type=SellType.SELL_SIGNAL")
->>>>>>> 266031a6
             return SellCheckTuple(sell_flag=True, sell_type=SellType.SELL_SIGNAL)
 
         if stoplossflag.sell_flag:
@@ -635,16 +589,8 @@
         # evaluate if the stoploss was hit if stoploss is not on exchange
         # in Dry-Run, this handles stoploss logic as well, as the logic will not be different to
         # regular stoploss handling.
-<<<<<<< HEAD
-        if (
-            (self.stoploss is not None)
-            and (trade.stop_loss >= current_rate)
-            and (not self.order_types.get("stoploss_on_exchange") or self.config["dry_run"])
-        ):
-=======
         if ((trade.stop_loss >= current_rate) and
                 (not self.order_types.get('stoploss_on_exchange') or self.config['dry_run'])):
->>>>>>> 266031a6
 
             sell_type = SellType.STOP_LOSS
 
