--- conflicted
+++ resolved
@@ -318,10 +318,6 @@
             logger.warning("Empty candle (OHLCV) data for pair %s", pair)
             return False, False
 
-<<<<<<< HEAD
-        latest_date = dataframe["date"].max()
-=======
->>>>>>> 74056e76
         try:
             df_len, df_close, df_date = self.preserve_df(dataframe)
             dataframe = strategy_safe_wrapper(self._analyze_ticker_internal, message="")(
@@ -337,15 +333,6 @@
             logger.warning("Empty dataframe for pair %s", pair)
             return False, False
 
-<<<<<<< HEAD
-        latest = dataframe.loc[dataframe["date"] == latest_date].iloc[-1]
-
-        # Check if dataframe is out of date
-        signal_date = arrow.get(latest["date"])
-        interval_minutes = timeframe_to_minutes(interval)
-        offset = self.config.get("exchange", {}).get("outdated_offset", 5)
-        if signal_date < (arrow.utcnow().shift(minutes=-(interval_minutes * 2 + offset))):
-=======
         latest_date = dataframe['date'].max()
         latest = dataframe.loc[dataframe['date'] == latest_date].iloc[-1]
 
@@ -353,15 +340,10 @@
         interval_minutes = timeframe_to_minutes(interval)
         offset = self.config.get('exchange', {}).get('outdated_offset', 5)
         if latest_date < (arrow.utcnow().shift(minutes=-(interval_minutes * 2 + offset))):
->>>>>>> 74056e76
             logger.warning(
                 "Outdated history for pair %s. Last tick is %s minutes old",
                 pair,
-<<<<<<< HEAD
-                (arrow.utcnow() - signal_date).seconds // 60,
-=======
                 (arrow.utcnow() - latest_date).seconds // 60
->>>>>>> 74056e76
             )
             return False, False
 
