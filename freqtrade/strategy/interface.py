--- conflicted
+++ resolved
@@ -559,19 +559,6 @@
             return False, sell
         return buy, sell
 
-<<<<<<< HEAD
-    def should_sell(
-        self,
-        trade: Trade,
-        rate: float,
-        date: datetime,
-        buy: bool,
-        sell: bool,
-        low: float = None,
-        high: float = None,
-        force_stoploss: float = 0,
-    ) -> SellCheckTuple:
-=======
     def ignore_expired_candle(self, latest_date: datetime, current_time: datetime,
                               timeframe_seconds: int, buy: bool):
         if self.ignore_buying_expired_candle_after and buy:
@@ -583,7 +570,6 @@
     def should_sell(self, trade: Trade, rate: float, date: datetime, buy: bool,
                     sell: bool, low: float = None, high: float = None,
                     force_stoploss: float = 0) -> SellCheckTuple:
->>>>>>> c785bce7
         """
         This function evaluates if one of the conditions required to trigger a sell
         has been reached, which can either be a stop-loss, ROI or sell-signal.
@@ -610,8 +596,7 @@
         # Set current rate to high for backtesting sell
         current_rate = high or rate
         current_profit = trade.calc_profit_ratio(current_rate)
-<<<<<<< HEAD
-        config_ask_strategy = self.config.get("ask_strategy", {})
+        ask_strategy = self.config.get('ask_strategy', {})
 
         # if buy signal and ignore_roi is set, we don't need to evaluate min_roi.
         roi_reached, roi_entry, roi_value = (
@@ -619,14 +604,6 @@
             if not (buy and config_ask_strategy.get("ignore_roi_if_buy_signal", False))
             else (False, None, None,)
         )
-=======
-        ask_strategy = self.config.get('ask_strategy', {})
-
-        # if buy signal and ignore_roi is set, we don't need to evaluate min_roi.
-        roi_reached = (not (buy and ask_strategy.get('ignore_roi_if_buy_signal', False))
-                       and self.min_roi_reached(trade=trade, current_profit=current_profit,
-                                                current_time=date))
->>>>>>> c785bce7
 
         if (ask_strategy.get('sell_profit_only', False)
                 and trade.calc_profit(rate=rate) <= ask_strategy.get('sell_profit_offset', 0)):
