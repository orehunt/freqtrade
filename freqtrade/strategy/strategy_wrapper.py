--- conflicted
+++ resolved
@@ -16,15 +16,6 @@
         try:
             return f(*args, **kwargs)
         except ValueError as error:
-<<<<<<< HEAD
-            logger.warning(f"{message}" f"Strategy caused the following exception: {error}" f"{f}")
-            if default_retval is None:
-                raise StrategyError(str(error)) from error
-            return default_retval
-        except Exception as error:
-            logger.exception(f"{message}" f"Unexpected error {error} calling {f}")
-            if default_retval is None:
-=======
             logger.warning(
                 f"{message}"
                 f"Strategy caused the following exception: {error}"
@@ -39,7 +30,6 @@
                 f"Unexpected error {error} calling {f}"
             )
             if default_retval is None and not supress_error:
->>>>>>> 86cf6201
                 raise StrategyError(str(error)) from error
             return default_retval
 
