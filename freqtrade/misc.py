--- conflicted
+++ resolved
@@ -56,13 +56,8 @@
         if log:
             logger.info(f'dumping json to "{filename}"')
 
-<<<<<<< HEAD
-        with gzip.open(filename, "w") as fp:
-            rapidjson.dump(data, fp, default=str, number_mode=rapidjson.NM_NATIVE)
-=======
         with gzip.open(filename, 'w') as fpz:
             rapidjson.dump(data, fpz, default=str, number_mode=rapidjson.NM_NATIVE)
->>>>>>> 06293b24
     else:
         if log:
             logger.info(f'dumping json to "{filename}"')
