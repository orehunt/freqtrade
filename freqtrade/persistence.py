--- conflicted
+++ resolved
@@ -386,24 +386,15 @@
         """
         order_type = order["type"]
         # Ignore open and cancelled orders
-<<<<<<< HEAD
-        if order["status"] == "open" or order["price"] is None:
-=======
         if order['status'] == 'open' or safe_value_fallback(order, 'average', 'price') is None:
->>>>>>> 067d1fd7
             return
 
         logger.info("Updating trade (id=%s) ...", self.id)
 
         if order_type in ("market", "limit") and order["side"] == "buy":
             # Update open rate and actual amount
-<<<<<<< HEAD
-            self.open_rate = Decimal(order["price"])
-            self.amount = Decimal(order.get("filled", order["amount"]))
-=======
             self.open_rate = Decimal(safe_value_fallback(order, 'average', 'price'))
             self.amount = Decimal(safe_value_fallback(order, 'filled', 'amount'))
->>>>>>> 067d1fd7
             self.recalc_open_trade_price()
             logger.info("%s_BUY has been fulfilled for %s.", order_type.upper(), self)
             self.open_order_id = None
