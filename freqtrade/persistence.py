--- conflicted
+++ resolved
@@ -393,17 +393,10 @@
             self.recalc_open_trade_price()
             logger.info("%s_BUY has been fulfilled for %s.", order_type.upper(), self)
             self.open_order_id = None
-<<<<<<< HEAD
-        elif order_type in ("market", "limit") and order["side"] == "sell":
-            self.close(order["price"])
-            logger.info("%s_SELL has been fulfilled for %s.", order_type.upper(), self)
-        elif order_type in ("stop_loss_limit", "stop-loss"):
-=======
         elif order_type in ('market', 'limit') and order['side'] == 'sell':
             self.close(order['price'])
             logger.info('%s_SELL has been fulfilled for %s.', order_type.upper(), self)
         elif order_type in ('stop_loss_limit', 'stop-loss', 'stop'):
->>>>>>> 761407f7
             self.stoploss_order_id = None
             self.close_rate_requested = self.stop_loss
             logger.info("%s is hit for %s.", order_type.upper(), self)
