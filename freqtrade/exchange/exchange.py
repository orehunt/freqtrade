# pragma pylint: disable=W0603
"""
Cryptocurrency Exchanges support
"""
import asyncio
import inspect
import logging
from copy import deepcopy
from datetime import datetime, timezone
from math import ceil
from typing import Any, Dict, List, Optional, Tuple

import arrow
import ccxt
import ccxt.async_support as ccxt_async
from ccxt.base.decimal_to_precision import (ROUND_DOWN, ROUND_UP, TICK_SIZE, TRUNCATE,
                                            decimal_to_precision)
from pandas import DataFrame

from freqtrade.constants import ListPairsWithTimeframes
from freqtrade.data.converter import ohlcv_to_dataframe, trades_dict_to_list
from freqtrade.exceptions import (DDosProtection, ExchangeError, InsufficientFundsError,
                                  InvalidOrderException, OperationalException, RetryableOrderError,
                                  TemporaryError)
from freqtrade.exchange.common import (API_FETCH_ORDER_RETRY_COUNT, BAD_EXCHANGES, retrier,
                                       retrier_async)
from freqtrade.misc import deep_merge_dicts, safe_value_fallback2


CcxtModuleType = Any


logger = logging.getLogger(__name__)


class Exchange:

    _config: Dict = {}

    # Parameters to add directly to ccxt sync/async initialization.
    _ccxt_config: Dict = {}

    # Parameters to add directly to buy/sell calls (like agreeing to trading agreement)
    _params: Dict = {}

    # Dict to specify which options each exchange implements
    # This defines defaults, which can be selectively overridden by subclasses using _ft_has
    # or by specifying them in the configuration.
    _ft_has_default: Dict = {
        "stoploss_on_exchange": False,
        "order_time_in_force": ["gtc"],
        "ohlcv_candle_limit": 500,
        "ohlcv_partial_candle": True,
        "trades_pagination": "time",  # Possible are "time" or "id"
        "trades_pagination_arg": "since",
        "l2_limit_range": None,
    }
    _ft_has: Dict = {}

    def __init__(self, config: Dict[str, Any], validate: bool = True) -> None:
        """
        Initializes this module with the given config,
        it does basic validation whether the specified exchange and pairs are valid.
        :return: None
        """
        self._api: ccxt.Exchange = None
        self._api_async: ccxt_async.Exchange = None

        self._config.update(config)

        # Holds last candle refreshed time of each pair
        self._pairs_last_refresh_time: Dict[Tuple[str, str], int] = {}
        # Timestamp of last markets refresh
        self._last_markets_refresh: int = 0

        # Holds candles
        self._klines: Dict[Tuple[str, str], DataFrame] = {}

        # Holds all open sell orders for dry_run
        self._dry_run_open_orders: Dict[str, Any] = {}

        if config['dry_run']:
            logger.info('Instance is running with dry_run enabled')
        logger.info(f"Using CCXT {ccxt.__version__}")
        exchange_config = config['exchange']

        # Deep merge ft_has with default ft_has options
        self._ft_has = deep_merge_dicts(self._ft_has, deepcopy(self._ft_has_default))
        if exchange_config.get('_ft_has_params'):
            self._ft_has = deep_merge_dicts(exchange_config.get('_ft_has_params'),
                                            self._ft_has)
            logger.info("Overriding exchange._ft_has with config params, result: %s", self._ft_has)

        # Assign this directly for easy access
        self._ohlcv_candle_limit = self._ft_has['ohlcv_candle_limit']
        self._ohlcv_partial_candle = self._ft_has['ohlcv_partial_candle']

        self._trades_pagination = self._ft_has['trades_pagination']
        self._trades_pagination_arg = self._ft_has['trades_pagination_arg']

        # Initialize ccxt objects
        ccxt_config = self._ccxt_config.copy()
        ccxt_config = deep_merge_dicts(exchange_config.get('ccxt_config', {}), ccxt_config)
        ccxt_config = deep_merge_dicts(exchange_config.get('ccxt_sync_config', {}), ccxt_config)

        self._api = self._init_ccxt(exchange_config, ccxt_kwargs=ccxt_config)

        ccxt_async_config = self._ccxt_config.copy()
        ccxt_async_config = deep_merge_dicts(exchange_config.get('ccxt_config', {}),
                                             ccxt_async_config)
        ccxt_async_config = deep_merge_dicts(exchange_config.get('ccxt_async_config', {}),
                                             ccxt_async_config)
        self._api_async = self._init_ccxt(
            exchange_config, ccxt_async, ccxt_kwargs=ccxt_async_config)

        logger.info('Using Exchange "%s"', self.name)

        if validate:
            # Check if timeframe is available
            self.validate_timeframes(config.get('timeframe'))

            # Initial markets load
            self._load_markets()

            # Check if all pairs are available
            self.validate_stakecurrency(config['stake_currency'])
            if not exchange_config.get('skip_pair_validation'):
                self.validate_pairs(config['exchange']['pair_whitelist'])
            self.validate_ordertypes(config.get('order_types', {}))
            self.validate_order_time_in_force(config.get('order_time_in_force', {}))
            self.validate_required_startup_candles(config.get('startup_candle_count', 0))

        # Converts the interval provided in minutes in config to seconds
        self.markets_refresh_interval: int = exchange_config.get(
            "markets_refresh_interval", 60) * 60

    def __del__(self):
        """
        Destructor - clean up async stuff
        """
        logger.debug("Exchange object destroyed, closing async loop")
        try:
            if self._api_async and inspect.iscoroutinefunction(self._api_async.close):
                asyncio.get_event_loop().run_until_complete(self._api_async.close())
        except RuntimeError:
            if self._api_async and inspect.iscoroutinefunction(self._api_async.close):
                asyncio.new_event_loop().run_until_complete(self._api_async.close())

    def _init_ccxt(self, exchange_config: Dict[str, Any], ccxt_module: CcxtModuleType = ccxt,
                   ccxt_kwargs: dict = None) -> ccxt.Exchange:
        """
        Initialize ccxt with given config and return valid
        ccxt instance.
        """
        # Find matching class for the given exchange name
        name = exchange_config['name']

        if not is_exchange_known_ccxt(name, ccxt_module):
            raise OperationalException(f'Exchange {name} is not supported by ccxt')

        ex_config = {
            'apiKey': exchange_config.get('key'),
            'secret': exchange_config.get('secret'),
            'password': exchange_config.get('password'),
            'uid': exchange_config.get('uid', ''),
        }
        if ccxt_kwargs:
            logger.info('Applying additional ccxt config: %s', ccxt_kwargs)
            ex_config.update(ccxt_kwargs)
        try:

            api = getattr(ccxt_module, name.lower())(ex_config)
        except (KeyError, AttributeError) as e:
            raise OperationalException(f'Exchange {name} is not supported') from e
        except ccxt.BaseError as e:
            raise OperationalException(f"Initialization of ccxt failed. Reason: {e}") from e

        self.set_sandbox(api, exchange_config, name)

        return api

    @property
    def name(self) -> str:
        """exchange Name (from ccxt)"""
        return self._api.name

    @property
    def id(self) -> str:
        """exchange ccxt id"""
        return self._api.id

    @property
    def timeframes(self) -> List[str]:
        return list((self._api.timeframes or {}).keys())

    @property
    def ohlcv_candle_limit(self) -> int:
        """exchange ohlcv candle limit"""
        return int(self._ohlcv_candle_limit)

    @property
    def markets(self) -> Dict:
        """exchange ccxt markets"""
        if not self._api.markets:
            logger.info("Markets were not loaded. Loading them now..")
            self._load_markets()
        return self._api.markets

    @property
    def precisionMode(self) -> str:
        """exchange ccxt precisionMode"""
        return self._api.precisionMode

    def get_markets(self, base_currencies: List[str] = None, quote_currencies: List[str] = None,
                    pairs_only: bool = False, active_only: bool = False) -> Dict:
        """
        Return exchange ccxt markets, filtered out by base currency and quote currency
        if this was requested in parameters.

        TODO: consider moving it to the Dataprovider
        """
        markets = self.markets
        if not markets:
            raise OperationalException("Markets were not loaded.")

        if base_currencies:
            markets = {k: v for k, v in markets.items() if v['base'] in base_currencies}
        if quote_currencies:
            markets = {k: v for k, v in markets.items() if v['quote'] in quote_currencies}
        if pairs_only:
            markets = {k: v for k, v in markets.items() if self.market_is_tradable(v)}
        if active_only:
            markets = {k: v for k, v in markets.items() if market_is_active(v)}
        return markets

    def get_quote_currencies(self) -> List[str]:
        """
        Return a list of supported quote currencies
        """
        markets = self.markets
        return sorted(set([x['quote'] for _, x in markets.items()]))

    def get_pair_quote_currency(self, pair: str) -> str:
        """
        Return a pair's quote currency
        """
        return self.markets.get(pair, {}).get('quote', '')

    def get_pair_base_currency(self, pair: str) -> str:
        """
        Return a pair's quote currency
        """
        return self.markets.get(pair, {}).get('base', '')

    def market_is_tradable(self, market: Dict[str, Any]) -> bool:
        """
        Check if the market symbol is tradable by Freqtrade.
        By default, checks if it's splittable by `/` and both sides correspond to base / quote
        """
        symbol_parts = market['symbol'].split('/')
        return (len(symbol_parts) == 2 and
                len(symbol_parts[0]) > 0 and
                len(symbol_parts[1]) > 0 and
                symbol_parts[0] == market.get('base') and
                symbol_parts[1] == market.get('quote')
                )

    def klines(self, pair_interval: Tuple[str, str], copy: bool = True) -> DataFrame:
        if pair_interval in self._klines:
            return self._klines[pair_interval].copy() if copy else self._klines[pair_interval]
        else:
            return DataFrame()

    def set_sandbox(self, api: ccxt.Exchange, exchange_config: dict, name: str) -> None:
        if exchange_config.get('sandbox'):
            if api.urls.get('test'):
                api.urls['api'] = api.urls['test']
                logger.info("Enabled Sandbox API on %s", name)
            else:
                logger.warning(
                    f"No Sandbox URL in CCXT for {name}, exiting. Please check your config.json")
                raise OperationalException(f'Exchange {name} does not provide a sandbox api')

    def _load_async_markets(self, reload: bool = False) -> None:
        try:
            if self._api_async:
                asyncio.get_event_loop().run_until_complete(
                    self._api_async.load_markets(reload=reload))

        except (asyncio.TimeoutError, ccxt.BaseError) as e:
            logger.warning('Could not load async markets. Reason: %s', e)
            return

    def _load_markets(self) -> None:
        """ Initialize markets both sync and async """
        try:
            self._api.load_markets()
            self._load_async_markets()
            self._last_markets_refresh = arrow.utcnow().int_timestamp
        except ccxt.BaseError as e:
            logger.warning('Unable to initialize markets. Reason: %s', e)

    def reload_markets(self) -> None:
        """Reload markets both sync and async if refresh interval has passed """
        # Check whether markets have to be reloaded
        if (self._last_markets_refresh > 0) and (
                self._last_markets_refresh + self.markets_refresh_interval
                > arrow.utcnow().int_timestamp):
            return None
        logger.debug("Performing scheduled market reload..")
        try:
            self._api.load_markets(reload=True)
            # Also reload async markets to avoid issues with newly listed pairs
            self._load_async_markets(reload=True)
            self._last_markets_refresh = arrow.utcnow().int_timestamp
        except ccxt.BaseError:
            logger.exception("Could not reload markets.")

    def validate_stakecurrency(self, stake_currency: str) -> None:
        """
        Checks stake-currency against available currencies on the exchange.
        :param stake_currency: Stake-currency to validate
        :raise: OperationalException if stake-currency is not available.
        """
        quote_currencies = self.get_quote_currencies()
        if stake_currency not in quote_currencies:
            raise OperationalException(
                f"{stake_currency} is not available as stake on {self.name}. "
                f"Available currencies are: {', '.join(quote_currencies)}")

    def validate_pairs(self, pairs: List[str]) -> None:
        """
        Checks if all given pairs are tradable on the current exchange.
        :param pairs: list of pairs
        :raise: OperationalException if one pair is not available
        :return: None
        """

        if not self.markets:
            logger.warning('Unable to validate pairs (assuming they are correct).')
            return
        invalid_pairs = []
        for pair in pairs:
            # Note: ccxt has BaseCurrency/QuoteCurrency format for pairs
            # TODO: add a support for having coins in BTC/USDT format
            if self.markets and pair not in self.markets:
                raise OperationalException(
                    f'Pair {pair} is not available on {self.name}. '
                    f'Please remove {pair} from your whitelist.')

                # From ccxt Documentation:
                # markets.info: An associative array of non-common market properties,
                # including fees, rates, limits and other general market information.
                # The internal info array is different for each particular market,
                # its contents depend on the exchange.
                # It can also be a string or similar ... so we need to verify that first.
            elif (isinstance(self.markets[pair].get('info', None), dict)
                  and self.markets[pair].get('info', {}).get('IsRestricted', False)):
                # Warn users about restricted pairs in whitelist.
                # We cannot determine reliably if Users are affected.
                logger.warning(f"Pair {pair} is restricted for some users on this exchange."
                               f"Please check if you are impacted by this restriction "
                               f"on the exchange and eventually remove {pair} from your whitelist.")
            if (self._config['stake_currency'] and
                    self.get_pair_quote_currency(pair) != self._config['stake_currency']):
                invalid_pairs.append(pair)
        if invalid_pairs:
            raise OperationalException(
                f"Stake-currency '{self._config['stake_currency']}' not compatible with "
                f"pair-whitelist. Please remove the following pairs: {invalid_pairs}")

    def get_valid_pair_combination(self, curr_1: str, curr_2: str) -> str:
        """
        Get valid pair combination of curr_1 and curr_2 by trying both combinations.
        """
        for pair in [f"{curr_1}/{curr_2}", f"{curr_2}/{curr_1}"]:
            if pair in self.markets and self.markets[pair].get('active'):
                return pair
        raise ExchangeError(f"Could not combine {curr_1} and {curr_2} to get a valid pair.")

    def validate_timeframes(self, timeframe: Optional[str]) -> None:
        """
        Check if timeframe from config is a supported timeframe on the exchange
        """
        if not hasattr(self._api, "timeframes") or self._api.timeframes is None:
            # If timeframes attribute is missing (or is None), the exchange probably
            # has no fetchOHLCV method.
            # Therefore we also show that.
            raise OperationalException(
                f"The ccxt library does not provide the list of timeframes "
                f"for the exchange \"{self.name}\" and this exchange "
                f"is therefore not supported. ccxt fetchOHLCV: {self.exchange_has('fetchOHLCV')}")

        if timeframe and (timeframe not in self.timeframes):
            raise OperationalException(
                f"Invalid timeframe '{timeframe}'. This exchange supports: {self.timeframes}")

        if timeframe and timeframe_to_minutes(timeframe) < 1:
            raise OperationalException("Timeframes < 1m are currently not supported by Freqtrade.")

    def validate_ordertypes(self, order_types: Dict) -> None:
        """
        Checks if order-types configured in strategy/config are supported
        """
        if any(v == 'market' for k, v in order_types.items()):
            if not self.exchange_has('createMarketOrder'):
                raise OperationalException(
                    f'Exchange {self.name} does not support market orders.')

        if (order_types.get("stoploss_on_exchange")
                and not self._ft_has.get("stoploss_on_exchange", False)):
            raise OperationalException(
                f'On exchange stoploss is not supported for {self.name}.'
            )

    def validate_order_time_in_force(self, order_time_in_force: Dict) -> None:
        """
        Checks if order time in force configured in strategy/config are supported
        """
        if any(v not in self._ft_has["order_time_in_force"]
               for k, v in order_time_in_force.items()):
            raise OperationalException(
                f'Time in force policies are not supported for {self.name} yet.')

    def validate_required_startup_candles(self, startup_candles: int) -> None:
        """
        Checks if required startup_candles is more than ohlcv_candle_limit.
        Requires a grace-period of 5 candles - so a startup-period up to 494 is allowed by default.
        """
        if startup_candles + 5 > self._ft_has['ohlcv_candle_limit']:
            raise OperationalException(
                f"This strategy requires {startup_candles} candles to start. "
                f"{self.name} only provides {self._ft_has['ohlcv_candle_limit']}.")

    def exchange_has(self, endpoint: str) -> bool:
        """
        Checks if exchange implements a specific API endpoint.
        Wrapper around ccxt 'has' attribute
        :param endpoint: Name of endpoint (e.g. 'fetchOHLCV', 'fetchTickers')
        :return: bool
        """
        return endpoint in self._api.has and self._api.has[endpoint]

    def amount_to_precision(self, pair: str, amount: float) -> float:
        '''
        Returns the amount to buy or sell to a precision the Exchange accepts
        Reimplementation of ccxt internal methods - ensuring we can test the result is correct
        based on our definitions.
        '''
        if self.markets[pair]['precision']['amount']:
            amount = float(decimal_to_precision(amount, rounding_mode=TRUNCATE,
                                                precision=self.markets[pair]['precision']['amount'],
                                                counting_mode=self.precisionMode,
                                                ))

        return amount

    def price_to_precision(self, pair: str, price: float) -> float:
        '''
        Returns the price rounded up to the precision the Exchange accepts.
        Partial Reimplementation of ccxt internal method decimal_to_precision(),
        which does not support rounding up
        TODO: If ccxt supports ROUND_UP for decimal_to_precision(), we could remove this and
        align with amount_to_precision().
        Rounds up
        '''
        if self.markets[pair]['precision']['price']:
            # price = float(decimal_to_precision(price, rounding_mode=ROUND,
            #                                    precision=self.markets[pair]['precision']['price'],
            #                                    counting_mode=self.precisionMode,
            #                                    ))
            if self.precisionMode == TICK_SIZE:
                precision = self.markets[pair]['precision']['price']
                missing = price % precision
                if missing != 0:
                    price = price - missing + precision
            else:
                symbol_prec = self.markets[pair]['precision']['price']
                big_price = price * pow(10, symbol_prec)
                price = ceil(big_price) / pow(10, symbol_prec)
        return price

    def price_get_one_pip(self, pair: str, price: float) -> float:
        """
        Get's the "1 pip" value for this pair.
        Used in PriceFilter to calculate the 1pip movements.
        """
        precision = self.markets[pair]['precision']['price']
        if self.precisionMode == TICK_SIZE:
            return precision
        else:
            return 1 / pow(10, precision)

    def dry_run_order(self, pair: str, ordertype: str, side: str, amount: float,
                      rate: float, params: Dict = {}) -> Dict[str, Any]:
        order_id = f'dry_run_{side}_{datetime.now().timestamp()}'
        _amount = self.amount_to_precision(pair, amount)
        dry_order = {
            'id': order_id,
            'symbol': pair,
            'price': rate,
            'average': rate,
            'amount': _amount,
            'cost': _amount * rate,
            'type': ordertype,
            'side': side,
            'remaining': _amount,
            'datetime': arrow.utcnow().isoformat(),
            'timestamp': int(arrow.utcnow().int_timestamp * 1000),
            'status': "closed" if ordertype == "market" else "open",
            'fee': None,
            'info': {}
        }
        self._store_dry_order(dry_order, pair)
        # Copy order and close it - so the returned order is open unless it's a market order
        return dry_order

    def _store_dry_order(self, dry_order: Dict, pair: str) -> None:
        closed_order = dry_order.copy()
        if closed_order['type'] in ["market", "limit"]:
            closed_order.update({
                'status': 'closed',
                'filled': closed_order['amount'],
                'remaining': 0,
                'fee': {
                    'currency': self.get_pair_quote_currency(pair),
                    'cost': dry_order['cost'] * self.get_fee(pair),
                    'rate': self.get_fee(pair)
                }
            })
        if closed_order["type"] in ["stop_loss_limit", "stop-loss-limit"]:
            closed_order["info"].update({"stopPrice": closed_order["price"]})
        self._dry_run_open_orders[closed_order["id"]] = closed_order

    def create_order(self, pair: str, ordertype: str, side: str, amount: float,
                     rate: float, params: Dict = {}) -> Dict:
        try:
            # Set the precision for amount and price(rate) as accepted by the exchange
            amount = self.amount_to_precision(pair, amount)
            needs_price = (ordertype != 'market'
                           or self._api.options.get("createMarketBuyOrderRequiresPrice", False))
            rate_for_order = self.price_to_precision(pair, rate) if needs_price else None

            return self._api.create_order(pair, ordertype, side,
                                          amount, rate_for_order, params)

        except ccxt.InsufficientFunds as e:
            raise InsufficientFundsError(
                f'Insufficient funds to create {ordertype} {side} order on market {pair}. '
                f'Tried to {side} amount {amount} at rate {rate}.'
                f'Message: {e}') from e
        except ccxt.InvalidOrder as e:
            raise ExchangeError(
                f'Could not create {ordertype} {side} order on market {pair}. '
                f'Tried to {side} amount {amount} at rate {rate}. '
                f'Message: {e}') from e
        except ccxt.DDoSProtection as e:
            raise DDosProtection(e) from e
        except (ccxt.NetworkError, ccxt.ExchangeError) as e:
            raise TemporaryError(
                f'Could not place {side} order due to {e.__class__.__name__}. Message: {e}') from e
        except ccxt.BaseError as e:
            raise OperationalException(e) from e

    def buy(self, pair: str, ordertype: str, amount: float,
            rate: float, time_in_force: str) -> Dict:

        if self._config['dry_run']:
            dry_order = self.dry_run_order(pair, ordertype, "buy", amount, rate)
            return dry_order

        params = self._params.copy()
        if time_in_force != 'gtc' and ordertype != 'market':
            params.update({'timeInForce': time_in_force})

        return self.create_order(pair, ordertype, 'buy', amount, rate, params)

    def sell(self, pair: str, ordertype: str, amount: float,
             rate: float, time_in_force: str = 'gtc') -> Dict:

        if self._config['dry_run']:
            dry_order = self.dry_run_order(pair, ordertype, "sell", amount, rate)
            return dry_order

        params = self._params.copy()
        if time_in_force != 'gtc' and ordertype != 'market':
            params.update({'timeInForce': time_in_force})

        return self.create_order(pair, ordertype, 'sell', amount, rate, params)

    def stoploss_adjust(self, stop_loss: float, order: Dict) -> bool:
        """
        Verify stop_loss against stoploss-order value (limit or price)
        Returns True if adjustment is necessary.
        """
        raise OperationalException(f"stoploss is not implemented for {self.name}.")

    def stoploss(self, pair: str, amount: float, stop_price: float, order_types: Dict) -> Dict:
        """
        creates a stoploss order.
        The precise ordertype is determined by the order_types dict or exchange default.
        Since ccxt does not unify stoploss-limit orders yet, this needs to be implemented in each
        exchange's subclass.
        The exception below should never raise, since we disallow
        starting the bot in validate_ordertypes()
        Note: Changes to this interface need to be applied to all sub-classes too.
        """

        raise OperationalException(f"stoploss is not implemented for {self.name}.")

    @retrier
    def get_balance(self, currency: str) -> float:
        if self._config['dry_run']:
            return self._config['dry_run_wallet']

        # ccxt exception is already handled by get_balances
        balances = self.get_balances()
        balance = balances.get(currency)
        if balance is None:
            raise TemporaryError(
                f'Could not get {currency} balance due to malformed exchange response: {balances}')
        return balance['free']

    @retrier
    def get_balances(self) -> dict:
        if self._config['dry_run']:
            return {}

        try:
            balances = self._api.fetch_balance()
            # Remove additional info from ccxt results
            balances.pop("info", None)
            balances.pop("free", None)
            balances.pop("total", None)
            balances.pop("used", None)

            return balances
        except ccxt.DDoSProtection as e:
            raise DDosProtection(e) from e
        except (ccxt.NetworkError, ccxt.ExchangeError) as e:
            raise TemporaryError(
                f'Could not get balance due to {e.__class__.__name__}. Message: {e}') from e
        except ccxt.BaseError as e:
            raise OperationalException(e) from e

    @retrier
    def get_tickers(self) -> Dict:
        try:
            return self._api.fetch_tickers()
        except ccxt.NotSupported as e:
            raise OperationalException(
                f'Exchange {self._api.name} does not support fetching tickers in batch. '
                f'Message: {e}') from e
        except ccxt.DDoSProtection as e:
            raise DDosProtection(e) from e
        except (ccxt.NetworkError, ccxt.ExchangeError) as e:
            raise TemporaryError(
                f'Could not load tickers due to {e.__class__.__name__}. Message: {e}') from e
        except ccxt.BaseError as e:
            raise OperationalException(e) from e

    @retrier
    def fetch_ticker(self, pair: str) -> dict:
        try:
            if pair not in self._api.markets or not self._api.markets[pair].get('active'):
                raise ExchangeError(f"Pair {pair} not available")
            data = self._api.fetch_ticker(pair)
            return data
        except ccxt.DDoSProtection as e:
            raise DDosProtection(e) from e
        except (ccxt.NetworkError, ccxt.ExchangeError) as e:
            raise TemporaryError(
                f'Could not load ticker due to {e.__class__.__name__}. Message: {e}') from e
        except ccxt.BaseError as e:
            raise OperationalException(e) from e

    def get_historic_ohlcv(self, pair: str, timeframe: str,
                           since_ms: int) -> List:
        """
        Get candle history using asyncio and returns the list of candles.
        Handles all async work for this.
        Async over one pair, assuming we get `self._ohlcv_candle_limit` candles per call.
        :param pair: Pair to download
        :param timeframe: Timeframe to get data for
        :param since_ms: Timestamp in milliseconds to get history from
        :return: List with candle (OHLCV) data
        """
        return asyncio.get_event_loop().run_until_complete(
            self._async_get_historic_ohlcv(pair=pair, timeframe=timeframe,
                                           since_ms=since_ms))

    def get_historic_ohlcv_as_df(self, pair: str, timeframe: str,
                                 since_ms: int) -> DataFrame:
        """
        Minimal wrapper around get_historic_ohlcv - converting the result into a dataframe
        :param pair: Pair to download
        :param timeframe: Timeframe to get data for
        :param since_ms: Timestamp in milliseconds to get history from
        :return: OHLCV DataFrame
        """
        ticks = self.get_historic_ohlcv(pair, timeframe, since_ms=since_ms)
        return ohlcv_to_dataframe(ticks, timeframe, pair=pair, fill_missing=True,
                                  drop_incomplete=self._ohlcv_partial_candle)

    async def _async_get_historic_ohlcv(self, pair: str,
                                        timeframe: str,
                                        since_ms: int) -> List:
        """
        Download historic ohlcv
        """

        one_call = timeframe_to_msecs(timeframe) * self._ohlcv_candle_limit
        logger.debug(
            "one_call: %s msecs (%s)",
            one_call,
            arrow.utcnow().shift(seconds=one_call // 1000).humanize(only_distance=True)
        )
        input_coroutines = [self._async_get_candle_history(
            pair, timeframe, since) for since in
<<<<<<< HEAD
            range(since_ms, arrow.utcnow().timestamp * 1000, one_call)]
=======
            range(since_ms, arrow.utcnow().int_timestamp * 1000, one_call)]

>>>>>>> d6cc3d73
        results = await asyncio.gather(*input_coroutines, return_exceptions=True)

        # Combine gathered results
        data: List = []
        for res in results:
            if isinstance(res, Exception):
                logger.warning("Async code raised an exception: %s", res.__class__.__name__)
                continue
            # Deconstruct tuple if it's not an exception
            p, _, new_data = res
            if p == pair:
                data.extend(new_data)
        # Sort data again after extending the result - above calls return in "async order"
        data = sorted(data, key=lambda x: x[0])
        logger.info("Downloaded data for %s with length %s.", pair, len(data))
        return data

    def refresh_latest_ohlcv(self, pair_list: ListPairsWithTimeframes) -> List[Tuple[str, List]]:
        """
        Refresh in-memory OHLCV asynchronously and set `_klines` with the result
        Loops asynchronously over pair_list and downloads all pairs async (semi-parallel).
        Only used in the dataprovider.refresh() method.
        :param pair_list: List of 2 element tuples containing pair, interval to refresh
        :return: TODO: return value is only used in the tests, get rid of it
        """
        logger.debug("Refreshing candle (OHLCV) data for %d pairs", len(pair_list))

        input_coroutines = []

        # Gather coroutines to run
        for pair, timeframe in set(pair_list):
            if (not ((pair, timeframe) in self._klines)
                    or self._now_is_time_to_refresh(pair, timeframe)):
                input_coroutines.append(self._async_get_candle_history(pair, timeframe))
            else:
                logger.debug(
                    "Using cached candle (OHLCV) data for pair %s, timeframe %s ...",
                    pair, timeframe
                )

        results = asyncio.get_event_loop().run_until_complete(
            asyncio.gather(*input_coroutines, return_exceptions=True))

        # handle caching
        for res in results:
            if isinstance(res, Exception):
                logger.warning("Async code raised an exception: %s", res.__class__.__name__)
                continue
            # Deconstruct tuple (has 3 elements)
            pair, timeframe, ticks = res
            # keeping last candle time as last refreshed time of the pair
            if ticks:
                self._pairs_last_refresh_time[(pair, timeframe)] = ticks[-1][0] // 1000
            # keeping parsed dataframe in cache
            self._klines[(pair, timeframe)] = ohlcv_to_dataframe(
                ticks, timeframe, pair=pair, fill_missing=True,
                drop_incomplete=self._ohlcv_partial_candle)

        return results

    def _now_is_time_to_refresh(self, pair: str, timeframe: str) -> bool:
        # Timeframe in seconds
        interval_in_sec = timeframe_to_seconds(timeframe)

        return not ((self._pairs_last_refresh_time.get((pair, timeframe), 0)
                     + interval_in_sec) >= arrow.utcnow().int_timestamp)

    @retrier_async
    async def _async_get_candle_history(self, pair: str, timeframe: str,
                                        since_ms: Optional[int] = None) -> Tuple[str, str, List]:
        """
        Asynchronously get candle history data using fetch_ohlcv
        returns tuple: (pair, timeframe, ohlcv_list)
        """
        try:
            # Fetch OHLCV asynchronously
            s = '(' + arrow.get(since_ms // 1000).isoformat() + ') ' if since_ms is not None else ''
            logger.debug(
                "Fetching pair %s, interval %s, since %s %s...",
                pair, timeframe, since_ms, s
            )

            data = await self._api_async.fetch_ohlcv(pair, timeframe=timeframe,
                                                     since=since_ms)

            # Some exchanges sort OHLCV in ASC order and others in DESC.
            # Ex: Bittrex returns the list of OHLCV in ASC order (oldest first, newest last)
            # while GDAX returns the list of OHLCV in DESC order (newest first, oldest last)
            # Only sort if necessary to save computing time
            try:
                if data and data[0][0] > data[-1][0]:
                    data = sorted(data, key=lambda x: x[0])
            except IndexError:
                logger.exception("Error loading %s. Result was %s.", pair, data)
                return pair, timeframe, []
            logger.debug("Done fetching pair %s, interval %s ...", pair, timeframe)
            return pair, timeframe, data

        except ccxt.NotSupported as e:
            raise OperationalException(
                f'Exchange {self._api.name} does not support fetching historical '
                f'candle (OHLCV) data. Message: {e}') from e
        except ccxt.DDoSProtection as e:
            raise DDosProtection(e) from e
        except (ccxt.NetworkError, ccxt.ExchangeError) as e:
            raise TemporaryError(f'Could not fetch historical candle (OHLCV) data '
                                 f'for pair {pair} due to {e.__class__.__name__}. '
                                 f'Message: {e}') from e
        except ccxt.BaseError as e:
            raise OperationalException(f'Could not fetch historical candle (OHLCV) data '
                                       f'for pair {pair}. Message: {e}') from e

    @retrier_async
    async def _async_fetch_trades(self, pair: str,
                                  since: Optional[int] = None,
                                  params: Optional[dict] = None) -> List[List]:
        """
        Asyncronously gets trade history using fetch_trades.
        Handles exchange errors, does one call to the exchange.
        :param pair: Pair to fetch trade data for
        :param since: Since as integer timestamp in milliseconds
        returns: List of dicts containing trades
        """
        try:
            # fetch trades asynchronously
            if params:
                logger.debug("Fetching trades for pair %s, params: %s ", pair, params)
                trades = await self._api_async.fetch_trades(pair, params=params, limit=1000)
            else:
                logger.debug(
                    "Fetching trades for pair %s, since %s %s...",
                    pair,  since,
                    '(' + arrow.get(since // 1000).isoformat() + ') ' if since is not None else ''
                )
                trades = await self._api_async.fetch_trades(pair, since=since, limit=1000)
            return trades_dict_to_list(trades)
        except ccxt.NotSupported as e:
            raise OperationalException(
                f'Exchange {self._api.name} does not support fetching historical trade data.'
                f'Message: {e}') from e
        except ccxt.DDoSProtection as e:
            raise DDosProtection(e) from e
        except (ccxt.NetworkError, ccxt.ExchangeError) as e:
            raise TemporaryError(f'Could not load trade history due to {e.__class__.__name__}. '
                                 f'Message: {e}') from e
        except ccxt.BaseError as e:
            raise OperationalException(f'Could not fetch trade data. Msg: {e}') from e

    async def _async_get_trade_history_id(self, pair: str,
                                          until: int,
                                          since: Optional[int] = None,
                                          from_id: Optional[str] = None) -> Tuple[str, List[List]]:
        """
        Asyncronously gets trade history using fetch_trades
        use this when exchange uses id-based iteration (check `self._trades_pagination`)
        :param pair: Pair to fetch trade data for
        :param since: Since as integer timestamp in milliseconds
        :param until: Until as integer timestamp in milliseconds
        :param from_id: Download data starting with ID (if id is known). Ignores "since" if set.
        returns tuple: (pair, trades-list)
        """

        trades: List[List] = []

        if not from_id:
            # Fetch first elements using timebased method to get an ID to paginate on
            # Depending on the Exchange, this can introduce a drift at the start of the interval
            # of up to an hour.
            # e.g. Binance returns the "last 1000" candles within a 1h time interval
            # - so we will miss the first trades.
            t = await self._async_fetch_trades(pair, since=since)
            # DEFAULT_TRADES_COLUMNS: 0 -> timestamp
            # DEFAULT_TRADES_COLUMNS: 1 -> id
            from_id = t[-1][1]
            trades.extend(t[:-1])
        while True:
            t = await self._async_fetch_trades(pair,
                                               params={self._trades_pagination_arg: from_id})
            if len(t):
                # Skip last id since its the key for the next call
                trades.extend(t[:-1])
                if from_id == t[-1][1] or t[-1][0] > until:
                    logger.debug(f"Stopping because from_id did not change. "
                                 f"Reached {t[-1][0]} > {until}")
                    # Reached the end of the defined-download period - add last trade as well.
                    trades.extend(t[-1:])
                    break

                from_id = t[-1][1]
            else:
                break

        return (pair, trades)

    async def _async_get_trade_history_time(self, pair: str, until: int,
                                            since: Optional[int] = None) -> Tuple[str, List[List]]:
        """
        Asyncronously gets trade history using fetch_trades,
        when the exchange uses time-based iteration (check `self._trades_pagination`)
        :param pair: Pair to fetch trade data for
        :param since: Since as integer timestamp in milliseconds
        :param until: Until as integer timestamp in milliseconds
        returns tuple: (pair, trades-list)
        """

        trades: List[List] = []
        # DEFAULT_TRADES_COLUMNS: 0 -> timestamp
        # DEFAULT_TRADES_COLUMNS: 1 -> id
        while True:
            t = await self._async_fetch_trades(pair, since=since)
            if len(t):
                since = t[-1][1]
                trades.extend(t)
                # Reached the end of the defined-download period
                if until and t[-1][0] > until:
                    logger.debug(
                        f"Stopping because until was reached. {t[-1][0]} > {until}")
                    break
            else:
                break

        return (pair, trades)

    async def _async_get_trade_history(self, pair: str,
                                       since: Optional[int] = None,
                                       until: Optional[int] = None,
                                       from_id: Optional[str] = None) -> Tuple[str, List[List]]:
        """
        Async wrapper handling downloading trades using either time or id based methods.
        """

        logger.debug(f"_async_get_trade_history(), pair: {pair}, "
                     f"since: {since}, until: {until}, from_id: {from_id}")

        if until is None:
            until = ccxt.Exchange.milliseconds()
            logger.debug(f"Exchange milliseconds: {until}")

        if self._trades_pagination == 'time':
            return await self._async_get_trade_history_time(
                pair=pair, since=since, until=until)
        elif self._trades_pagination == 'id':
            return await self._async_get_trade_history_id(
                pair=pair, since=since, until=until, from_id=from_id
            )
        else:
            raise OperationalException(f"Exchange {self.name} does use neither time, "
                                       f"nor id based pagination")

    def get_historic_trades(self, pair: str,
                            since: Optional[int] = None,
                            until: Optional[int] = None,
                            from_id: Optional[str] = None) -> Tuple[str, List]:
        """
        Get trade history data using asyncio.
        Handles all async work and returns the list of candles.
        Async over one pair, assuming we get `self._ohlcv_candle_limit` candles per call.
        :param pair: Pair to download
        :param since: Timestamp in milliseconds to get history from
        :param until: Timestamp in milliseconds. Defaults to current timestamp if not defined.
        :param from_id: Download data starting with ID (if id is known)
        :returns List of trade data
        """
        if not self.exchange_has("fetchTrades"):
            raise OperationalException("This exchange does not suport downloading Trades.")

        return asyncio.get_event_loop().run_until_complete(
            self._async_get_trade_history(pair=pair, since=since,
                                          until=until, from_id=from_id))

    def check_order_canceled_empty(self, order: Dict) -> bool:
        """
        Verify if an order has been cancelled without being partially filled
        :param order: Order dict as returned from fetch_order()
        :return: True if order has been cancelled without being filled, False otherwise.
        """
        return order.get('status') in ('closed', 'canceled') and order.get('filled') == 0.0

    @retrier
    def cancel_order(self, order_id: str, pair: str) -> Dict:
        if self._config['dry_run']:
            order = self._dry_run_open_orders.get(order_id)
            if order:
                order.update({'status': 'canceled', 'filled': 0.0, 'remaining': order['amount']})
                return order
            else:
                return {}

        try:
            return self._api.cancel_order(order_id, pair)
        except ccxt.InvalidOrder as e:
            raise InvalidOrderException(
                f'Could not cancel order. Message: {e}') from e
        except ccxt.DDoSProtection as e:
            raise DDosProtection(e) from e
        except (ccxt.NetworkError, ccxt.ExchangeError) as e:
            raise TemporaryError(
                f'Could not cancel order due to {e.__class__.__name__}. Message: {e}') from e
        except ccxt.BaseError as e:
            raise OperationalException(e) from e

    # Assign method to cancel_stoploss_order to allow easy overriding in other classes
    cancel_stoploss_order = cancel_order

    def is_cancel_order_result_suitable(self, corder) -> bool:
        if not isinstance(corder, dict):
            return False

        required = ('fee', 'status', 'amount')
        return all(k in corder for k in required)

    def cancel_order_with_result(self, order_id: str, pair: str, amount: float) -> Dict:
        """
        Cancel order returning a result.
        Creates a fake result if cancel order returns a non-usable result
        and fetch_order does not work (certain exchanges don't return cancelled orders)
        :param order_id: Orderid to cancel
        :param pair: Pair corresponding to order_id
        :param amount: Amount to use for fake response
        :return: Result from either cancel_order if usable, or fetch_order
        """
        try:
            corder = self.cancel_order(order_id, pair)
            if self.is_cancel_order_result_suitable(corder):
                return corder
        except InvalidOrderException:
            logger.warning(f"Could not cancel order {order_id} for {pair}.")
        try:
            order = self.fetch_order(order_id, pair)
        except InvalidOrderException:
            logger.warning(f"Could not fetch cancelled order {order_id}.")
            order = {'fee': {}, 'status': 'canceled', 'amount': amount, 'info': {}}

        return order

    @retrier(retries=API_FETCH_ORDER_RETRY_COUNT)
    def fetch_order(self, order_id: str, pair: str) -> Dict:
        if self._config['dry_run']:
            try:
                order = self._dry_run_open_orders[order_id]
                return order
            except KeyError as e:
                # Gracefully handle errors with dry-run orders.
                raise InvalidOrderException(
                    f'Tried to get an invalid dry-run-order (id: {order_id}). Message: {e}') from e
        try:
            return self._api.fetch_order(order_id, pair)
        except ccxt.OrderNotFound as e:
            raise RetryableOrderError(
                f'Order not found (pair: {pair} id: {order_id}). Message: {e}') from e
        except ccxt.InvalidOrder as e:
            raise InvalidOrderException(
                f'Tried to get an invalid order (pair: {pair} id: {order_id}). Message: {e}') from e
        except ccxt.DDoSProtection as e:
            raise DDosProtection(e) from e
        except (ccxt.NetworkError, ccxt.ExchangeError) as e:
            raise TemporaryError(
                f'Could not get order due to {e.__class__.__name__}. Message: {e}') from e
        except ccxt.BaseError as e:
            raise OperationalException(e) from e

    # Assign method to fetch_stoploss_order to allow easy overriding in other classes
    fetch_stoploss_order = fetch_order

    def fetch_order_or_stoploss_order(self, order_id: str, pair: str,
                                      stoploss_order: bool = False) -> Dict:
        """
        Simple wrapper calling either fetch_order or fetch_stoploss_order depending on
        the stoploss_order parameter
        :param stoploss_order: If true, uses fetch_stoploss_order, otherwise fetch_order.
        """
        if stoploss_order:
            return self.fetch_stoploss_order(order_id, pair)
        return self.fetch_order(order_id, pair)

    @staticmethod
    def get_next_limit_in_list(limit: int, limit_range: Optional[List[int]]):
        """
        Get next greater value in the list.
        Used by fetch_l2_order_book if the api only supports a limited range
        """
        if not limit_range:
            return limit
        return min([x for x in limit_range if limit <= x] + [max(limit_range)])

    @retrier
    def fetch_l2_order_book(self, pair: str, limit: int = 100) -> dict:
        """
        Get L2 order book from exchange.
        Can be limited to a certain amount (if supported).
        Returns a dict in the format
        {'asks': [price, volume], 'bids': [price, volume]}
        """
        limit1 = self.get_next_limit_in_list(limit, self._ft_has['l2_limit_range'])
        try:

            return self._api.fetch_l2_order_book(pair, limit1)
        except ccxt.NotSupported as e:
            raise OperationalException(
                f'Exchange {self._api.name} does not support fetching order book.'
                f'Message: {e}') from e
        except ccxt.DDoSProtection as e:
            raise DDosProtection(e) from e
        except (ccxt.NetworkError, ccxt.ExchangeError) as e:
            raise TemporaryError(
                f'Could not get order book due to {e.__class__.__name__}. Message: {e}') from e
        except ccxt.BaseError as e:
            raise OperationalException(e) from e

    @retrier
    def get_trades_for_order(self, order_id: str, pair: str, since: datetime) -> List:
        """
        Fetch Orders using the "fetch_my_trades" endpoint and filter them by order-id.
        The "since" argument passed in is coming from the database and is in UTC,
        as timezone-native datetime object.
        From the python documentation:
            > Naive datetime instances are assumed to represent local time
        Therefore, calling "since.timestamp()" will get the UTC timestamp, after applying the
        transformation from local timezone to UTC.
        This works for timezones UTC+ since then the result will contain trades from a few hours
        instead of from the last 5 seconds, however fails for UTC- timezones,
        since we're then asking for trades with a "since" argument in the future.

        :param order_id order_id: Order-id as given when creating the order
        :param pair: Pair the order is for
        :param since: datetime object of the order creation time. Assumes object is in UTC.
        """
        if self._config['dry_run']:
            return []
        if not self.exchange_has('fetchMyTrades'):
            return []
        try:
            # Allow 5s offset to catch slight time offsets (discovered in #1185)
            # since needs to be int in milliseconds
            my_trades = self._api.fetch_my_trades(
                pair, int((since.replace(tzinfo=timezone.utc).timestamp() - 5) * 1000))
            matched_trades = [trade for trade in my_trades if trade['order'] == order_id]

            return matched_trades
        except ccxt.DDoSProtection as e:
            raise DDosProtection(e) from e
        except (ccxt.NetworkError, ccxt.ExchangeError) as e:
            raise TemporaryError(
                f'Could not get trades due to {e.__class__.__name__}. Message: {e}') from e
        except ccxt.BaseError as e:
            raise OperationalException(e) from e

    @retrier
    def get_fee(self, symbol: str, type: str = '', side: str = '', amount: float = 1,
                price: float = 1, taker_or_maker: str = 'maker') -> float:
        try:
            # validate that markets are loaded before trying to get fee
            if self._api.markets is None or len(self._api.markets) == 0:
                self._api.load_markets()

            return self._api.calculate_fee(symbol=symbol, type=type, side=side, amount=amount,
                                           price=price, takerOrMaker=taker_or_maker)['rate']
        except ccxt.DDoSProtection as e:
            raise DDosProtection(e) from e
        except (ccxt.NetworkError, ccxt.ExchangeError) as e:
            raise TemporaryError(
                f'Could not get fee info due to {e.__class__.__name__}. Message: {e}') from e
        except ccxt.BaseError as e:
            raise OperationalException(e) from e

    @staticmethod
    def order_has_fee(order: Dict) -> bool:
        """
        Verifies if the passed in order dict has the needed keys to extract fees,
        and that these keys (currency, cost) are not empty.
        :param order: Order or trade (one trade) dict
        :return: True if the fee substructure contains currency and cost, false otherwise
        """
        if not isinstance(order, dict):
            return False
        return ('fee' in order and order['fee'] is not None
                and (order['fee'].keys() >= {'currency', 'cost'})
                and order['fee']['currency'] is not None
                and order['fee']['cost'] is not None
                )

    def calculate_fee_rate(self, order: Dict) -> Optional[float]:
        """
        Calculate fee rate if it's not given by the exchange.
        :param order: Order or trade (one trade) dict
        """
        if order['fee'].get('rate') is not None:
            return order['fee'].get('rate')
        fee_curr = order['fee']['currency']
        # Calculate fee based on order details
        if fee_curr in self.get_pair_base_currency(order['symbol']):
            # Base currency - divide by amount
            return round(
                order['fee']['cost'] / safe_value_fallback2(order, order, 'filled', 'amount'), 8)
        elif fee_curr in self.get_pair_quote_currency(order['symbol']):
            # Quote currency - divide by cost
            return round(order['fee']['cost'] / order['cost'], 8) if order['cost'] else None
        else:
            # If Fee currency is a different currency
            if not order['cost']:
                # If cost is None or 0.0 -> falsy, return None
                return None
            try:
                comb = self.get_valid_pair_combination(fee_curr, self._config['stake_currency'])
                tick = self.fetch_ticker(comb)

                fee_to_quote_rate = safe_value_fallback2(tick, tick, 'last', 'ask')
                return round((order['fee']['cost'] * fee_to_quote_rate) / order['cost'], 8)
            except ExchangeError:
                return None

    def extract_cost_curr_rate(self, order: Dict) -> Tuple[float, str, Optional[float]]:
        """
        Extract tuple of cost, currency, rate.
        Requires order_has_fee to run first!
        :param order: Order or trade (one trade) dict
        :return: Tuple with cost, currency, rate of the given fee dict
        """
        return (order['fee']['cost'],
                order['fee']['currency'],
                self.calculate_fee_rate(order))


def is_exchange_bad(exchange_name: str) -> bool:
    return exchange_name in BAD_EXCHANGES


def get_exchange_bad_reason(exchange_name: str) -> str:
    return BAD_EXCHANGES.get(exchange_name, "")


def is_exchange_known_ccxt(exchange_name: str, ccxt_module: CcxtModuleType = None) -> bool:
    return exchange_name in ccxt_exchanges(ccxt_module)


def is_exchange_officially_supported(exchange_name: str) -> bool:
    return exchange_name in ['bittrex', 'binance', 'kraken']


def ccxt_exchanges(ccxt_module: CcxtModuleType = None) -> List[str]:
    """
    Return the list of all exchanges known to ccxt
    """
    return ccxt_module.exchanges if ccxt_module is not None else ccxt.exchanges


def available_exchanges(ccxt_module: CcxtModuleType = None) -> List[str]:
    """
    Return exchanges available to the bot, i.e. non-bad exchanges in the ccxt list
    """
    exchanges = ccxt_exchanges(ccxt_module)
    return [x for x in exchanges if not is_exchange_bad(x)]


def timeframe_to_seconds(timeframe: str) -> int:
    """
    Translates the timeframe interval value written in the human readable
    form ('1m', '5m', '1h', '1d', '1w', etc.) to the number
    of seconds for one timeframe interval.
    """
    return ccxt.Exchange.parse_timeframe(timeframe)


def timeframe_to_minutes(timeframe: str) -> int:
    """
    Same as timeframe_to_seconds, but returns minutes.
    """
    return ccxt.Exchange.parse_timeframe(timeframe) // 60


def timeframe_to_msecs(timeframe: str) -> int:
    """
    Same as timeframe_to_seconds, but returns milliseconds.
    """
    return ccxt.Exchange.parse_timeframe(timeframe) * 1000


def timeframe_to_prev_date(timeframe: str, date: datetime = None) -> datetime:
    """
    Use Timeframe and determine last possible candle.
    :param timeframe: timeframe in string format (e.g. "5m")
    :param date: date to use. Defaults to utcnow()
    :returns: date of previous candle (with utc timezone)
    """
    if not date:
        date = datetime.now(timezone.utc)

    new_timestamp = ccxt.Exchange.round_timeframe(timeframe, date.timestamp() * 1000,
                                                  ROUND_DOWN) // 1000
    return datetime.fromtimestamp(new_timestamp, tz=timezone.utc)


def timeframe_to_next_date(timeframe: str, date: datetime = None) -> datetime:
    """
    Use Timeframe and determine next candle.
    :param timeframe: timeframe in string format (e.g. "5m")
    :param date: date to use. Defaults to utcnow()
    :returns: date of next candle (with utc timezone)
    """
    if not date:
        date = datetime.now(timezone.utc)
    new_timestamp = ccxt.Exchange.round_timeframe(timeframe, date.timestamp() * 1000,
                                                  ROUND_UP) // 1000
    return datetime.fromtimestamp(new_timestamp, tz=timezone.utc)


def market_is_active(market: Dict) -> bool:
    """
    Return True if the market is active.
    """
    # "It's active, if the active flag isn't explicitly set to false. If it's missing or
    # true then it's true. If it's undefined, then it's most likely true, but not 100% )"
    # See https://github.com/ccxt/ccxt/issues/4874,
    # https://github.com/ccxt/ccxt/issues/4075#issuecomment-434760520
    return market.get('active', True) is not False<|MERGE_RESOLUTION|>--- conflicted
+++ resolved
@@ -717,12 +717,8 @@
         )
         input_coroutines = [self._async_get_candle_history(
             pair, timeframe, since) for since in
-<<<<<<< HEAD
-            range(since_ms, arrow.utcnow().timestamp * 1000, one_call)]
-=======
             range(since_ms, arrow.utcnow().int_timestamp * 1000, one_call)]
 
->>>>>>> d6cc3d73
         results = await asyncio.gather(*input_coroutines, return_exceptions=True)
 
         # Combine gathered results
