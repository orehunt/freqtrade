--- conflicted
+++ resolved
@@ -101,15 +101,6 @@
 
         # Initialize ccxt objects
         ccxt_config = self._ccxt_config.copy()
-<<<<<<< HEAD
-        ccxt_config = deep_merge_dicts(exchange_config.get("ccxt_config", {}), ccxt_config)
-        self._api = self._init_ccxt(exchange_config, ccxt_kwargs=ccxt_config)
-
-        ccxt_async_config = self._ccxt_config.copy()
-        ccxt_async_config = deep_merge_dicts(
-            exchange_config.get("ccxt_async_config", {}), ccxt_async_config
-        )
-=======
         ccxt_config = deep_merge_dicts(exchange_config.get('ccxt_config', {}), ccxt_config)
         ccxt_config = deep_merge_dicts(exchange_config.get('ccxt_sync_config', {}), ccxt_config)
 
@@ -120,7 +111,6 @@
                                              ccxt_async_config)
         ccxt_async_config = deep_merge_dicts(exchange_config.get('ccxt_async_config', {}),
                                              ccxt_async_config)
->>>>>>> 84c50bf1
         self._api_async = self._init_ccxt(
             exchange_config, ccxt_async, ccxt_kwargs=ccxt_async_config
         )
