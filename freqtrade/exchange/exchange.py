# pragma pylint: disable=W0603
"""
Cryptocurrency Exchanges support
"""
import asyncio
import inspect
import logging
from copy import deepcopy
from datetime import datetime, timezone
from math import ceil
from random import randint
from typing import Any, Dict, List, Optional, Tuple

import arrow
import ccxt
import ccxt.async_support as ccxt_async
from ccxt.base.decimal_to_precision import (
    ROUND_DOWN,
    ROUND_UP,
    TICK_SIZE,
    TRUNCATE,
    decimal_to_precision,
)
from pandas import DataFrame

from freqtrade.data.converter import ohlcv_to_dataframe, trades_dict_to_list
from freqtrade.exceptions import (DependencyException, InvalidOrderException,
                                  OperationalException, TemporaryError)
from freqtrade.exchange.common import BAD_EXCHANGES, retrier, retrier_async
from freqtrade.misc import deep_merge_dicts, safe_value_fallback
from freqtrade.constants import ListPairsWithTimeframes

CcxtModuleType = Any


logger = logging.getLogger(__name__)


class Exchange:

    _config: Dict = {}

    # Parameters to add directly to ccxt sync/async initialization.
    _ccxt_config: Dict = {}

    # Parameters to add directly to buy/sell calls (like agreeing to trading agreement)
    _params: Dict = {}

    # Dict to specify which options each exchange implements
    # This defines defaults, which can be selectively overridden by subclasses using _ft_has
    # or by specifying them in the configuration.
    _ft_has_default: Dict = {
        "stoploss_on_exchange": False,
        "order_time_in_force": ["gtc"],
        "ohlcv_candle_limit": 500,
        "ohlcv_partial_candle": True,
        "trades_pagination": "time",  # Possible are "time" or "id"
        "trades_pagination_arg": "since",
    }
    _ft_has: Dict = {}

    def __init__(self, config: Dict[str, Any], validate: bool = True) -> None:
        """
        Initializes this module with the given config,
        it does basic validation whether the specified exchange and pairs are valid.
        :return: None
        """
        self._api: ccxt.Exchange = None
        self._api_async: ccxt_async.Exchange = None

        self._config.update(config)

        # Holds last candle refreshed time of each pair
        self._pairs_last_refresh_time: Dict[Tuple[str, str], int] = {}
        # Timestamp of last markets refresh
        self._last_markets_refresh: int = 0

        # Holds candles
        self._klines: Dict[Tuple[str, str], DataFrame] = {}

        # Holds all open sell orders for dry_run
        self._dry_run_open_orders: Dict[str, Any] = {}

        if config["dry_run"]:
            logger.info("Instance is running with dry_run enabled")

        exchange_config = config["exchange"]

        # Deep merge ft_has with default ft_has options
        self._ft_has = deep_merge_dicts(self._ft_has, deepcopy(self._ft_has_default))
        if exchange_config.get("_ft_has_params"):
            self._ft_has = deep_merge_dicts(exchange_config.get("_ft_has_params"), self._ft_has)
            logger.info("Overriding exchange._ft_has with config params, result: %s", self._ft_has)

        # Assign this directly for easy access
        self._ohlcv_candle_limit = self._ft_has["ohlcv_candle_limit"]
        self._ohlcv_partial_candle = self._ft_has["ohlcv_partial_candle"]

        self._trades_pagination = self._ft_has["trades_pagination"]
        self._trades_pagination_arg = self._ft_has["trades_pagination_arg"]

        # Initialize ccxt objects
        ccxt_config = self._ccxt_config.copy()
        ccxt_config = deep_merge_dicts(exchange_config.get('ccxt_config', {}), ccxt_config)
        ccxt_config = deep_merge_dicts(exchange_config.get('ccxt_sync_config', {}), ccxt_config)

        self._api = self._init_ccxt(exchange_config, ccxt_kwargs=ccxt_config)

        ccxt_async_config = self._ccxt_config.copy()
        ccxt_async_config = deep_merge_dicts(exchange_config.get('ccxt_config', {}),
                                             ccxt_async_config)
        ccxt_async_config = deep_merge_dicts(exchange_config.get('ccxt_async_config', {}),
                                             ccxt_async_config)
        self._api_async = self._init_ccxt(
            exchange_config, ccxt_async, ccxt_kwargs=ccxt_async_config
        )

        logger.info('Using Exchange "%s"', self.name)

        if validate:
            # Check if timeframe is available
            self.validate_timeframes(config.get("ticker_interval"))

            # Initial markets load
            self._load_markets()

            # Check if all pairs are available
            self.validate_stakecurrency(config["stake_currency"])
            self.validate_pairs(config["exchange"]["pair_whitelist"])
            self.validate_ordertypes(config.get("order_types", {}))
            self.validate_order_time_in_force(config.get("order_time_in_force", {}))
            self.validate_required_startup_candles(config.get("startup_candle_count", 0))

        # Converts the interval provided in minutes in config to seconds
        self.markets_refresh_interval: int = exchange_config.get(
            "markets_refresh_interval", 60
        ) * 60

    def __del__(self):
        """
        Destructor - clean up async stuff
        """
        logger.debug("Exchange object destroyed, closing async loop")
        if self._api_async and inspect.iscoroutinefunction(self._api_async.close):
            try:
                asyncio.get_event_loop().run_until_complete(self._api_async.close())
            except RuntimeError:
                asyncio.new_event_loop().run_until_complete(self._api_async.close())

    def _init_ccxt(
        self,
        exchange_config: Dict[str, Any],
        ccxt_module: CcxtModuleType = ccxt,
        ccxt_kwargs: dict = None,
    ) -> ccxt.Exchange:
        """
        Initialize ccxt with given config and return valid
        ccxt instance.
        """
        # Find matching class for the given exchange name
        name = exchange_config["name"]

        if not is_exchange_known_ccxt(name, ccxt_module):
            raise OperationalException(f"Exchange {name} is not supported by ccxt")

        ex_config = {
            "apiKey": exchange_config.get("key"),
            "secret": exchange_config.get("secret"),
            "password": exchange_config.get("password"),
            "uid": exchange_config.get("uid", ""),
        }
        if ccxt_kwargs:
            logger.info("Applying additional ccxt config: %s", ccxt_kwargs)
            ex_config.update(ccxt_kwargs)
        try:

            api = getattr(ccxt_module, name.lower())(ex_config)
        except (KeyError, AttributeError) as e:
            raise OperationalException(f"Exchange {name} is not supported") from e
        except ccxt.BaseError as e:
            raise OperationalException(f"Initialization of ccxt failed. Reason: {e}") from e

        self.set_sandbox(api, exchange_config, name)

        return api

    @property
    def name(self) -> str:
        """exchange Name (from ccxt)"""
        return self._api.name

    @property
    def id(self) -> str:
        """exchange ccxt id"""
        return self._api.id

    @property
    def timeframes(self) -> List[str]:
        return list((self._api.timeframes or {}).keys())

    @property
    def markets(self) -> Dict:
        """exchange ccxt markets"""
        if not self._api.markets:
            logger.warning("Markets were not loaded. Loading them now..")
            self._load_markets()
        return self._api.markets

    @property
    def precisionMode(self) -> str:
        """exchange ccxt precisionMode"""
        return self._api.precisionMode

    def get_markets(
        self,
        base_currencies: List[str] = None,
        quote_currencies: List[str] = None,
        pairs_only: bool = False,
        active_only: bool = False,
    ) -> Dict:
        """
        Return exchange ccxt markets, filtered out by base currency and quote currency
        if this was requested in parameters.

        TODO: consider moving it to the Dataprovider
        """
        markets = self.markets
        if not markets:
            raise OperationalException("Markets were not loaded.")

        if base_currencies:
            markets = {k: v for k, v in markets.items() if v["base"] in base_currencies}
        if quote_currencies:
            markets = {k: v for k, v in markets.items() if v["quote"] in quote_currencies}
        if pairs_only:
            markets = {k: v for k, v in markets.items() if symbol_is_pair(v["symbol"])}
        if active_only:
            markets = {k: v for k, v in markets.items() if market_is_active(v)}
        return markets

    def get_quote_currencies(self) -> List[str]:
        """
        Return a list of supported quote currencies
        """
        markets = self.markets
        return sorted(set([x["quote"] for _, x in markets.items()]))

    def get_pair_quote_currency(self, pair: str) -> str:
        """
        Return a pair's quote currency
        """
        return self.markets.get(pair, {}).get("quote", "")

    def get_pair_base_currency(self, pair: str) -> str:
        """
        Return a pair's quote currency
        """
        return self.markets.get(pair, {}).get("base", "")

    def klines(self, pair_interval: Tuple[str, str], copy: bool = True) -> DataFrame:
        if pair_interval in self._klines:
            return self._klines[pair_interval].copy() if copy else self._klines[pair_interval]
        else:
            return DataFrame()

    def set_sandbox(self, api: ccxt.Exchange, exchange_config: dict, name: str) -> None:
        if exchange_config.get("sandbox"):
            if api.urls.get("test"):
                api.urls["api"] = api.urls["test"]
                logger.info("Enabled Sandbox API on %s", name)
            else:
                logger.warning(
                    name, "No Sandbox URL in CCXT, exiting. " "Please check your config.json"
                )
                raise OperationalException(f"Exchange {name} does not provide a sandbox api")

    def _load_async_markets(self, reload: bool = False) -> None:
        try:
            if self._api_async:
                asyncio.get_event_loop().run_until_complete(
                    self._api_async.load_markets(reload=reload)
                )

        except ccxt.BaseError as e:
            logger.warning("Could not load async markets. Reason: %s", e)
            return

    def _load_markets(self) -> None:
        """ Initialize markets both sync and async """
        try:
            self._api.load_markets()
            self._load_async_markets()
            self._last_markets_refresh = arrow.utcnow().timestamp
        except ccxt.BaseError as e:
            logger.warning("Unable to initialize markets. Reason: %s", e)

    def _reload_markets(self) -> None:
        """Reload markets both sync and async, if refresh interval has passed"""
        # Check whether markets have to be reloaded
        if (self._last_markets_refresh > 0) and (
            self._last_markets_refresh + self.markets_refresh_interval > arrow.utcnow().timestamp
        ):
            return None
        logger.debug("Performing scheduled market reload..")
        try:
            self._api.load_markets(reload=True)
            self._last_markets_refresh = arrow.utcnow().timestamp
        except ccxt.BaseError:
            logger.exception("Could not reload markets.")

    def validate_stakecurrency(self, stake_currency: str) -> None:
        """
        Checks stake-currency against available currencies on the exchange.
        :param stake_currency: Stake-currency to validate
        :raise: OperationalException if stake-currency is not available.
        """
        quote_currencies = self.get_quote_currencies()
        if stake_currency not in quote_currencies:
            raise OperationalException(
                f"{stake_currency} is not available as stake on {self.name}. "
                f"Available currencies are: {', '.join(quote_currencies)}"
            )

    def validate_pairs(self, pairs: List[str]) -> None:
        """
        Checks if all given pairs are tradable on the current exchange.
        :param pairs: list of pairs
        :raise: OperationalException if one pair is not available
        :return: None
        """

        if not self.markets:
            logger.warning("Unable to validate pairs (assuming they are correct).")
            return
        invalid_pairs = []
        for pair in pairs:
            # Note: ccxt has BaseCurrency/QuoteCurrency format for pairs
            # TODO: add a support for having coins in BTC/USDT format
            if self.markets and pair not in self.markets:
                raise OperationalException(
                    f"Pair {pair} is not available on {self.name}. "
                    f"Please remove {pair} from your whitelist."
                )

                # From ccxt Documentation:
                # markets.info: An associative array of non-common market properties,
                # including fees, rates, limits and other general market information.
                # The internal info array is different for each particular market,
                # its contents depend on the exchange.
                # It can also be a string or similar ... so we need to verify that first.
            elif isinstance(self.markets[pair].get("info", None), dict) and self.markets[pair].get(
                "info", {}
            ).get("IsRestricted", False):
                # Warn users about restricted pairs in whitelist.
                # We cannot determine reliably if Users are affected.
                logger.warning(
                    f"Pair {pair} is restricted for some users on this exchange."
                    f"Please check if you are impacted by this restriction "
                    f"on the exchange and eventually remove {pair} from your whitelist."
                )
            if (
                self._config["stake_currency"]
                and self.get_pair_quote_currency(pair) != self._config["stake_currency"]
            ):
                invalid_pairs.append(pair)
        if invalid_pairs:
            raise OperationalException(
                f"Stake-currency '{self._config['stake_currency']}' not compatible with "
                f"pair-whitelist. Please remove the following pairs: {invalid_pairs}"
            )

    def get_valid_pair_combination(self, curr_1: str, curr_2: str) -> str:
        """
        Get valid pair combination of curr_1 and curr_2 by trying both combinations.
        """
        for pair in [f"{curr_1}/{curr_2}", f"{curr_2}/{curr_1}"]:
            if pair in self.markets and self.markets[pair].get("active"):
                return pair
        raise DependencyException(f"Could not combine {curr_1} and {curr_2} to get a valid pair.")

    def validate_timeframes(self, timeframe: Optional[str]) -> None:
        """
        Check if timeframe from config is a supported timeframe on the exchange
        """
        if not hasattr(self._api, "timeframes") or self._api.timeframes is None:
            # If timeframes attribute is missing (or is None), the exchange probably
            # has no fetchOHLCV method.
            # Therefore we also show that.
            raise OperationalException(
                f"The ccxt library does not provide the list of timeframes "
                f'for the exchange "{self.name}" and this exchange '
                f"is therefore not supported. ccxt fetchOHLCV: {self.exchange_has('fetchOHLCV')}"
            )

        if timeframe and (timeframe not in self.timeframes):
            raise OperationalException(
                f"Invalid timeframe '{timeframe}'. This exchange supports: {self.timeframes}"
            )

        if timeframe and timeframe_to_minutes(timeframe) < 1:
            raise OperationalException("Timeframes < 1m are currently not supported by Freqtrade.")

    def validate_ordertypes(self, order_types: Dict) -> None:
        """
        Checks if order-types configured in strategy/config are supported
        """
        if any(v == "market" for k, v in order_types.items()):
            if not self.exchange_has("createMarketOrder"):
                raise OperationalException(f"Exchange {self.name} does not support market orders.")

        if order_types.get("stoploss_on_exchange") and not self._ft_has.get(
            "stoploss_on_exchange", False
        ):
            raise OperationalException(f"On exchange stoploss is not supported for {self.name}.")

    def validate_order_time_in_force(self, order_time_in_force: Dict) -> None:
        """
        Checks if order time in force configured in strategy/config are supported
        """
        if any(
            v not in self._ft_has["order_time_in_force"] for k, v in order_time_in_force.items()
        ):
            raise OperationalException(
                f"Time in force policies are not supported for {self.name} yet."
            )

    def validate_required_startup_candles(self, startup_candles: int) -> None:
        """
        Checks if required startup_candles is more than ohlcv_candle_limit.
        Requires a grace-period of 5 candles - so a startup-period up to 494 is allowed by default.
        """
        if startup_candles + 5 > self._ft_has["ohlcv_candle_limit"]:
            raise OperationalException(
                f"This strategy requires {startup_candles} candles to start. "
                f"{self.name} only provides {self._ft_has['ohlcv_candle_limit']}."
            )

    def exchange_has(self, endpoint: str) -> bool:
        """
        Checks if exchange implements a specific API endpoint.
        Wrapper around ccxt 'has' attribute
        :param endpoint: Name of endpoint (e.g. 'fetchOHLCV', 'fetchTickers')
        :return: bool
        """
        return endpoint in self._api.has and self._api.has[endpoint]

    def amount_to_precision(self, pair: str, amount: float) -> float:
        """
        Returns the amount to buy or sell to a precision the Exchange accepts
        Reimplementation of ccxt internal methods - ensuring we can test the result is correct
        based on our definitions.
        """
        if self.markets[pair]["precision"]["amount"]:
            amount = float(
                decimal_to_precision(
                    amount,
                    rounding_mode=TRUNCATE,
                    precision=self.markets[pair]["precision"]["amount"],
                    counting_mode=self.precisionMode,
                )
            )

        return amount

    def price_to_precision(self, pair: str, price: float) -> float:
        """
        Returns the price rounded up to the precision the Exchange accepts.
        Partial Reimplementation of ccxt internal method decimal_to_precision(),
        which does not support rounding up
        TODO: If ccxt supports ROUND_UP for decimal_to_precision(), we could remove this and
        align with amount_to_precision().
        Rounds up
        """
        if self.markets[pair]["precision"]["price"]:
            # price = float(decimal_to_precision(price, rounding_mode=ROUND,
            #                                    precision=self.markets[pair]['precision']['price'],
            #                                    counting_mode=self.precisionMode,
            #                                    ))
            if self.precisionMode == TICK_SIZE:
                precision = self.markets[pair]["precision"]["price"]
                missing = price % precision
                if missing != 0:
                    price = price - missing + precision
            else:
                symbol_prec = self.markets[pair]["precision"]["price"]
                big_price = price * pow(10, symbol_prec)
                price = ceil(big_price) / pow(10, symbol_prec)
        return price

    def price_get_one_pip(self, pair: str, price: float) -> float:
        """
        Get's the "1 pip" value for this pair.
        Used in PriceFilter to calculate the 1pip movements.
        """
        precision = self.markets[pair]["precision"]["price"]
        if self.precisionMode == TICK_SIZE:
            return precision
        else:
            return 1 / pow(10, precision)

    def dry_run_order(
        self, pair: str, ordertype: str, side: str, amount: float, rate: float, params: Dict = {}
    ) -> Dict[str, Any]:
        order_id = f"dry_run_{side}_{randint(0, 10**6)}"
        _amount = self.amount_to_precision(pair, amount)
        dry_order = {
            "id": order_id,
            'pair': pair,
            'price': rate,
            'amount': _amount,
            'cost': _amount * rate,
            'type': ordertype,
            'side': side,
            'remaining': _amount,
            'datetime': arrow.utcnow().isoformat(),
            'status': "closed" if ordertype == "market" else "open",
            'fee': None,
            'info': {}
        }
        self._store_dry_order(dry_order, pair)
        # Copy order and close it - so the returned order is open unless it's a market order
        return dry_order

    def _store_dry_order(self, dry_order: Dict, pair: str) -> None:
        closed_order = dry_order.copy()
        if closed_order['type'] in ["market", "limit"]:
            closed_order.update({
                'status': 'closed',
                'filled': closed_order['amount'],
                'remaining': 0,
                'fee': {
                    'currency': self.get_pair_quote_currency(pair),
                    'cost': dry_order['cost'] * self.get_fee(pair),
                    'rate': self.get_fee(pair)
                }
            })
        if closed_order["type"] in ["stop_loss_limit"]:
            closed_order["info"].update({"stopPrice": closed_order["price"]})
        self._dry_run_open_orders[closed_order["id"]] = closed_order

    def create_order(
        self, pair: str, ordertype: str, side: str, amount: float, rate: float, params: Dict = {}
    ) -> Dict:
        try:
            # Set the precision for amount and price(rate) as accepted by the exchange
            amount = self.amount_to_precision(pair, amount)
            needs_price = ordertype != "market" or self._api.options.get(
                "createMarketBuyOrderRequiresPrice", False
            )
            rate_for_order = self.price_to_precision(pair, rate) if needs_price else None

            return self._api.create_order(pair, ordertype, side, amount, rate_for_order, params)

        except ccxt.InsufficientFunds as e:
            raise DependencyException(
                f"Insufficient funds to create {ordertype} {side} order on market {pair}."
                f"Tried to {side} amount {amount} at rate {rate}."
                f"Message: {e}"
            ) from e
        except ccxt.InvalidOrder as e:
            raise DependencyException(
                f"Could not create {ordertype} {side} order on market {pair}."
                f"Tried to {side} amount {amount} at rate {rate}."
                f"Message: {e}"
            ) from e
        except (ccxt.NetworkError, ccxt.ExchangeError) as e:
            raise TemporaryError(
                f"Could not place {side} order due to {e.__class__.__name__}. Message: {e}"
            ) from e
        except ccxt.BaseError as e:
            raise OperationalException(e) from e

    def buy(
        self, pair: str, ordertype: str, amount: float, rate: float, time_in_force: str
    ) -> Dict:

        if self._config["dry_run"]:
            dry_order = self.dry_run_order(pair, ordertype, "buy", amount, rate)
            return dry_order

        params = self._params.copy()
        if time_in_force != "gtc" and ordertype != "market":
            params.update({"timeInForce": time_in_force})

        return self.create_order(pair, ordertype, "buy", amount, rate, params)

    def sell(
        self, pair: str, ordertype: str, amount: float, rate: float, time_in_force: str = "gtc"
    ) -> Dict:

        if self._config["dry_run"]:
            dry_order = self.dry_run_order(pair, ordertype, "sell", amount, rate)
            return dry_order

        params = self._params.copy()
        if time_in_force != "gtc" and ordertype != "market":
            params.update({"timeInForce": time_in_force})

        return self.create_order(pair, ordertype, "sell", amount, rate, params)

    def stoploss_adjust(self, stop_loss: float, order: Dict) -> bool:
        """
        Verify stop_loss against stoploss-order value (limit or price)
        Returns True if adjustment is necessary.
        """
        raise OperationalException(f"stoploss is not implemented for {self.name}.")

    def stoploss(self, pair: str, amount: float, stop_price: float, order_types: Dict) -> Dict:
        """
        creates a stoploss order.
        The precise ordertype is determined by the order_types dict or exchange default.
        Since ccxt does not unify stoploss-limit orders yet, this needs to be implemented in each
        exchange's subclass.
        The exception below should never raise, since we disallow
        starting the bot in validate_ordertypes()
        Note: Changes to this interface need to be applied to all sub-classes too.
        """

        raise OperationalException(f"stoploss is not implemented for {self.name}.")

    @retrier
    def get_balance(self, currency: str) -> float:
        if self._config["dry_run"]:
            return self._config["dry_run_wallet"]

        # ccxt exception is already handled by get_balances
        balances = self.get_balances()
        balance = balances.get(currency)
        if balance is None:
            raise TemporaryError(
                f"Could not get {currency} balance due to malformed exchange response: {balances}"
            )
        return balance["free"]

    @retrier
    def get_balances(self) -> dict:
        if self._config["dry_run"]:
            return {}

        try:
            balances = self._api.fetch_balance()
            # Remove additional info from ccxt results
            balances.pop("info", None)
            balances.pop("free", None)
            balances.pop("total", None)
            balances.pop("used", None)

            return balances
        except (ccxt.NetworkError, ccxt.ExchangeError) as e:
            raise TemporaryError(
                f"Could not get balance due to {e.__class__.__name__}. Message: {e}"
            ) from e
        except ccxt.BaseError as e:
            raise OperationalException(e) from e

    @retrier
    def get_tickers(self) -> Dict:
        try:
            return self._api.fetch_tickers()
        except ccxt.NotSupported as e:
            raise OperationalException(
                f"Exchange {self._api.name} does not support fetching tickers in batch. "
                f"Message: {e}"
            ) from e
        except (ccxt.NetworkError, ccxt.ExchangeError) as e:
            raise TemporaryError(
                f"Could not load tickers due to {e.__class__.__name__}. Message: {e}"
            ) from e
        except ccxt.BaseError as e:
            raise OperationalException(e) from e

    @retrier
    def fetch_ticker(self, pair: str) -> dict:
        try:
            if pair not in self._api.markets or not self._api.markets[pair].get("active"):
                raise DependencyException(f"Pair {pair} not available")
            data = self._api.fetch_ticker(pair)
            return data
        except (ccxt.NetworkError, ccxt.ExchangeError) as e:
            raise TemporaryError(
                f"Could not load ticker due to {e.__class__.__name__}. Message: {e}"
            ) from e
        except ccxt.BaseError as e:
            raise OperationalException(e) from e

    def get_historic_ohlcv(self, pair: str, timeframe: str, since_ms: int) -> List:
        """
        Get candle history using asyncio and returns the list of candles.
        Handles all async work for this.
        Async over one pair, assuming we get `self._ohlcv_candle_limit` candles per call.
        :param pair: Pair to download
        :param timeframe: Timeframe to get data for
        :param since_ms: Timestamp in milliseconds to get history from
        :returns List with candle (OHLCV) data
        """
        return asyncio.get_event_loop().run_until_complete(
            self._async_get_historic_ohlcv(pair=pair, timeframe=timeframe, since_ms=since_ms)
        )

    async def _async_get_historic_ohlcv(self, pair: str, timeframe: str, since_ms: int) -> List:

        one_call = timeframe_to_msecs(timeframe) * self._ohlcv_candle_limit
        logger.debug(
            "one_call: %s msecs (%s)",
            one_call,
            arrow.utcnow().shift(seconds=one_call // 1000).humanize(only_distance=True),
        )
        input_coroutines = [
            self._async_get_candle_history(pair, timeframe, since)
            for since in range(since_ms, arrow.utcnow().timestamp * 1000, one_call)
        ]

        results = await asyncio.gather(*input_coroutines, return_exceptions=True)

        # Combine gathered results
        data: List = []
        for p, timeframe, res in results:
            if p == pair:
                data.extend(res)
        # Sort data again after extending the result - above calls return in "async order"
        data = sorted(data, key=lambda x: x[0])
        logger.info("Downloaded data for %s with length %s.", pair, len(data))
        return data

    def refresh_latest_ohlcv(self, pair_list: ListPairsWithTimeframes) -> List[Tuple[str, List]]:
        """
        Refresh in-memory OHLCV asynchronously and set `_klines` with the result
        Loops asynchronously over pair_list and downloads all pairs async (semi-parallel).
        Only used in the dataprovider.refresh() method.
        :param pair_list: List of 2 element tuples containing pair, interval to refresh
        :return: TODO: return value is only used in the tests, get rid of it
        """
        logger.debug("Refreshing candle (OHLCV) data for %d pairs", len(pair_list))

        input_coroutines = []

        # Gather coroutines to run
        for pair, timeframe in set(pair_list):
            if not ((pair, timeframe) in self._klines) or self._now_is_time_to_refresh(
                pair, timeframe
            ):
                input_coroutines.append(self._async_get_candle_history(pair, timeframe))
            else:
                logger.debug(
                    "Using cached candle (OHLCV) data for pair %s, timeframe %s ...",
                    pair,
                    timeframe,
                )

        results = asyncio.get_event_loop().run_until_complete(
            asyncio.gather(*input_coroutines, return_exceptions=True)
        )

        # handle caching
        for res in results:
            if isinstance(res, Exception):
                logger.warning("Async code raised an exception: %s", res.__class__.__name__)
                continue
            pair = res[0]
            timeframe = res[1]
            ticks = res[2]
            # keeping last candle time as last refreshed time of the pair
            if ticks:
                self._pairs_last_refresh_time[(pair, timeframe)] = ticks[-1][0] // 1000
            # keeping parsed dataframe in cache
            self._klines[(pair, timeframe)] = ohlcv_to_dataframe(
                ticks,
                timeframe,
                pair=pair,
                fill_missing=True,
                drop_incomplete=self._ohlcv_partial_candle,
            )

        return results

    def _now_is_time_to_refresh(self, pair: str, timeframe: str) -> bool:
        # Timeframe in seconds
        interval_in_sec = timeframe_to_seconds(timeframe)

        return not (
            (self._pairs_last_refresh_time.get((pair, timeframe), 0) + interval_in_sec)
            >= arrow.utcnow().timestamp
        )

    @retrier_async
    async def _async_get_candle_history(
        self, pair: str, timeframe: str, since_ms: Optional[int] = None
    ) -> Tuple[str, str, List]:
        """
        Asynchronously get candle history data using fetch_ohlcv
        returns tuple: (pair, timeframe, ohlcv_list)
        """
        try:
            # Fetch OHLCV asynchronously
            s = "(" + arrow.get(since_ms // 1000).isoformat() + ") " if since_ms is not None else ""
            logger.debug(
                "Fetching pair %s, interval %s, since %s %s...", pair, timeframe, since_ms, s
            )

            data = await self._api_async.fetch_ohlcv(pair, timeframe=timeframe, since=since_ms)

            # Some exchanges sort OHLCV in ASC order and others in DESC.
            # Ex: Bittrex returns the list of OHLCV in ASC order (oldest first, newest last)
            # while GDAX returns the list of OHLCV in DESC order (newest first, oldest last)
            # Only sort if necessary to save computing time
            try:
                if data and data[0][0] > data[-1][0]:
                    data = sorted(data, key=lambda x: x[0])
            except IndexError:
                logger.exception("Error loading %s. Result was %s.", pair, data)
                return pair, timeframe, []
            logger.debug("Done fetching pair %s, interval %s ...", pair, timeframe)
            return pair, timeframe, data

        except ccxt.NotSupported as e:
            raise OperationalException(
                f"Exchange {self._api.name} does not support fetching historical "
                f"candle (OHLCV) data. Message: {e}"
            ) from e
        except (ccxt.NetworkError, ccxt.ExchangeError) as e:
            raise TemporaryError(
                f"Could not fetch historical candle (OHLCV) data "
                f"for pair {pair} due to {e.__class__.__name__}. "
                f"Message: {e}"
            ) from e
        except ccxt.BaseError as e:
            raise OperationalException(
                f"Could not fetch historical candle (OHLCV) data " f"for pair {pair}. Message: {e}"
            ) from e

    @retrier_async
    async def _async_fetch_trades(self, pair: str,
                                  since: Optional[int] = None,
                                  params: Optional[dict] = None) -> List[List]:
        """
        Asyncronously gets trade history using fetch_trades.
        Handles exchange errors, does one call to the exchange.
        :param pair: Pair to fetch trade data for
        :param since: Since as integer timestamp in milliseconds
        returns: List of dicts containing trades
        """
        try:
            # fetch trades asynchronously
            if params:
                logger.debug("Fetching trades for pair %s, params: %s ", pair, params)
                trades = await self._api_async.fetch_trades(pair, params=params, limit=1000)
            else:
                logger.debug(
                    "Fetching trades for pair %s, since %s %s...",
                    pair,
                    since,
                    "(" + arrow.get(since // 1000).isoformat() + ") " if since is not None else "",
                )
                trades = await self._api_async.fetch_trades(pair, since=since, limit=1000)
            return trades_dict_to_list(trades)
        except ccxt.NotSupported as e:
            raise OperationalException(
                f"Exchange {self._api.name} does not support fetching historical trade data."
                f"Message: {e}"
            ) from e
        except (ccxt.NetworkError, ccxt.ExchangeError) as e:
            raise TemporaryError(
                f"Could not load trade history due to {e.__class__.__name__}. " f"Message: {e}"
            ) from e
        except ccxt.BaseError as e:
            raise OperationalException(f"Could not fetch trade data. Msg: {e}") from e

    async def _async_get_trade_history_id(self, pair: str,
                                          until: int,
                                          since: Optional[int] = None,
                                          from_id: Optional[str] = None) -> Tuple[str, List[List]]:
        """
        Asyncronously gets trade history using fetch_trades
        use this when exchange uses id-based iteration (check `self._trades_pagination`)
        :param pair: Pair to fetch trade data for
        :param since: Since as integer timestamp in milliseconds
        :param until: Until as integer timestamp in milliseconds
        :param from_id: Download data starting with ID (if id is known). Ignores "since" if set.
        returns tuple: (pair, trades-list)
        """

        trades: List[List] = []

        if not from_id:
            # Fetch first elements using timebased method to get an ID to paginate on
            # Depending on the Exchange, this can introduce a drift at the start of the interval
            # of up to an hour.
            # e.g. Binance returns the "last 1000" candles within a 1h time interval
            # - so we will miss the first trades.
            t = await self._async_fetch_trades(pair, since=since)
            # DEFAULT_TRADES_COLUMNS: 0 -> timestamp
            # DEFAULT_TRADES_COLUMNS: 1 -> id
            from_id = t[-1][1]
            trades.extend(t[:-1])
        while True:
            t = await self._async_fetch_trades(pair, params={self._trades_pagination_arg: from_id})
            if len(t):
                # Skip last id since its the key for the next call
                trades.extend(t[:-1])
                if from_id == t[-1][1] or t[-1][0] > until:
                    logger.debug(f"Stopping because from_id did not change. "
                                 f"Reached {t[-1][0]} > {until}")
                    # Reached the end of the defined-download period - add last trade as well.
                    trades.extend(t[-1:])
                    break

                from_id = t[-1][1]
            else:
                break

        return (pair, trades)

    async def _async_get_trade_history_time(self, pair: str, until: int,
                                            since: Optional[int] = None) -> Tuple[str, List[List]]:
        """
        Asyncronously gets trade history using fetch_trades,
        when the exchange uses time-based iteration (check `self._trades_pagination`)
        :param pair: Pair to fetch trade data for
        :param since: Since as integer timestamp in milliseconds
        :param until: Until as integer timestamp in milliseconds
        returns tuple: (pair, trades-list)
        """

        trades: List[List] = []
        # DEFAULT_TRADES_COLUMNS: 0 -> timestamp
        # DEFAULT_TRADES_COLUMNS: 1 -> id
        while True:
            t = await self._async_fetch_trades(pair, since=since)
            if len(t):
                since = t[-1][1]
                trades.extend(t)
                # Reached the end of the defined-download period
                if until and t[-1][0] > until:
                    logger.debug(
                        f"Stopping because until was reached. {t[-1][0]} > {until}")
                    break
            else:
                break

        return (pair, trades)

    async def _async_get_trade_history(self, pair: str,
                                       since: Optional[int] = None,
                                       until: Optional[int] = None,
                                       from_id: Optional[str] = None) -> Tuple[str, List[List]]:
        """
        Async wrapper handling downloading trades using either time or id based methods.
        """

<<<<<<< HEAD
        if self._trades_pagination == "time":
            return await self._async_get_trade_history_time(
                pair=pair, since=since, until=until or ccxt.Exchange.milliseconds()
            )
        elif self._trades_pagination == "id":
            return await self._async_get_trade_history_id(
                pair=pair, since=since, until=until or ccxt.Exchange.milliseconds(), from_id=from_id
=======
        logger.debug(f"_async_get_trade_history(), pair: {pair}, "
                     f"since: {since}, until: {until}, from_id: {from_id}")

        if until is None:
            until = ccxt.Exchange.milliseconds()
            logger.debug(f"Exchange milliseconds: {until}")

        if self._trades_pagination == 'time':
            return await self._async_get_trade_history_time(
                pair=pair, since=since, until=until)
        elif self._trades_pagination == 'id':
            return await self._async_get_trade_history_id(
                pair=pair, since=since, until=until, from_id=from_id
>>>>>>> 06799b13
            )
        else:
            raise OperationalException(
                f"Exchange {self.name} does use neither time, " f"nor id based pagination"
            )

    def get_historic_trades(
        self,
        pair: str,
        since: Optional[int] = None,
        until: Optional[int] = None,
        from_id: Optional[str] = None,
    ) -> Tuple[str, List]:
        """
        Get trade history data using asyncio.
        Handles all async work and returns the list of candles.
        Async over one pair, assuming we get `self._ohlcv_candle_limit` candles per call.
        :param pair: Pair to download
        :param since: Timestamp in milliseconds to get history from
        :param until: Timestamp in milliseconds. Defaults to current timestamp if not defined.
        :param from_id: Download data starting with ID (if id is known)
        :returns List of trade data
        """
        if not self.exchange_has("fetchTrades"):
            raise OperationalException("This exchange does not suport downloading Trades.")

        return asyncio.get_event_loop().run_until_complete(
            self._async_get_trade_history(pair=pair, since=since, until=until, from_id=from_id)
        )

    def check_order_canceled_empty(self, order: Dict) -> bool:
        """
        Verify if an order has been cancelled without being partially filled
        :param order: Order dict as returned from get_order()
        :return: True if order has been cancelled without being filled, False otherwise.
        """
        return order.get("status") in ("closed", "canceled") and order.get("filled") == 0.0

    @retrier
    def cancel_order(self, order_id: str, pair: str) -> Dict:
        if self._config["dry_run"]:
            return {}

        try:
            return self._api.cancel_order(order_id, pair)
        except ccxt.InvalidOrder as e:
            raise InvalidOrderException(f"Could not cancel order. Message: {e}") from e
        except (ccxt.NetworkError, ccxt.ExchangeError) as e:
            raise TemporaryError(
                f"Could not cancel order due to {e.__class__.__name__}. Message: {e}"
            ) from e
        except ccxt.BaseError as e:
            raise OperationalException(e) from e

    def is_cancel_order_result_suitable(self, corder) -> bool:
        if not isinstance(corder, dict):
            return False

        required = ("fee", "status", "amount")
        return all(k in corder for k in required)

    def cancel_order_with_result(self, order_id: str, pair: str, amount: float) -> Dict:
        """
        Cancel order returning a result.
        Creates a fake result if cancel order returns a non-usable result
        and get_order does not work (certain exchanges don't return cancelled orders)
        :param order_id: Orderid to cancel
        :param pair: Pair corresponding to order_id
        :param amount: Amount to use for fake response
        :return: Result from either cancel_order if usable, or fetch_order
        """
        try:
            corder = self.cancel_order(order_id, pair)
            if self.is_cancel_order_result_suitable(corder):
                return corder
        except InvalidOrderException:
            logger.warning(f"Could not cancel order {order_id}.")
        try:
            order = self.get_order(order_id, pair)
        except InvalidOrderException:
            logger.warning(f"Could not fetch cancelled order {order_id}.")
            order = {"fee": {}, "status": "canceled", "amount": amount, "info": {}}

        return order

    @retrier
    def get_order(self, order_id: str, pair: str) -> Dict:
        if self._config["dry_run"]:
            try:
                order = self._dry_run_open_orders[order_id]
                return order
            except KeyError as e:
                # Gracefully handle errors with dry-run orders.
                raise InvalidOrderException(
                    f"Tried to get an invalid dry-run-order (id: {order_id}). Message: {e}"
                ) from e
        try:
            return self._api.fetch_order(order_id, pair)
        except ccxt.InvalidOrder as e:
            raise InvalidOrderException(
                f"Tried to get an invalid order (id: {order_id}). Message: {e}"
            ) from e
        except (ccxt.NetworkError, ccxt.ExchangeError) as e:
            raise TemporaryError(
                f"Could not get order due to {e.__class__.__name__}. Message: {e}"
            ) from e
        except ccxt.BaseError as e:
            raise OperationalException(e) from e

    @retrier
    def fetch_l2_order_book(self, pair: str, limit: int = 100) -> dict:
        """
        get order book level 2 from exchange

        Notes:
        20180619: bittrex doesnt support limits -.-
        """
        try:

            return self._api.fetch_l2_order_book(pair, limit)
        except ccxt.NotSupported as e:
            raise OperationalException(
                f"Exchange {self._api.name} does not support fetching order book." f"Message: {e}"
            ) from e
        except (ccxt.NetworkError, ccxt.ExchangeError) as e:
            raise TemporaryError(
                f"Could not get order book due to {e.__class__.__name__}. Message: {e}"
            ) from e
        except ccxt.BaseError as e:
            raise OperationalException(e) from e

    @retrier
    def get_trades_for_order(self, order_id: str, pair: str, since: datetime) -> List:
        """
        Fetch Orders using the "fetch_my_trades" endpoint and filter them by order-id.
        The "since" argument passed in is coming from the database and is in UTC,
        as timezone-native datetime object.
        From the python documentation:
            > Naive datetime instances are assumed to represent local time
        Therefore, calling "since.timestamp()" will get the UTC timestamp, after applying the
        transformation from local timezone to UTC.
        This works for timezones UTC+ since then the result will contain trades from a few hours
        instead of from the last 5 seconds, however fails for UTC- timezones,
        since we're then asking for trades with a "since" argument in the future.

        :param order_id order_id: Order-id as given when creating the order
        :param pair: Pair the order is for
        :param since: datetime object of the order creation time. Assumes object is in UTC.
        """
        if self._config["dry_run"]:
            return []
        if not self.exchange_has("fetchMyTrades"):
            return []
        try:
            # Allow 5s offset to catch slight time offsets (discovered in #1185)
            # since needs to be int in milliseconds
            my_trades = self._api.fetch_my_trades(
                pair, int((since.replace(tzinfo=timezone.utc).timestamp() - 5) * 1000)
            )
            matched_trades = [trade for trade in my_trades if trade["order"] == order_id]

            return matched_trades

        except (ccxt.NetworkError, ccxt.ExchangeError) as e:
            raise TemporaryError(
                f'Could not get trades due to {e.__class__.__name__}. Message: {e}') from e
        except ccxt.BaseError as e:
            raise OperationalException(e) from e

    @retrier
    def get_fee(
        self,
        symbol: str,
        type: str = "",
        side: str = "",
        amount: float = 1,
        price: float = 1,
        taker_or_maker: str = "maker",
    ) -> float:
        try:
            # validate that markets are loaded before trying to get fee
            if self._api.markets is None or len(self._api.markets) == 0:
                self._api.load_markets()

            return self._api.calculate_fee(
                symbol=symbol,
                type=type,
                side=side,
                amount=amount,
                price=price,
                takerOrMaker=taker_or_maker,
            )["rate"]
        except (ccxt.NetworkError, ccxt.ExchangeError) as e:
            raise TemporaryError(
                f"Could not get fee info due to {e.__class__.__name__}. Message: {e}"
            ) from e
        except ccxt.BaseError as e:
            raise OperationalException(e) from e

    @staticmethod
    def order_has_fee(order: Dict) -> bool:
        """
        Verifies if the passed in order dict has the needed keys to extract fees,
        and that these keys (currency, cost) are not empty.
        :param order: Order or trade (one trade) dict
        :return: True if the fee substructure contains currency and cost, false otherwise
        """
        if not isinstance(order, dict):
            return False
        return ('fee' in order and order['fee'] is not None
                and (order['fee'].keys() >= {'currency', 'cost'})
                and order['fee']['currency'] is not None
                and order['fee']['cost'] is not None
                )

    def calculate_fee_rate(self, order: Dict) -> Optional[float]:
        """
        Calculate fee rate if it's not given by the exchange.
        :param order: Order or trade (one trade) dict
        """
        if order['fee'].get('rate') is not None:
            return order['fee'].get('rate')
        fee_curr = order['fee']['currency']
        # Calculate fee based on order details
        if fee_curr in self.get_pair_base_currency(order['symbol']):
            # Base currency - divide by amount
            return round(
                order['fee']['cost'] / safe_value_fallback(order, order, 'filled', 'amount'), 8)
        elif fee_curr in self.get_pair_quote_currency(order['symbol']):
            # Quote currency - divide by cost
            return round(order['fee']['cost'] / order['cost'], 8) if order['cost'] else None
        else:
            # If Fee currency is a different currency
            if not order['cost']:
                # If cost is None or 0.0 -> falsy, return None
                return None
            try:
                comb = self.get_valid_pair_combination(fee_curr, self._config['stake_currency'])
                tick = self.fetch_ticker(comb)

                fee_to_quote_rate = safe_value_fallback(tick, tick, 'last', 'ask')
                return round((order['fee']['cost'] * fee_to_quote_rate) / order['cost'], 8)
            except DependencyException:
                return None

    def extract_cost_curr_rate(self, order: Dict) -> Tuple[float, str, Optional[float]]:
        """
        Extract tuple of cost, currency, rate.
        Requires order_has_fee to run first!
        :param order: Order or trade (one trade) dict
        :return: Tuple with cost, currency, rate of the given fee dict
        """
        return (order['fee']['cost'],
                order['fee']['currency'],
                self.calculate_fee_rate(order))
        # calculate rate ? (order['fee']['cost'] / (order['amount'] * order['price']))


def is_exchange_bad(exchange_name: str) -> bool:
    return exchange_name in BAD_EXCHANGES


def get_exchange_bad_reason(exchange_name: str) -> str:
    return BAD_EXCHANGES.get(exchange_name, "")


def is_exchange_known_ccxt(exchange_name: str, ccxt_module: CcxtModuleType = None) -> bool:
    return exchange_name in ccxt_exchanges(ccxt_module)


def is_exchange_officially_supported(exchange_name: str) -> bool:
    return exchange_name in ["bittrex", "binance", "kraken"]


def ccxt_exchanges(ccxt_module: CcxtModuleType = None) -> List[str]:
    """
    Return the list of all exchanges known to ccxt
    """
    return ccxt_module.exchanges if ccxt_module is not None else ccxt.exchanges


def available_exchanges(ccxt_module: CcxtModuleType = None) -> List[str]:
    """
    Return exchanges available to the bot, i.e. non-bad exchanges in the ccxt list
    """
    exchanges = ccxt_exchanges(ccxt_module)
    return [x for x in exchanges if not is_exchange_bad(x)]


def timeframe_to_seconds(timeframe: str) -> int:
    """
    Translates the timeframe interval value written in the human readable
    form ('1m', '5m', '1h', '1d', '1w', etc.) to the number
    of seconds for one timeframe interval.
    """
    return ccxt.Exchange.parse_timeframe(timeframe)


def timeframe_to_minutes(timeframe: str) -> int:
    """
    Same as timeframe_to_seconds, but returns minutes.
    """
    return ccxt.Exchange.parse_timeframe(timeframe) // 60


def timeframe_to_msecs(timeframe: str) -> int:
    """
    Same as timeframe_to_seconds, but returns milliseconds.
    """
    return ccxt.Exchange.parse_timeframe(timeframe) * 1000


def timeframe_to_prev_date(timeframe: str, date: datetime = None) -> datetime:
    """
    Use Timeframe and determine last possible candle.
    :param timeframe: timeframe in string format (e.g. "5m")
    :param date: date to use. Defaults to utcnow()
    :returns: date of previous candle (with utc timezone)
    """
    if not date:
        date = datetime.now(timezone.utc)

    new_timestamp = (
        ccxt.Exchange.round_timeframe(timeframe, date.timestamp() * 1000, ROUND_DOWN) // 1000
    )
    return datetime.fromtimestamp(new_timestamp, tz=timezone.utc)


def timeframe_to_next_date(timeframe: str, date: datetime = None) -> datetime:
    """
    Use Timeframe and determine next candle.
    :param timeframe: timeframe in string format (e.g. "5m")
    :param date: date to use. Defaults to utcnow()
    :returns: date of next candle (with utc timezone)
    """
    if not date:
        date = datetime.now(timezone.utc)
    new_timestamp = (
        ccxt.Exchange.round_timeframe(timeframe, date.timestamp() * 1000, ROUND_UP) // 1000
    )
    return datetime.fromtimestamp(new_timestamp, tz=timezone.utc)


def symbol_is_pair(
    market_symbol: str, base_currency: str = None, quote_currency: str = None
) -> bool:
    """
    Check if the market symbol is a pair, i.e. that its symbol consists of the base currency and the
    quote currency separated by '/' character. If base_currency and/or quote_currency is passed,
    it also checks that the symbol contains appropriate base and/or quote currency part before
    and after the separating character correspondingly.
    """
    symbol_parts = market_symbol.split("/")
    return (
        len(symbol_parts) == 2
        and (symbol_parts[0] == base_currency if base_currency else len(symbol_parts[0]) > 0)
        and (symbol_parts[1] == quote_currency if quote_currency else len(symbol_parts[1]) > 0)
    )


def market_is_active(market: Dict) -> bool:
    """
    Return True if the market is active.
    """
    # "It's active, if the active flag isn't explicitly set to false. If it's missing or
    # true then it's true. If it's undefined, then it's most likely true, but not 100% )"
    # See https://github.com/ccxt/ccxt/issues/4874,
    # https://github.com/ccxt/ccxt/issues/4075#issuecomment-434760520
    return market.get("active", True) is not False<|MERGE_RESOLUTION|>--- conflicted
+++ resolved
@@ -947,15 +947,6 @@
         Async wrapper handling downloading trades using either time or id based methods.
         """
 
-<<<<<<< HEAD
-        if self._trades_pagination == "time":
-            return await self._async_get_trade_history_time(
-                pair=pair, since=since, until=until or ccxt.Exchange.milliseconds()
-            )
-        elif self._trades_pagination == "id":
-            return await self._async_get_trade_history_id(
-                pair=pair, since=since, until=until or ccxt.Exchange.milliseconds(), from_id=from_id
-=======
         logger.debug(f"_async_get_trade_history(), pair: {pair}, "
                      f"since: {since}, until: {until}, from_id: {from_id}")
 
@@ -969,7 +960,6 @@
         elif self._trades_pagination == 'id':
             return await self._async_get_trade_history_id(
                 pair=pair, since=since, until=until, from_id=from_id
->>>>>>> 06799b13
             )
         else:
             raise OperationalException(
