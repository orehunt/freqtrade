""" Binance exchange subclass """
import logging
from typing import Dict

import ccxt

<<<<<<< HEAD
from freqtrade.exceptions import (
    DependencyException,
    InvalidOrderException,
    OperationalException,
    TemporaryError,
)
=======
from freqtrade.exceptions import (DDosProtection, ExchangeError,
                                  InvalidOrderException, OperationalException,
                                  TemporaryError)
>>>>>>> 86cf6201
from freqtrade.exchange import Exchange
from freqtrade.exchange.common import retrier

logger = logging.getLogger(__name__)


class Binance(Exchange):

    _ft_has: Dict = {
        "stoploss_on_exchange": True,
        "order_time_in_force": ["gtc", "fok", "ioc"],
        "trades_pagination": "id",
        "trades_pagination_arg": "fromId",
    }

    def fetch_l2_order_book(self, pair: str, limit: int = 100) -> dict:
        """
        get order book level 2 from exchange

        20180619: binance support limits but only on specific range
        """
        limit_range = [5, 10, 20, 50, 100, 500, 1000]
        # get next-higher step in the limit_range list
        limit = min(list(filter(lambda x: limit <= x, limit_range)))

        return super().fetch_l2_order_book(pair, limit)

    def stoploss_adjust(self, stop_loss: float, order: Dict) -> bool:
        """
        Verify stop_loss against stoploss-order value (limit or price)
        Returns True if adjustment is necessary.
        """
        return order["type"] == "stop_loss_limit" and stop_loss > float(order["info"]["stopPrice"])

    @retrier(retries=0)
    def stoploss(self, pair: str, amount: float, stop_price: float, order_types: Dict) -> Dict:
        """
        creates a stoploss limit order.
        this stoploss-limit is binance-specific.
        It may work with a limited number of other exchanges, but this has not been tested yet.
        """
        # Limit price threshold: As limit price should always be below stop-price
        limit_price_pct = order_types.get("stoploss_on_exchange_limit_ratio", 0.99)
        rate = stop_price * limit_price_pct

        ordertype = "stop_loss_limit"

        stop_price = self.price_to_precision(pair, stop_price)

        # Ensure rate is less than stop price
        if stop_price <= rate:
            raise OperationalException(
                "In stoploss limit order, stop price should be more than limit price"
            )

        if self._config["dry_run"]:
            dry_order = self.dry_run_order(pair, ordertype, "sell", amount, stop_price)
            return dry_order

        try:
            params = self._params.copy()
            params.update({"stopPrice": stop_price})

            amount = self.amount_to_precision(pair, amount)

            rate = self.price_to_precision(pair, rate)

            order = self._api.create_order(symbol=pair, type=ordertype, side='sell',
                                           amount=amount, price=rate, params=params)
            logger.info('stoploss limit order added for %s. '
                        'stop price: %s. limit: %s', pair, stop_price, rate)
            return order
        except ccxt.InsufficientFunds as e:
<<<<<<< HEAD
            raise DependencyException(
                f"Insufficient funds to create {ordertype} sell order on market {pair}."
                f"Tried to sell amount {amount} at rate {rate}. "
                f"Message: {e}"
            ) from e
=======
            raise ExchangeError(
                f'Insufficient funds to create {ordertype} sell order on market {pair}.'
                f'Tried to sell amount {amount} at rate {rate}. '
                f'Message: {e}') from e
>>>>>>> 86cf6201
        except ccxt.InvalidOrder as e:
            # Errors:
            # `binance Order would trigger immediately.`
            raise InvalidOrderException(
<<<<<<< HEAD
                f"Could not create {ordertype} sell order on market {pair}. "
                f"Tried to sell amount {amount} at rate {rate}. "
                f"Message: {e}"
            ) from e
=======
                f'Could not create {ordertype} sell order on market {pair}. '
                f'Tried to sell amount {amount} at rate {rate}. '
                f'Message: {e}') from e
        except ccxt.DDoSProtection as e:
            raise DDosProtection(e) from e
>>>>>>> 86cf6201
        except (ccxt.NetworkError, ccxt.ExchangeError) as e:
            raise TemporaryError(
                f"Could not place sell order due to {e.__class__.__name__}. Message: {e}"
            ) from e
        except ccxt.BaseError as e:
            raise OperationalException(e) from e<|MERGE_RESOLUTION|>--- conflicted
+++ resolved
@@ -4,18 +4,9 @@
 
 import ccxt
 
-<<<<<<< HEAD
-from freqtrade.exceptions import (
-    DependencyException,
-    InvalidOrderException,
-    OperationalException,
-    TemporaryError,
-)
-=======
 from freqtrade.exceptions import (DDosProtection, ExchangeError,
                                   InvalidOrderException, OperationalException,
                                   TemporaryError)
->>>>>>> 86cf6201
 from freqtrade.exchange import Exchange
 from freqtrade.exchange.common import retrier
 
@@ -89,34 +80,19 @@
                         'stop price: %s. limit: %s', pair, stop_price, rate)
             return order
         except ccxt.InsufficientFunds as e:
-<<<<<<< HEAD
-            raise DependencyException(
-                f"Insufficient funds to create {ordertype} sell order on market {pair}."
-                f"Tried to sell amount {amount} at rate {rate}. "
-                f"Message: {e}"
-            ) from e
-=======
             raise ExchangeError(
                 f'Insufficient funds to create {ordertype} sell order on market {pair}.'
                 f'Tried to sell amount {amount} at rate {rate}. '
                 f'Message: {e}') from e
->>>>>>> 86cf6201
         except ccxt.InvalidOrder as e:
             # Errors:
             # `binance Order would trigger immediately.`
             raise InvalidOrderException(
-<<<<<<< HEAD
-                f"Could not create {ordertype} sell order on market {pair}. "
-                f"Tried to sell amount {amount} at rate {rate}. "
-                f"Message: {e}"
-            ) from e
-=======
                 f'Could not create {ordertype} sell order on market {pair}. '
                 f'Tried to sell amount {amount} at rate {rate}. '
                 f'Message: {e}') from e
         except ccxt.DDoSProtection as e:
             raise DDosProtection(e) from e
->>>>>>> 86cf6201
         except (ccxt.NetworkError, ccxt.ExchangeError) as e:
             raise TemporaryError(
                 f"Could not place sell order due to {e.__class__.__name__}. Message: {e}"
