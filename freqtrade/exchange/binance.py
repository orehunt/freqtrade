--- conflicted
+++ resolved
@@ -17,12 +17,8 @@
 
     _ft_has: Dict = {
         "stoploss_on_exchange": True,
-<<<<<<< HEAD
-        "order_time_in_force": ["gtc", "fok", "ioc"],
-=======
         "order_time_in_force": ['gtc', 'fok', 'ioc'],
         "ohlcv_candle_limit": 1000,
->>>>>>> c785bce7
         "trades_pagination": "id",
         "trades_pagination_arg": "fromId",
         "l2_limit_range": [5, 10, 20, 50, 100, 500, 1000],
