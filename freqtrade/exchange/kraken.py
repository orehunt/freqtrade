--- conflicted
+++ resolved
@@ -74,12 +74,8 @@
         Verify stop_loss against stoploss-order value (limit or price)
         Returns True if adjustment is necessary.
         """
-<<<<<<< HEAD
-        return order["type"] == "stop-loss" and stop_loss > float(order["price"])
-=======
         return (order['type'] in ('stop-loss', 'stop-loss-limit')
                 and stop_loss > float(order['price']))
->>>>>>> d6cc3d73
 
     @retrier(retries=0)
     def stoploss(self, pair: str, amount: float, stop_price: float, order_types: Dict) -> Dict:
