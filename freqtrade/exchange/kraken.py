--- conflicted
+++ resolved
@@ -88,13 +88,8 @@
                         'stop price: %s.', pair, stop_price)
             return order
         except ccxt.InsufficientFunds as e:
-<<<<<<< HEAD
-            raise DependencyException(
+            raise ExchangeError(
                 f'Insufficient funds to create {ordertype} sell order on market {pair}. '
-=======
-            raise ExchangeError(
-                f'Insufficient funds to create {ordertype} sell order on market {pair}.'
->>>>>>> a4b0e811
                 f'Tried to create stoploss with amount {amount} at stoploss {stop_price}. '
                 f'Message: {e}') from e
         except ccxt.InvalidOrder as e:
