""" Kraken exchange subclass """
import logging
from typing import Any, Dict

import ccxt

from freqtrade.exceptions import (DDosProtection, InsufficientFundsError, InvalidOrderException,
                                  OperationalException, TemporaryError)
from freqtrade.exchange import Exchange
from freqtrade.exchange.common import retrier


logger = logging.getLogger(__name__)


class Kraken(Exchange):

    _params: Dict = {"trading_agreement": "agree"}
    _ft_has: Dict = {
        "stoploss_on_exchange": True,
        "ohlcv_candle_limit": 720,
        "trades_pagination": "id",
        "trades_pagination_arg": "since",
    }

    def market_is_tradable(self, market: Dict[str, Any]) -> bool:
        """
        Check if the market symbol is tradable by Freqtrade.
        Default checks + check if pair is darkpool pair.
        """
        parent_check = super().market_is_tradable(market)

        return (parent_check and
                market.get('darkpool', False) is False)

    @retrier
    def get_balances(self) -> dict:
        if self._config["dry_run"]:
            return {}

        try:
            balances = self._api.fetch_balance()
            # Remove additional info from ccxt results
            balances.pop("info", None)
            balances.pop("free", None)
            balances.pop("total", None)
            balances.pop("used", None)

            orders = self._api.fetch_open_orders()
<<<<<<< HEAD
            order_list = [
                (
                    x["symbol"].split("/")[0 if x["side"] == "sell" else 1],
                    x["remaining"],
                    # Don't remove the below comment, this can be important for debuggung
                    # x["side"], x["amount"],
                )
                for x in orders
            ]
=======
            order_list = [(x["symbol"].split("/")[0 if x["side"] == "sell" else 1],
                           x["remaining"] if x["side"] == "sell" else x["remaining"] * x["price"],
                           # Don't remove the below comment, this can be important for debuggung
                           # x["side"], x["amount"],
                           ) for x in orders]
>>>>>>> c785bce7
            for bal in balances:
                balances[bal]["used"] = sum(order[1] for order in order_list if order[0] == bal)
                balances[bal]["free"] = balances[bal]["total"] - balances[bal]["used"]

            return balances
        except ccxt.DDoSProtection as e:
            raise DDosProtection(e) from e
        except (ccxt.NetworkError, ccxt.ExchangeError) as e:
            raise TemporaryError(
                f"Could not get balance due to {e.__class__.__name__}. Message: {e}"
            ) from e
        except ccxt.BaseError as e:
            raise OperationalException(e) from e

    def stoploss_adjust(self, stop_loss: float, order: Dict) -> bool:
        """
        Verify stop_loss against stoploss-order value (limit or price)
        Returns True if adjustment is necessary.
        """
        return (order['type'] in ('stop-loss', 'stop-loss-limit')
                and stop_loss > float(order['price']))

    @retrier(retries=0)
    def stoploss(self, pair: str, amount: float, stop_price: float, order_types: Dict) -> Dict:
        """
        Creates a stoploss market order.
        Stoploss market orders is the only stoploss type supported by kraken.
        """
        params = self._params.copy()

        if order_types.get('stoploss', 'market') == 'limit':
            ordertype = "stop-loss-limit"
            limit_price_pct = order_types.get('stoploss_on_exchange_limit_ratio', 0.99)
            limit_rate = stop_price * limit_price_pct
            params['price2'] = self.price_to_precision(pair, limit_rate)
        else:
            ordertype = "stop-loss"

        stop_price = self.price_to_precision(pair, stop_price)

        if self._config["dry_run"]:
            dry_order = self.dry_run_order(pair, ordertype, "sell", amount, stop_price)
            return dry_order

        try:
            amount = self.amount_to_precision(pair, amount)

            order = self._api.create_order(
                symbol=pair,
                type=ordertype,
                side="sell",
                amount=amount,
                price=stop_price,
                params=params,
            )
            logger.info("stoploss order added for %s. " "stop price: %s.", pair, stop_price)
            return order
        except ccxt.InsufficientFunds as e:
            raise InsufficientFundsError(
                f'Insufficient funds to create {ordertype} sell order on market {pair}. '
                f'Tried to create stoploss with amount {amount} at stoploss {stop_price}. '
                f'Message: {e}') from e
        except ccxt.InvalidOrder as e:
            raise InvalidOrderException(
                f'Could not create {ordertype} sell order on market {pair}. '
                f'Tried to create stoploss with amount {amount} at stoploss {stop_price}. '
                f'Message: {e}') from e
        except ccxt.DDoSProtection as e:
            raise DDosProtection(e) from e
        except (ccxt.NetworkError, ccxt.ExchangeError) as e:
            raise TemporaryError(
                f"Could not place sell order due to {e.__class__.__name__}. Message: {e}"
            ) from e
        except ccxt.BaseError as e:
            raise OperationalException(e) from e<|MERGE_RESOLUTION|>--- conflicted
+++ resolved
@@ -47,23 +47,11 @@
             balances.pop("used", None)
 
             orders = self._api.fetch_open_orders()
-<<<<<<< HEAD
-            order_list = [
-                (
-                    x["symbol"].split("/")[0 if x["side"] == "sell" else 1],
-                    x["remaining"],
-                    # Don't remove the below comment, this can be important for debuggung
-                    # x["side"], x["amount"],
-                )
-                for x in orders
-            ]
-=======
             order_list = [(x["symbol"].split("/")[0 if x["side"] == "sell" else 1],
                            x["remaining"] if x["side"] == "sell" else x["remaining"] * x["price"],
                            # Don't remove the below comment, this can be important for debuggung
                            # x["side"], x["amount"],
                            ) for x in orders]
->>>>>>> c785bce7
             for bal in balances:
                 balances[bal]["used"] = sum(order[1] for order in order_list if order[0] == bal)
                 balances[bal]["free"] = balances[bal]["total"] - balances[bal]["used"]
