"""
This module contains the argument manager class
"""
import logging
import re
from typing import Optional

import arrow


logger = logging.getLogger(__name__)


class TimeRange:
    """
    object defining timerange inputs.
    [start/stop]type defines if [start/stop]ts shall be used.
    if *type is None, don't use corresponding startvalue.
    """

    def __init__(
        self,
        starttype: Optional[str] = None,
        stoptype: Optional[str] = None,
        startts: int = 0,
        stopts: int = 0,
    ):

        self.starttype: Optional[str] = starttype
        self.stoptype: Optional[str] = stoptype
        self.startts: int = startts
        self.stopts: int = stopts

    def __eq__(self, other):
        """Override the default Equals behavior"""
        return (
            self.starttype == other.starttype
            and self.stoptype == other.stoptype
            and self.startts == other.startts
            and self.stopts == other.stopts
        )

    def subtract_start(self, seconds: int) -> None:
        """
        Subtracts <seconds> from startts if startts is set.
        :param seconds: Seconds to subtract from starttime
        :return: None (Modifies the object in place)
        """
        if self.startts:
            self.startts = self.startts - seconds

    def adjust_start_if_necessary(
        self, timeframe_secs: int, startup_candles: int, min_date: arrow.Arrow
    ) -> None:
        """
        Adjust startts by <startup_candles> candles.
        Applies only if no startup-candles have been available.
        :param timeframe_secs: Timeframe in seconds e.g. `timeframe_to_seconds('5m')`
        :param startup_candles: Number of candles to move start-date forward
        :param min_date: Minimum data date loaded. Key kriterium to decide if start-time
                         has to be moved
        :return: None (Modifies the object in place)
        """
<<<<<<< HEAD
        if not self.starttype or (startup_candles and min_date.timestamp >= self.startts):
            # If no startts was defined, or backtest-data starts at the defined backtest-date
            logger.warning(
                "Moving start-date by %s candles to account for startup time.", startup_candles
            )
            self.startts = min_date.timestamp + timeframe_secs * startup_candles
            self.starttype = "date"
=======
        if (not self.starttype or (startup_candles
                                   and min_date.int_timestamp >= self.startts)):
            # If no startts was defined, or backtest-data starts at the defined backtest-date
            logger.warning("Moving start-date by %s candles to account for startup time.",
                           startup_candles)
            self.startts = (min_date.int_timestamp + timeframe_secs * startup_candles)
            self.starttype = 'date'
>>>>>>> d6cc3d73

    @staticmethod
    def parse_timerange(text: Optional[str]) -> "TimeRange":
        """
        Parse the value of the argument --timerange to determine what is the range desired
        :param text: value from --timerange
        :return: Start and End range period
        """
        if text is None:
            return TimeRange(None, None, 0, 0)
        syntax = [
            (r"^-(\d{8})$", (None, "date")),
            (r"^(\d{8})-$", ("date", None)),
            (r"^(\d{8})-(\d{8})$", ("date", "date")),
            (r"^-(\d{10})$", (None, "date")),
            (r"^(\d{10})-$", ("date", None)),
            (r"^(\d{10})-(\d{10})$", ("date", "date")),
            (r"^-(\d{13})$", (None, "date")),
            (r"^(\d{13})-$", ("date", None)),
            (r"^(\d{13})-(\d{13})$", ("date", "date")),
        ]
        for rex, stype in syntax:
            # Apply the regular expression to text
            match = re.match(rex, text)
            if match:  # Regex has matched
                rvals = match.groups()
                index = 0
                start: int = 0
                stop: int = 0
                if stype[0]:
                    starts = rvals[index]
<<<<<<< HEAD
                    if stype[0] == "date" and len(starts) == 8:
                        start = arrow.get(starts, "YYYYMMDD").timestamp
=======
                    if stype[0] == 'date' and len(starts) == 8:
                        start = arrow.get(starts, 'YYYYMMDD').int_timestamp
>>>>>>> d6cc3d73
                    elif len(starts) == 13:
                        start = int(starts) // 1000
                    else:
                        start = int(starts)
                    index += 1
                if stype[1]:
                    stops = rvals[index]
<<<<<<< HEAD
                    if stype[1] == "date" and len(stops) == 8:
                        stop = arrow.get(stops, "YYYYMMDD").timestamp
=======
                    if stype[1] == 'date' and len(stops) == 8:
                        stop = arrow.get(stops, 'YYYYMMDD').int_timestamp
>>>>>>> d6cc3d73
                    elif len(stops) == 13:
                        stop = int(stops) // 1000
                    else:
                        stop = int(stops)
                return TimeRange(stype[0], stype[1], start, stop)
        raise Exception('Incorrect syntax for timerange "%s"' % text)<|MERGE_RESOLUTION|>--- conflicted
+++ resolved
@@ -61,15 +61,6 @@
                          has to be moved
         :return: None (Modifies the object in place)
         """
-<<<<<<< HEAD
-        if not self.starttype or (startup_candles and min_date.timestamp >= self.startts):
-            # If no startts was defined, or backtest-data starts at the defined backtest-date
-            logger.warning(
-                "Moving start-date by %s candles to account for startup time.", startup_candles
-            )
-            self.startts = min_date.timestamp + timeframe_secs * startup_candles
-            self.starttype = "date"
-=======
         if (not self.starttype or (startup_candles
                                    and min_date.int_timestamp >= self.startts)):
             # If no startts was defined, or backtest-data starts at the defined backtest-date
@@ -77,7 +68,6 @@
                            startup_candles)
             self.startts = (min_date.int_timestamp + timeframe_secs * startup_candles)
             self.starttype = 'date'
->>>>>>> d6cc3d73
 
     @staticmethod
     def parse_timerange(text: Optional[str]) -> "TimeRange":
@@ -109,13 +99,8 @@
                 stop: int = 0
                 if stype[0]:
                     starts = rvals[index]
-<<<<<<< HEAD
-                    if stype[0] == "date" and len(starts) == 8:
-                        start = arrow.get(starts, "YYYYMMDD").timestamp
-=======
                     if stype[0] == 'date' and len(starts) == 8:
                         start = arrow.get(starts, 'YYYYMMDD').int_timestamp
->>>>>>> d6cc3d73
                     elif len(starts) == 13:
                         start = int(starts) // 1000
                     else:
@@ -123,13 +108,8 @@
                     index += 1
                 if stype[1]:
                     stops = rvals[index]
-<<<<<<< HEAD
-                    if stype[1] == "date" and len(stops) == 8:
-                        stop = arrow.get(stops, "YYYYMMDD").timestamp
-=======
                     if stype[1] == 'date' and len(stops) == 8:
                         stop = arrow.get(stops, 'YYYYMMDD').int_timestamp
->>>>>>> d6cc3d73
                     elif len(stops) == 13:
                         stop = int(stops) // 1000
                     else:
