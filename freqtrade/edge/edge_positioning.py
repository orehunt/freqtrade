--- conflicted
+++ resolved
@@ -85,12 +85,8 @@
         pairs = self.config["exchange"]["pair_whitelist"]
         heartbeat = self.edge_config.get("process_throttle_secs")
 
-<<<<<<< HEAD
-        if (self._last_updated > 0) and (self._last_updated + heartbeat > arrow.utcnow().timestamp):
-=======
         if (self._last_updated > 0) and (
                 self._last_updated + heartbeat > arrow.utcnow().int_timestamp):
->>>>>>> d6cc3d73
             return False
 
         data: Dict[str, Any] = {}
