import logging
from typing import Any, Dict

import rapidjson

from freqtrade.configuration import setup_utils_configuration
from freqtrade.resolvers import ExchangeResolver
from freqtrade.state import RunMode

logger = logging.getLogger(__name__)


def start_test_pairlist(args: Dict[str, Any]) -> None:
    """
    Test Pairlist configuration
    """
    from freqtrade.pairlist.pairlistmanager import PairListManager

    config = setup_utils_configuration(args, RunMode.UTIL_EXCHANGE)

    exchange = ExchangeResolver.load_exchange(config["exchange"]["name"], config, validate=False)

    quote_currencies = args.get("quote_currencies")
    if not quote_currencies:
        quote_currencies = [config.get("stake_currency")]
    results = {}
    for curr in quote_currencies:
<<<<<<< HEAD
        config["stake_currency"] = curr
        # Do not use ticker_interval set in the config
=======
        config['stake_currency'] = curr
>>>>>>> 761407f7
        pairlists = PairListManager(exchange, config)
        pairlists.refresh_pairlist()
        results[curr] = pairlists.whitelist

    for curr, pairlist in results.items():
        if not args.get("print_one_column", False):
            print(f"Pairs for {curr}: ")

        if args.get("print_one_column", False):
            print("\n".join(pairlist))
        elif args.get("list_pairs_print_json", False):
            print(rapidjson.dumps(list(pairlist), default=str))
        else:
            print(pairlist)<|MERGE_RESOLUTION|>--- conflicted
+++ resolved
@@ -25,12 +25,7 @@
         quote_currencies = [config.get("stake_currency")]
     results = {}
     for curr in quote_currencies:
-<<<<<<< HEAD
-        config["stake_currency"] = curr
-        # Do not use ticker_interval set in the config
-=======
         config['stake_currency'] = curr
->>>>>>> 761407f7
         pairlists = PairListManager(exchange, config)
         pairlists.refresh_pairlist()
         results[curr] = pairlists.whitelist
