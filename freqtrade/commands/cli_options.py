"""
Definition of cli arguments used in arguments.py
"""
from argparse import ArgumentTypeError

from freqtrade import __version__, constants


def check_int_positive(value: str) -> int:
    try:
        uint = int(value)
        if uint <= 0:
            raise ValueError
    except ValueError:
        raise ArgumentTypeError(
            f"{value} is invalid for this parameter, should be a positive integer value"
        )
    return uint


def check_int_nonzero(value: str) -> int:
    try:
        uint = int(value)
        if uint == 0:
            raise ValueError
    except ValueError:
        raise ArgumentTypeError(
            f"{value} is invalid for this parameter, should be a non-zero integer value"
        )
    return uint


class Arg:
    # Optional CLI arguments
    def __init__(self, *args, **kwargs):
        self.cli = args
        self.kwargs = kwargs


# List of available command line options
AVAILABLE_CLI_OPTIONS = {
    # Common options
    "verbosity": Arg(
        "-v",
        "--verbose",
        help="Verbose mode (-vv for more, -vvv to get all messages).",
        action="count",
        default=0,
    ),
    "logfile": Arg(
        "--logfile",
        help="Log to the file specified. Special values are: 'syslog', 'journald'. "
        "See the documentation for more details.",
        metavar="FILE",
    ),
    "version": Arg("-V", "--version", action="version", version=f"%(prog)s {__version__}"),
    "config": Arg(
        "-c",
        "--config",
        help=f"Specify configuration file (default: `userdir/{constants.DEFAULT_CONFIG}` "
        f"or `config.json` whichever exists). "
        f"Multiple --config options may be used. "
        f"Can be set to `-` to read config from stdin.",
        action="append",
        metavar="PATH",
    ),
    "datadir": Arg(
        "-d",
        "--datadir",
        help="Path to directory with historical backtesting data.",
        metavar="PATH",
    ),
    "user_data_dir": Arg(
        "--userdir", "--user-data-dir", help="Path to userdata directory.", metavar="PATH"
    ),
    "reset": Arg(
        "--reset", help="Reset sample files to their original state.", action="store_true"
    ),
    # Main options
    "strategy": Arg(
        "-s",
        "--strategy",
        help="Specify strategy class name which will be used by the bot.",
        metavar="NAME",
    ),
    "strategy_path": Arg(
        "--strategy-path", help="Specify additional strategy lookup path.", metavar="PATH"
    ),
    "db_url": Arg(
        "--db-url",
        help=f"Override trades database URL, this is useful in custom deployments "
        f"(default: `{constants.DEFAULT_DB_PROD_URL}` for Live Run mode, "
        f"`{constants.DEFAULT_DB_DRYRUN_URL}` for Dry Run).",
        metavar="PATH",
    ),
    "sd_notify": Arg("--sd-notify", help="Notify systemd service manager.", action="store_true"),
    "dry_run": Arg(
        "--dry-run",
        help="Enforce dry-run for trading (removes Exchange secrets and simulates trades).",
        action="store_true",
    ),
    # Optimize common
<<<<<<< HEAD
    "ticker_interval": Arg(
        "-i", "--ticker-interval", help="Specify ticker interval (`1m`, `5m`, `30m`, `1h`, `1d`)."
=======
    "timeframe": Arg(
        '-i', '--timeframe', '--ticker-interval',
        help='Specify ticker interval (`1m`, `5m`, `30m`, `1h`, `1d`).',
    ),
    "timerange": Arg(
        '--timerange',
        help='Specify what timerange of data to use.',
>>>>>>> 761407f7
    ),
    "timerange": Arg("--timerange", help="Specify what timerange of data to use."),
    "max_open_trades": Arg(
        "--max-open-trades",
        help="Override the value of the `max_open_trades` configuration setting.",
        type=int,
        metavar="INT",
    ),
    "stake_amount": Arg(
        "--stake-amount",
        help="Override the value of the `stake_amount` configuration setting.",
        type=float,
    ),
    # Backtesting
    "position_stacking": Arg(
        "--eps",
        "--enable-position-stacking",
        help="Allow buying the same pair multiple times (position stacking).",
        action="store_true",
        default=False,
    ),
    "use_max_market_positions": Arg(
        "--dmmp",
        "--disable-max-market-positions",
        help="Disable applying `max_open_trades` during backtest "
        "(same as setting `max_open_trades` to a very high number).",
        action="store_false",
        default=True,
    ),
    "strategy_list": Arg(
        "--strategy-list",
        help="Provide a space-separated list of strategies to backtest. "
        "Please note that ticker-interval needs to be set either in config "
        "or via command line. When using this together with `--export trades`, "
        "the strategy-name is injected into the filename "
        "(so `backtest-data.json` becomes `backtest-data-DefaultStrategy.json`",
        nargs="+",
    ),
    "export": Arg(
        "--export",
        help="Export backtest results, argument are: trades. " "Example: `--export=trades`",
    ),
    "exportfilename": Arg(
        "--export-filename",
        help="Save backtest results to the file with this filename. "
        "Requires `--export` to be set as well. "
        "Example: `--export-filename=user_data/backtest_results/backtest_today.json`",
        metavar="PATH",
    ),
    "fee": Arg(
        "--fee",
        help="Specify fee ratio. Will be applied twice (on trade entry and exit).",
        type=float,
        metavar="FLOAT",
    ),
    # Edge
    "stoploss_range": Arg(
        "--stoplosses",
        help="Defines a range of stoploss values against which edge will assess the strategy. "
        'The format is "min,max,step" (without any space). '
        "Example: `--stoplosses=-0.01,-0.1,-0.001`",
    ),
    # Hyperopt
    "hyperopt": Arg(
        "--hyperopt",
        help="Specify hyperopt class name which will be used by the bot.",
        metavar="NAME",
    ),
    "hyperopt_path": Arg(
        "--hyperopt-path",
        help="Specify additional lookup path for Hyperopt and Hyperopt Loss functions.",
        metavar="PATH",
    ),
    "epochs": Arg(
        "-e",
        "--epochs",
        help="Specify number of epochs (default: %(default)d).",
        type=check_int_positive,
        metavar="INT",
        default=constants.HYPEROPT_EPOCH,
    ),
    "effort": Arg(
        "--effort",
        help=(
            "The higher the number, the longer will be the search if"
            "no epochs are defined (default: %(default)d)."
        ),
        type=float,
        metavar="FLOAT",
        default=constants.HYPEROPT_EFFORT,
    ),
    "mode": Arg(
        "--mode",
        help="Switches hyperopt to use one optimizer per job, use it"
        "when backtesting iterations are cheap (default: %(default)s).",
        metavar="NAME",
        default=constants.HYPEROPT_MODE,
    ),
    "ask_points": Arg(
        "--ask-points",
        help="Controls how many points to ask to the optimizer "
        "increase if cpu usage of each core "
        "appears low (default: %(default)d).",
        type=int,
        metavar="INT",
        default=constants.HYPEROPT_ASK_POINTS,
    ),
    "lie_strat": Arg(
        "--lie-strat",
        help="Sets the strategy that the optimizer uses to lie "
        "when asking for more than one point, "
        "no effect if n_point is one (default: %(default)s).",
        default=constants.HYPEROPT_LIE_STRAT,
    ),
    "spaces": Arg(
        "--spaces",
        help="Specify which parameters to hyperopt. Space-separated list.",
        choices=["all", "buy", "sell", "roi", "stoploss", "trailing", "default"],
        nargs="+",
        default="default",
    ),
    "print_all": Arg(
        "--print-all",
        help="Print all results, not only the best ones.",
        action="store_true",
        default=False,
    ),
    "print_colorized": Arg(
        "--no-color",
        help="Disable colorization of hyperopt results. May be useful if you are "
        "redirecting output to a file.",
        action="store_false",
        default=True,
    ),
    "print_json": Arg(
        "--print-json",
        help="Print best result detailization in JSON format.",
        action="store_true",
        default=False,
    ),
    "export_csv": Arg(
        "--export-csv",
        help="Export to CSV-File."
        " This will disable table print."
        " Example: --export-csv hyperopt.csv",
        metavar="FILE",
    ),
    "hyperopt_jobs": Arg(
        "-j",
        "--job-workers",
        help="The number of concurrently running jobs for hyperoptimization "
        "(hyperopt worker processes). "
        "If -1 (default), all CPUs are used, for -2, all CPUs but one are used, etc. "
        "If 1 is given, no parallel computing code is used at all.",
        type=int,
        metavar="JOBS",
        default=-1,
    ),
    "hyperopt_random_state": Arg(
        "--random-state",
        help="Set random state to some positive integer for reproducible hyperopt results.",
        type=check_int_positive,
        metavar="INT",
    ),
    "hyperopt_min_trades": Arg(
        "--min-trades",
        help="Set minimal desired number of trades for evaluations in the hyperopt "
        "optimization path (default: 1).",
        type=check_int_positive,
        metavar="INT",
        default=1,
    ),
    "hyperopt_clear": Arg(
        "--clear",
        help="Clear hyperopt from previous runs. "
        "When enabled, temporary files for the current Hyperopt class will be removed "
        "and hyperopt will start from scratch.",
        default=False,
        action="store_true",
    ),
    "hyperopt_loss": Arg(
        "--hyperopt-loss",
        help="Specify the class name of the hyperopt loss function class (IHyperOptLoss). "
        "Different functions can generate completely different results, "
        "since the target for optimization is different. Built-in Hyperopt-loss-functions are: "
        "DefaultHyperOptLoss, OnlyProfitHyperOptLoss, SharpeHyperOptLoss, SharpeHyperOptLossDaily, "
        "SortinoHyperOptLoss, SortinoHyperOptLossDaily."
        "(default: `%(default)s`).",
        metavar="NAME",
        default=constants.DEFAULT_HYPEROPT_LOSS,
    ),
    # List exchanges
    "print_one_column": Arg(
        "-1", "--one-column", help="Print output in one column.", action="store_true"
    ),
    "list_exchanges_all": Arg(
        "-a", "--all", help="Print all exchanges known to the ccxt library.", action="store_true"
    ),
    # List pairs / markets
    "list_pairs_all": Arg(
        "-a",
        "--all",
        help="Print all pairs or market symbols. By default only active " "ones are shown.",
        action="store_true",
    ),
    "print_list": Arg(
        "--print-list",
        help="Print list of pairs or market symbols. By default data is "
        "printed in the tabular format.",
        action="store_true",
    ),
    "list_pairs_print_json": Arg(
        "--print-json",
        help="Print list of pairs or market symbols in JSON format.",
        action="store_true",
        default=False,
    ),
    "print_csv": Arg(
        "--print-csv",
        help="Print exchange pair or market data in the csv format.",
        action="store_true",
    ),
    "quote_currencies": Arg(
        "--quote",
        help="Specify quote currency(-ies). Space-separated list.",
        nargs="+",
        metavar="QUOTE_CURRENCY",
    ),
    "base_currencies": Arg(
        "--base",
        help="Specify base currency(-ies). Space-separated list.",
        nargs="+",
        metavar="BASE_CURRENCY",
    ),
    # Script options
    "pairs": Arg(
        "-p",
        "--pairs",
        help="Show profits for only these pairs. Pairs are space-separated.",
        nargs="+",
    ),
    # Download data
    "pairs_file": Arg(
        "--pairs-file", help="File containing a list of pairs to download.", metavar="FILE"
    ),
    "days": Arg(
        "--days",
        help="Download data for given number of days.",
        type=check_int_positive,
        metavar="INT",
    ),
    "download_trades": Arg(
        "--dl-trades",
        help="Download trades instead of OHLCV data. The bot will resample trades to the "
        "desired timeframe as specified as --timeframes/-t.",
        action="store_true",
    ),
    "format_from": Arg(
        "--format-from",
        help="Source format for data conversion.",
        choices=constants.AVAILABLE_DATAHANDLERS,
        required=True,
    ),
    "format_to": Arg(
        "--format-to",
        help="Destination format for data conversion.",
        choices=constants.AVAILABLE_DATAHANDLERS,
        required=True,
    ),
    "dataformat_ohlcv": Arg(
        "--data-format-ohlcv",
        help="Storage format for downloaded candle (OHLCV) data. (default: `%(default)s`).",
        choices=constants.AVAILABLE_DATAHANDLERS,
        default="json",
    ),
    "dataformat_trades": Arg(
        "--data-format-trades",
        help="Storage format for downloaded trades data. (default: `%(default)s`).",
        choices=constants.AVAILABLE_DATAHANDLERS,
        default="jsongz",
    ),
    "exchange": Arg(
        "--exchange",
        help=f"Exchange name (default: `{constants.DEFAULT_EXCHANGE}`). "
        f"Only valid if no config is provided.",
    ),
    "timeframes": Arg(
        "-t",
        "--timeframes",
        help=f"Specify which tickers to download. Space-separated list. " f"Default: `1m 5m`.",
        choices=[
            "1m",
            "3m",
            "5m",
            "15m",
            "30m",
            "1h",
            "2h",
            "4h",
            "6h",
            "8h",
            "12h",
            "1d",
            "3d",
            "1w",
        ],
        default=["1m", "5m"],
        nargs="+",
    ),
    "erase": Arg(
        "--erase",
        help="Clean all existing data for the selected exchange/pairs/timeframes.",
        action="store_true",
    ),
    # Templating options
    "template": Arg(
        "--template",
        help="Use a template which is either `minimal` or "
        "`full` (containing multiple sample indicators). Default: `%(default)s`.",
        choices=["full", "minimal"],
        default="full",
    ),
    # Plot dataframe
    "indicators1": Arg(
        "--indicators1",
        help="Set indicators from your strategy you want in the first row of the graph. "
        "Space-separated list. Example: `ema3 ema5`. Default: `['sma', 'ema3', 'ema5']`.",
        nargs="+",
    ),
    "indicators2": Arg(
        "--indicators2",
        help="Set indicators from your strategy you want in the third row of the graph. "
        "Space-separated list. Example: `fastd fastk`. Default: `['macd', 'macdsignal']`.",
        nargs="+",
    ),
    "plot_limit": Arg(
        "--plot-limit",
        help="Specify tick limit for plotting. Notice: too high values cause huge files. "
        "Default: %(default)s.",
        type=check_int_positive,
        metavar="INT",
        default=750,
    ),
    "no_trades": Arg(
        "--no-trades", help="Skip using trades from backtesting file and DB.", action="store_true"
    ),
    "trade_source": Arg(
        "--trade-source",
        help="Specify the source for trades (Can be DB or file (backtest file)) "
        "Default: %(default)s",
        choices=["DB", "file"],
        default="file",
    ),
    "trade_ids": Arg("--trade-ids", help="Specify the list of trade ids.", nargs="+",),
    # hyperopt-list, hyperopt-show
    "hyperopt_list_profitable": Arg(
        "--profitable", help="Select only profitable epochs.", action="store_true"
    ),
    "hyperopt_list_best": Arg("--best", help="Select only best epochs.", action="store_true"),
    "hyperopt_list_min_trades": Arg(
        "--min-trades",
        help="Select epochs with more than INT trades.",
        type=check_int_positive,
        metavar="INT",
    ),
    "hyperopt_list_max_trades": Arg(
        "--max-trades",
        help="Select epochs with less than INT trades.",
        type=check_int_positive,
        metavar="INT",
    ),
    "hyperopt_list_min_avg_time": Arg(
        "--min-avg-time", help="Select epochs on above average time.", type=float, metavar="FLOAT"
    ),
    "hyperopt_list_max_avg_time": Arg(
        "--max-avg-time", help="Select epochs on under average time.", type=float, metavar="FLOAT"
    ),
    "hyperopt_list_min_avg_profit": Arg(
        "--min-avg-profit",
        help="Select epochs on above average profit.",
        type=float,
        metavar="FLOAT",
    ),
    "hyperopt_list_max_avg_profit": Arg(
        "--max-avg-profit",
        help="Select epochs on below average profit.",
        type=float,
        metavar="FLOAT",
    ),
    "hyperopt_list_min_total_profit": Arg(
        "--min-total-profit",
        help="Select epochs on above total profit.",
        type=float,
        metavar="FLOAT",
    ),
    "hyperopt_list_max_total_profit": Arg(
        "--max-total-profit",
        help="Select epochs on below total profit.",
        type=float,
        metavar="FLOAT",
    ),
    "hyperopt_list_no_details": Arg(
        "--no-details", help="Do not print best epoch details.", action="store_true"
    ),
    "hyperopt_show_index": Arg(
        "-n",
        "--index",
        help="Specify the index of the epoch to print details for.",
        type=check_int_nonzero,
        metavar="INT",
    ),
    "hyperopt_show_no_header": Arg(
        "--no-header", help="Do not print epoch details header.", action="store_true"
    ),
}<|MERGE_RESOLUTION|>--- conflicted
+++ resolved
@@ -100,10 +100,6 @@
         action="store_true",
     ),
     # Optimize common
-<<<<<<< HEAD
-    "ticker_interval": Arg(
-        "-i", "--ticker-interval", help="Specify ticker interval (`1m`, `5m`, `30m`, `1h`, `1d`)."
-=======
     "timeframe": Arg(
         '-i', '--timeframe', '--ticker-interval',
         help='Specify ticker interval (`1m`, `5m`, `30m`, `1h`, `1d`).',
@@ -111,7 +107,6 @@
     "timerange": Arg(
         '--timerange',
         help='Specify what timerange of data to use.',
->>>>>>> 761407f7
     ),
     "timerange": Arg("--timerange", help="Specify what timerange of data to use."),
     "max_open_trades": Arg(
