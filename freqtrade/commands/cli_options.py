"""
Definition of cli arguments used in arguments.py
"""
from argparse import ArgumentTypeError

from freqtrade import __version__, constants


def check_int_positive(value: str) -> int:
    try:
        uint = int(value)
        if uint <= 0:
            raise ValueError
    except ValueError:
        raise ArgumentTypeError(
            f"{value} is invalid for this parameter, should be a positive integer value"
        )
    return uint


def check_int_nonzero(value: str) -> int:
    try:
        uint = int(value)
        if uint == 0:
            raise ValueError
    except ValueError:
        raise ArgumentTypeError(
            f"{value} is invalid for this parameter, should be a non-zero integer value"
        )
    return uint


class Arg:
    # Optional CLI arguments
    def __init__(self, *args, **kwargs):
        self.cli = args
        self.kwargs = kwargs


# List of available command line options
AVAILABLE_CLI_OPTIONS = {
    # Common options
    "verbosity": Arg(
        "-v",
        "--verbose",
        help="Verbose mode (-vv for more, -vvv to get all messages).",
        action="count",
        default=0,
    ),
    "logfile": Arg(
        "--logfile",
        help="Log to the file specified. Special values are: 'syslog', 'journald'. "
        "See the documentation for more details.",
        metavar="FILE",
    ),
    "version": Arg("-V", "--version", action="version", version=f"%(prog)s {__version__}"),
    "config": Arg(
        "-c",
        "--config",
        help=f"Specify configuration file (default: `userdir/{constants.DEFAULT_CONFIG}` "
        f"or `config.json` whichever exists). "
        f"Multiple --config options may be used. "
        f"Can be set to `-` to read config from stdin.",
        action="append",
        metavar="PATH",
    ),
    "datadir": Arg(
        "-d",
        "--datadir",
        help="Path to directory with historical backtesting data.",
        metavar="PATH",
    ),
    "user_data_dir": Arg(
        "--userdir", "--user-data-dir", help="Path to userdata directory.", metavar="PATH"
    ),
    "reset": Arg(
        "--reset", help="Reset sample files to their original state.", action="store_true"
    ),
    # Main options
    "strategy": Arg(
        "-s",
        "--strategy",
        help="Specify strategy class name which will be used by the bot.",
        metavar="NAME",
    ),
    "strategy_path": Arg(
        "--strategy-path", help="Specify additional strategy lookup path.", metavar="PATH"
    ),
    "db_url": Arg(
        "--db-url",
        help=f"Override trades database URL, this is useful in custom deployments "
        f"(default: `{constants.DEFAULT_DB_PROD_URL}` for Live Run mode, "
        f"`{constants.DEFAULT_DB_DRYRUN_URL}` for Dry Run).",
        metavar="PATH",
    ),
    "sd_notify": Arg("--sd-notify", help="Notify systemd service manager.", action="store_true"),
    "dry_run": Arg(
        "--dry-run",
        help="Enforce dry-run for trading (removes Exchange secrets and simulates trades).",
        action="store_true",
    ),
    # Optimize common
    "ticker_interval": Arg(
        "-i", "--ticker-interval", help="Specify ticker interval (`1m`, `5m`, `30m`, `1h`, `1d`)."
    ),
    "timerange": Arg("--timerange", help="Specify what timerange of data to use."),
    "max_open_trades": Arg(
        "--max-open-trades",
        help="Override the value of the `max_open_trades` configuration setting.",
        type=int,
        metavar="INT",
    ),
    "stake_amount": Arg(
        "--stake-amount",
        help="Override the value of the `stake_amount` configuration setting.",
        type=float,
    ),
    # Backtesting
    "position_stacking": Arg(
        "--eps",
        "--enable-position-stacking",
        help="Allow buying the same pair multiple times (position stacking).",
        action="store_true",
        default=False,
    ),
    "use_max_market_positions": Arg(
        "--dmmp",
        "--disable-max-market-positions",
        help="Disable applying `max_open_trades` during backtest "
        "(same as setting `max_open_trades` to a very high number).",
        action="store_false",
        default=True,
    ),
    "strategy_list": Arg(
        "--strategy-list",
        help="Provide a space-separated list of strategies to backtest. "
        "Please note that ticker-interval needs to be set either in config "
        "or via command line. When using this together with `--export trades`, "
        "the strategy-name is injected into the filename "
        "(so `backtest-data.json` becomes `backtest-data-DefaultStrategy.json`",
        nargs="+",
    ),
    "export": Arg(
        "--export",
        help="Export backtest results, argument are: trades. " "Example: `--export=trades`",
    ),
    "exportfilename": Arg(
        "--export-filename",
        help="Save backtest results to the file with this filename. "
        "Requires `--export` to be set as well. "
        "Example: `--export-filename=user_data/backtest_results/backtest_today.json`",
        metavar="PATH",
    ),
    "fee": Arg(
        "--fee",
        help="Specify fee ratio. Will be applied twice (on trade entry and exit).",
        type=float,
        metavar="FLOAT",
    ),
    # Edge
    "stoploss_range": Arg(
        "--stoplosses",
        help="Defines a range of stoploss values against which edge will assess the strategy. "
        'The format is "min,max,step" (without any space). '
        "Example: `--stoplosses=-0.01,-0.1,-0.001`",
    ),
    # Hyperopt
    "hyperopt": Arg(
        "--hyperopt",
        help="Specify hyperopt class name which will be used by the bot.",
        metavar="NAME",
    ),
    "hyperopt_path": Arg(
        "--hyperopt-path",
        help="Specify additional lookup path for Hyperopt and Hyperopt Loss functions.",
        metavar="PATH",
    ),
    "epochs": Arg(
        "-e",
        "--epochs",
        help="Specify number of epochs (default: %(default)d).",
        type=check_int_positive,
        metavar="INT",
        default=constants.HYPEROPT_EPOCH,
    ),
    "effort": Arg(
        "--effort",
        help=(
            "The higher the number, the longer will be the search if"
            "no epochs are defined (default: %(default)d)."
        ),
        type=float,
        metavar="FLOAT",
        default=constants.HYPEROPT_EFFORT,
    ),
    "mode": Arg(
        "--mode",
        help="Switches hyperopt to use one optimizer per job, use it"
        "when backtesting iterations are cheap (default: %(default)s).",
        metavar="NAME",
        default=constants.HYPEROPT_MODE,
    ),
    "ask_points": Arg(
        "--ask-points",
        help="Controls how many points to ask to the optimizer "
        "increase if cpu usage of each core "
        "appears low (default: %(default)d).",
        type=int,
        metavar="INT",
        default=constants.HYPEROPT_ASK_POINTS,
    ),
    "lie_strat": Arg(
        "--lie-strat",
        help="Sets the strategy that the optimizer uses to lie "
        "when asking for more than one point, "
        "no effect if n_point is one (default: %(default)s).",
        default=constants.HYPEROPT_LIE_STRAT,
    ),
    "spaces": Arg(
        "--spaces",
        help="Specify which parameters to hyperopt. Space-separated list.",
        choices=["all", "buy", "sell", "roi", "stoploss", "trailing", "default"],
        nargs="+",
        default="default",
    ),
    "print_all": Arg(
        "--print-all",
        help="Print all results, not only the best ones.",
        action="store_true",
        default=False,
    ),
    "print_colorized": Arg(
        "--no-color",
        help="Disable colorization of hyperopt results. May be useful if you are "
        "redirecting output to a file.",
        action="store_false",
        default=True,
    ),
    "print_json": Arg(
<<<<<<< HEAD
        "--print-json",
        help="Print best result detailization in JSON format.",
        action="store_true",
=======
        '--print-json',
        help='Print output in JSON format.',
        action='store_true',
>>>>>>> 06313cdd
        default=False,
    ),
    "export_csv": Arg(
        "--export-csv",
        help="Export to CSV-File."
        " This will disable table print."
        " Example: --export-csv hyperopt.csv",
        metavar="FILE",
    ),
    "hyperopt_jobs": Arg(
        "-j",
        "--job-workers",
        help="The number of concurrently running jobs for hyperoptimization "
        "(hyperopt worker processes). "
        "If -1 (default), all CPUs are used, for -2, all CPUs but one are used, etc. "
        "If 1 is given, no parallel computing code is used at all.",
        type=int,
        metavar="JOBS",
        default=-1,
    ),
    "hyperopt_random_state": Arg(
        "--random-state",
        help="Set random state to some positive integer for reproducible hyperopt results.",
        type=check_int_positive,
        metavar="INT",
    ),
    "hyperopt_min_trades": Arg(
        "--min-trades",
        help="Set minimal desired number of trades for evaluations in the hyperopt "
        "optimization path (default: 1).",
        type=check_int_positive,
        metavar="INT",
        default=1,
    ),
    "hyperopt_clear": Arg(
        "--clear",
        help="Clear hyperopt from previous runs. "
        "When enabled, temporary files for the current Hyperopt class will be removed "
        "and hyperopt will start from scratch.",
        default=False,
        action="store_true",
    ),
    "hyperopt_loss": Arg(
        "--hyperopt-loss",
        help="Specify the class name of the hyperopt loss function class (IHyperOptLoss). "
        "Different functions can generate completely different results, "
        "since the target for optimization is different. Built-in Hyperopt-loss-functions are: "
        "DefaultHyperOptLoss, OnlyProfitHyperOptLoss, SharpeHyperOptLoss, SharpeHyperOptLossDaily, "
        "SortinoHyperOptLoss, SortinoHyperOptLossDaily."
        "(default: `%(default)s`).",
        metavar="NAME",
        default=constants.DEFAULT_HYPEROPT_LOSS,
    ),
    # List exchanges
    "print_one_column": Arg(
        "-1", "--one-column", help="Print output in one column.", action="store_true"
    ),
    "list_exchanges_all": Arg(
        "-a", "--all", help="Print all exchanges known to the ccxt library.", action="store_true"
    ),
    # List pairs / markets
    "list_pairs_all": Arg(
        "-a",
        "--all",
        help="Print all pairs or market symbols. By default only active " "ones are shown.",
        action="store_true",
    ),
    "print_list": Arg(
        "--print-list",
        help="Print list of pairs or market symbols. By default data is "
        "printed in the tabular format.",
        action="store_true",
    ),
    "list_pairs_print_json": Arg(
        "--print-json",
        help="Print list of pairs or market symbols in JSON format.",
        action="store_true",
        default=False,
    ),
    "print_csv": Arg(
        "--print-csv",
        help="Print exchange pair or market data in the csv format.",
        action="store_true",
    ),
    "quote_currencies": Arg(
        "--quote",
        help="Specify quote currency(-ies). Space-separated list.",
        nargs="+",
        metavar="QUOTE_CURRENCY",
    ),
    "base_currencies": Arg(
        "--base",
        help="Specify base currency(-ies). Space-separated list.",
        nargs="+",
        metavar="BASE_CURRENCY",
    ),
    # Script options
    "pairs": Arg(
        "-p",
        "--pairs",
        help="Show profits for only these pairs. Pairs are space-separated.",
        nargs="+",
    ),
    # Download data
    "pairs_file": Arg(
        "--pairs-file", help="File containing a list of pairs to download.", metavar="FILE"
    ),
    "days": Arg(
        "--days",
        help="Download data for given number of days.",
        type=check_int_positive,
        metavar="INT",
    ),
    "download_trades": Arg(
        "--dl-trades",
        help="Download trades instead of OHLCV data. The bot will resample trades to the "
        "desired timeframe as specified as --timeframes/-t.",
        action="store_true",
    ),
    "format_from": Arg(
        "--format-from",
        help="Source format for data conversion.",
        choices=constants.AVAILABLE_DATAHANDLERS,
        required=True,
    ),
    "format_to": Arg(
        "--format-to",
        help="Destination format for data conversion.",
        choices=constants.AVAILABLE_DATAHANDLERS,
        required=True,
    ),
    "dataformat_ohlcv": Arg(
        "--data-format-ohlcv",
        help="Storage format for downloaded candle (OHLCV) data. (default: `%(default)s`).",
        choices=constants.AVAILABLE_DATAHANDLERS,
        default="json",
    ),
    "dataformat_trades": Arg(
        "--data-format-trades",
        help="Storage format for downloaded trades data. (default: `%(default)s`).",
        choices=constants.AVAILABLE_DATAHANDLERS,
        default="jsongz",
    ),
    "exchange": Arg(
        "--exchange",
        help=f"Exchange name (default: `{constants.DEFAULT_EXCHANGE}`). "
        f"Only valid if no config is provided.",
    ),
    "timeframes": Arg(
        "-t",
        "--timeframes",
        help=f"Specify which tickers to download. Space-separated list. " f"Default: `1m 5m`.",
        choices=[
            "1m",
            "3m",
            "5m",
            "15m",
            "30m",
            "1h",
            "2h",
            "4h",
            "6h",
            "8h",
            "12h",
            "1d",
            "3d",
            "1w",
        ],
        default=["1m", "5m"],
        nargs="+",
    ),
    "erase": Arg(
        "--erase",
        help="Clean all existing data for the selected exchange/pairs/timeframes.",
        action="store_true",
    ),
    # Templating options
    "template": Arg(
        "--template",
        help="Use a template which is either `minimal` or "
        "`full` (containing multiple sample indicators). Default: `%(default)s`.",
        choices=["full", "minimal"],
        default="full",
    ),
    # Plot dataframe
    "indicators1": Arg(
        "--indicators1",
        help="Set indicators from your strategy you want in the first row of the graph. "
        "Space-separated list. Example: `ema3 ema5`. Default: `['sma', 'ema3', 'ema5']`.",
        nargs="+",
    ),
    "indicators2": Arg(
        "--indicators2",
        help="Set indicators from your strategy you want in the third row of the graph. "
        "Space-separated list. Example: `fastd fastk`. Default: `['macd', 'macdsignal']`.",
        nargs="+",
    ),
    "plot_limit": Arg(
        "--plot-limit",
        help="Specify tick limit for plotting. Notice: too high values cause huge files. "
        "Default: %(default)s.",
        type=check_int_positive,
        metavar="INT",
        default=750,
    ),
    "no_trades": Arg(
        "--no-trades", help="Skip using trades from backtesting file and DB.", action="store_true"
    ),
    "trade_source": Arg(
        "--trade-source",
        help="Specify the source for trades (Can be DB or file (backtest file)) "
        "Default: %(default)s",
        choices=["DB", "file"],
        default="file",
    ),
    "trade_ids": Arg(
        '--trade-ids',
        help='Specify the list of trade ids.',
        nargs='+',
    ),
    # hyperopt-list, hyperopt-show
    "hyperopt_list_profitable": Arg(
        "--profitable", help="Select only profitable epochs.", action="store_true"
    ),
    "hyperopt_list_best": Arg("--best", help="Select only best epochs.", action="store_true"),
    "hyperopt_list_min_trades": Arg(
        "--min-trades",
        help="Select epochs with more than INT trades.",
        type=check_int_positive,
        metavar="INT",
    ),
    "hyperopt_list_max_trades": Arg(
        "--max-trades",
        help="Select epochs with less than INT trades.",
        type=check_int_positive,
        metavar="INT",
    ),
    "hyperopt_list_min_avg_time": Arg(
        "--min-avg-time", help="Select epochs on above average time.", type=float, metavar="FLOAT"
    ),
    "hyperopt_list_max_avg_time": Arg(
        "--max-avg-time", help="Select epochs on under average time.", type=float, metavar="FLOAT"
    ),
    "hyperopt_list_min_avg_profit": Arg(
        "--min-avg-profit",
        help="Select epochs on above average profit.",
        type=float,
        metavar="FLOAT",
    ),
    "hyperopt_list_max_avg_profit": Arg(
        "--max-avg-profit",
        help="Select epochs on below average profit.",
        type=float,
        metavar="FLOAT",
    ),
    "hyperopt_list_min_total_profit": Arg(
        "--min-total-profit",
        help="Select epochs on above total profit.",
        type=float,
        metavar="FLOAT",
    ),
    "hyperopt_list_max_total_profit": Arg(
        "--max-total-profit",
        help="Select epochs on below total profit.",
        type=float,
        metavar="FLOAT",
    ),
    "hyperopt_list_no_details": Arg(
        "--no-details", help="Do not print best epoch details.", action="store_true"
    ),
    "hyperopt_show_index": Arg(
        "-n",
        "--index",
        help="Specify the index of the epoch to print details for.",
        type=check_int_nonzero,
        metavar="INT",
    ),
    "hyperopt_show_no_header": Arg(
        "--no-header", help="Do not print epoch details header.", action="store_true"
    ),
}<|MERGE_RESOLUTION|>--- conflicted
+++ resolved
@@ -237,15 +237,9 @@
         default=True,
     ),
     "print_json": Arg(
-<<<<<<< HEAD
         "--print-json",
         help="Print best result detailization in JSON format.",
         action="store_true",
-=======
-        '--print-json',
-        help='Print output in JSON format.',
-        action='store_true',
->>>>>>> 06313cdd
         default=False,
     ),
     "export_csv": Arg(
@@ -461,11 +455,7 @@
         choices=["DB", "file"],
         default="file",
     ),
-    "trade_ids": Arg(
-        '--trade-ids',
-        help='Specify the list of trade ids.',
-        nargs='+',
-    ),
+    "trade_ids": Arg("--trade-ids", help="Specify the list of trade ids.", nargs="+",),
     # hyperopt-list, hyperopt-show
     "hyperopt_list_profitable": Arg(
         "--profitable", help="Select only profitable epochs.", action="store_true"
