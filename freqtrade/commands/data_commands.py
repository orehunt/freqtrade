--- conflicted
+++ resolved
@@ -7,16 +7,8 @@
 
 from freqtrade.configuration import TimeRange, setup_utils_configuration
 from freqtrade.data.converter import convert_ohlcv_format, convert_trades_format
-<<<<<<< HEAD
-from freqtrade.data.history import (
-    convert_trades_to_ohlcv,
-    refresh_backtest_ohlcv_data,
-    refresh_backtest_trades_data,
-)
-=======
 from freqtrade.data.history import (convert_trades_to_ohlcv, refresh_backtest_ohlcv_data,
                                     refresh_backtest_trades_data)
->>>>>>> d2111c08
 from freqtrade.exceptions import OperationalException
 from freqtrade.exchange import timeframe_to_minutes
 from freqtrade.resolvers import ExchangeResolver
@@ -36,9 +28,9 @@
         raise OperationalException("--days and --timerange are mutually exclusive. "
                                    "You can only specify one or the other.")
     timerange = TimeRange()
-    if "days" in config:
-        time_since = arrow.utcnow().shift(days=-config["days"]).strftime("%Y%m%d")
-        timerange = TimeRange.parse_timerange(f"{time_since}-")
+    if 'days' in config:
+        time_since = arrow.utcnow().shift(days=-config['days']).strftime("%Y%m%d")
+        timerange = TimeRange.parse_timerange(f'{time_since}-')
 
     if 'timerange' in config:
         timerange = timerange.parse_timerange(config['timerange'])
@@ -46,8 +38,7 @@
     if 'pairs' not in config:
         raise OperationalException(
             "Downloading data requires a list of pairs. "
-            "Please check the documentation on how to configure this."
-        )
+            "Please check the documentation on how to configure this.")
 
     logger.info(f"About to download pairs: {config['pairs']}, "
                 f"intervals: {config['timeframes']} to {config['datadir']}")
@@ -55,15 +46,15 @@
     pairs_not_available: List[str] = []
 
     # Init exchange
-    exchange = ExchangeResolver.load_exchange(config["exchange"]["name"], config, validate=False)
+    exchange = ExchangeResolver.load_exchange(config['exchange']['name'], config, validate=False)
     # Manual validations of relevant settings
-    exchange.validate_pairs(config["pairs"])
-    for timeframe in config["timeframes"]:
+    exchange.validate_pairs(config['pairs'])
+    for timeframe in config['timeframes']:
         exchange.validate_timeframes(timeframe)
 
     try:
 
-        if config.get("download_trades"):
+        if config.get('download_trades'):
             pairs_not_available = refresh_backtest_trades_data(
                 exchange, pairs=config['pairs'], datadir=config['datadir'],
                 timerange=timerange, erase=bool(config.get('erase')),
@@ -87,10 +78,8 @@
 
     finally:
         if pairs_not_available:
-            logger.info(
-                f"Pairs [{','.join(pairs_not_available)}] not available "
-                f"on exchange {exchange.name}."
-            )
+            logger.info(f"Pairs [{','.join(pairs_not_available)}] not available "
+                        f"on exchange {exchange.name}.")
 
 
 def start_convert_data(args: Dict[str, Any], ohlcv: bool = True) -> None:
@@ -99,12 +88,9 @@
     """
     config = setup_utils_configuration(args, RunMode.UTIL_NO_EXCHANGE)
     if ohlcv:
-        convert_ohlcv_format(
-            config,
-            convert_from=args["format_from"],
-            convert_to=args["format_to"],
-            erase=args["erase"],
-        )
+        convert_ohlcv_format(config,
+                             convert_from=args['format_from'], convert_to=args['format_to'],
+                             erase=args['erase'])
     else:
         convert_trades_format(config,
                               convert_from=args['format_from'], convert_to=args['format_to'],
