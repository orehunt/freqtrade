--- conflicted
+++ resolved
@@ -15,8 +15,7 @@
 
 ARGS_TRADE = ["db_url", "sd_notify", "dry_run"]
 
-<<<<<<< HEAD
-ARGS_COMMON_OPTIMIZE = ["ticker_interval", "timerange", "max_open_trades", "stake_amount", "fee"]
+ARGS_COMMON_OPTIMIZE = ["timeframe", "timerange", "max_open_trades", "stake_amount", "fee"]
 
 ARGS_BACKTEST = ARGS_COMMON_OPTIMIZE + [
     "position_stacking",
@@ -46,20 +45,6 @@
     "ask_points",
     "lie_strat",
 ]
-=======
-ARGS_COMMON_OPTIMIZE = ["timeframe", "timerange",
-                        "max_open_trades", "stake_amount", "fee"]
-
-ARGS_BACKTEST = ARGS_COMMON_OPTIMIZE + ["position_stacking", "use_max_market_positions",
-                                        "strategy_list", "export", "exportfilename"]
-
-ARGS_HYPEROPT = ARGS_COMMON_OPTIMIZE + ["hyperopt", "hyperopt_path",
-                                        "position_stacking", "epochs", "spaces",
-                                        "use_max_market_positions", "print_all",
-                                        "print_colorized", "print_json", "hyperopt_jobs",
-                                        "hyperopt_random_state", "hyperopt_min_trades",
-                                        "hyperopt_continue", "hyperopt_loss"]
->>>>>>> 761407f7
 
 ARGS_EDGE = ARGS_COMMON_OPTIMIZE + ["stoploss_range"]
 
@@ -95,43 +80,6 @@
 ARGS_CONVERT_DATA = ["pairs", "format_from", "format_to", "erase"]
 ARGS_CONVERT_DATA_OHLCV = ARGS_CONVERT_DATA + ["timeframes"]
 
-<<<<<<< HEAD
-ARGS_DOWNLOAD_DATA = [
-    "pairs",
-    "pairs_file",
-    "days",
-    "download_trades",
-    "exchange",
-    "timeframes",
-    "erase",
-    "dataformat_ohlcv",
-    "dataformat_trades",
-]
-
-ARGS_PLOT_DATAFRAME = [
-    "pairs",
-    "indicators1",
-    "indicators2",
-    "plot_limit",
-    "db_url",
-    "trade_source",
-    "export",
-    "exportfilename",
-    "timerange",
-    "ticker_interval",
-    "no_trades",
-]
-
-ARGS_PLOT_PROFIT = [
-    "pairs",
-    "timerange",
-    "export",
-    "exportfilename",
-    "db_url",
-    "trade_source",
-    "ticker_interval",
-]
-=======
 ARGS_DOWNLOAD_DATA = ["pairs", "pairs_file", "days", "download_trades", "exchange",
                       "timeframes", "erase", "dataformat_ohlcv", "dataformat_trades"]
 
@@ -141,7 +89,6 @@
 
 ARGS_PLOT_PROFIT = ["pairs", "timerange", "export", "exportfilename", "db_url",
                     "trade_source", "timeframe"]
->>>>>>> 761407f7
 
 ARGS_SHOW_TRADES = ["db_url", "trade_ids", "print_json"]
 
