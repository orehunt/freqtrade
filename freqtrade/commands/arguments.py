"""
This module contains the argument manager class
"""
import argparse
from functools import partial
from pathlib import Path
from typing import Any, Dict, List, Optional

from freqtrade.commands.cli_options import AVAILABLE_CLI_OPTIONS
from freqtrade.constants import DEFAULT_CONFIG

ARGS_COMMON = ["verbosity", "logfile", "version", "config", "datadir", "user_data_dir"]

ARGS_STRATEGY = ["strategy", "strategy_path"]

ARGS_TRADE = ["db_url", "sd_notify", "dry_run"]

<<<<<<< HEAD
ARGS_COMMON_OPTIMIZE = ["timeframe", "timerange", "max_open_trades", "stake_amount", "fee"]

ARGS_BACKTEST = ARGS_COMMON_OPTIMIZE + [
    "position_stacking",
    "use_max_market_positions",
    "strategy_list",
    "export",
    "exportfilename",
]

ARGS_HYPEROPT = ARGS_COMMON_OPTIMIZE + [
    "hyperopt",
    "hyperopt_path",
    "position_stacking",
    "epochs",
    "spaces",
    "use_max_market_positions",
    "print_all",
    "print_colorized",
    "print_json",
    "hyperopt_jobs",
    "hyperopt_random_state",
    "hyperopt_min_trades",
    "hyperopt_clear",
    "hyperopt_loss",
    "effort",
    "mode",
    "ask_points",
    "lie_strat",
]
=======
ARGS_COMMON_OPTIMIZE = ["timeframe", "timerange", "dataformat_ohlcv",
                        "max_open_trades", "stake_amount", "fee"]

ARGS_BACKTEST = ARGS_COMMON_OPTIMIZE + ["position_stacking", "use_max_market_positions",
                                        "enable_protections",
                                        "strategy_list", "export", "exportfilename"]

ARGS_HYPEROPT = ARGS_COMMON_OPTIMIZE + ["hyperopt", "hyperopt_path",
                                        "position_stacking", "use_max_market_positions",
                                        "enable_protections",
                                        "epochs", "spaces", "print_all",
                                        "print_colorized", "print_json", "hyperopt_jobs",
                                        "hyperopt_random_state", "hyperopt_min_trades",
                                        "hyperopt_loss"]
>>>>>>> 266031a6

ARGS_EDGE = ARGS_COMMON_OPTIMIZE + ["stoploss_range"]

ARGS_LIST_STRATEGIES = ["strategy_path", "print_one_column", "print_colorized"]

ARGS_LIST_HYPEROPTS = ["hyperopt_path", "print_one_column", "print_colorized"]

ARGS_LIST_EXCHANGES = ["print_one_column", "list_exchanges_all"]

ARGS_LIST_TIMEFRAMES = ["exchange", "print_one_column"]

ARGS_LIST_PAIRS = [
    "exchange",
    "print_list",
    "list_pairs_print_json",
    "print_one_column",
    "print_csv",
    "base_currencies",
    "quote_currencies",
    "list_pairs_all",
]

ARGS_TEST_PAIRLIST = ["verbosity", "config", "quote_currencies", "print_one_column",
                      "list_pairs_print_json"]

ARGS_CREATE_USERDIR = ["user_data_dir", "reset"]

ARGS_BUILD_CONFIG = ["config"]

ARGS_BUILD_STRATEGY = ["user_data_dir", "strategy", "template"]

ARGS_BUILD_HYPEROPT = ["user_data_dir", "hyperopt", "template"]

ARGS_CONVERT_DATA = ["pairs", "format_from", "format_to", "erase"]
ARGS_CONVERT_DATA_OHLCV = ARGS_CONVERT_DATA + ["timeframes"]

ARGS_LIST_DATA = ["exchange", "dataformat_ohlcv", "pairs"]

ARGS_DOWNLOAD_DATA = ["pairs", "pairs_file", "days", "timerange", "download_trades", "exchange",
                      "timeframes", "erase", "dataformat_ohlcv", "dataformat_trades"]

ARGS_PLOT_DATAFRAME = ["pairs", "indicators1", "indicators2", "plot_limit",
                       "db_url", "trade_source", "export", "exportfilename",
                       "timerange", "timeframe", "no_trades"]

ARGS_PLOT_PROFIT = ["pairs", "timerange", "export", "exportfilename", "db_url",
                    "trade_source", "timeframe"]

ARGS_SHOW_TRADES = ["db_url", "trade_ids", "print_json"]

ARGS_HYPEROPT_LIST = ["hyperopt_list_best", "hyperopt_list_profitable",
                      "hyperopt_list_min_trades", "hyperopt_list_max_trades",
                      "hyperopt_list_min_avg_time", "hyperopt_list_max_avg_time",
                      "hyperopt_list_min_avg_profit", "hyperopt_list_max_avg_profit",
                      "hyperopt_list_min_total_profit", "hyperopt_list_max_total_profit",
                      "hyperopt_list_min_objective", "hyperopt_list_max_objective",
                      "print_colorized", "print_json", "hyperopt_list_no_details",
                      "export_csv"]

ARGS_HYPEROPT_SHOW = ["hyperopt_list_best", "hyperopt_list_profitable", "hyperopt_show_index",
                      "print_json", "hyperopt_show_no_header"]

NO_CONF_REQURIED = ["convert-data", "convert-trade-data", "download-data", "list-timeframes",
                    "list-markets", "list-pairs", "list-strategies", "list-data",
                    "list-hyperopts", "hyperopt-list", "hyperopt-show",
                    "plot-dataframe", "plot-profit", "show-trades"]

NO_CONF_ALLOWED = ["create-userdir", "list-exchanges", "new-hyperopt", "new-strategy"]


class Arguments:
    """
    Arguments Class. Manage the arguments received by the cli
    """

    def __init__(self, args: Optional[List[str]]) -> None:
        self.args = args
        self._parsed_arg: Optional[argparse.Namespace] = None

    def get_parsed_arg(self) -> Dict[str, Any]:
        """
        Return the list of arguments
        :return: List[str] List of arguments
        """
        if self._parsed_arg is None:
            self._build_subcommands()
            self._parsed_arg = self._parse_args()

        return vars(self._parsed_arg)

    def _parse_args(self) -> argparse.Namespace:
        """
        Parses given arguments and returns an argparse Namespace instance.
        """
        parsed_arg = self.parser.parse_args(self.args)

        # Workaround issue in argparse with action='append' and default value
        # (see https://bugs.python.org/issue16399)
        # Allow no-config for certain commands (like downloading / plotting)
        if "config" in parsed_arg and parsed_arg.config is None:
            conf_required = "command" in parsed_arg and parsed_arg.command in NO_CONF_REQURIED

            if "user_data_dir" in parsed_arg and parsed_arg.user_data_dir is not None:
                user_dir = parsed_arg.user_data_dir
            else:
                # Default case
                user_dir = "user_data"
                # Try loading from "user_data/config.json"
            cfgfile = Path(user_dir) / DEFAULT_CONFIG
            if cfgfile.is_file():
                parsed_arg.config = [str(cfgfile)]
            else:
                # Else use "config.json".
                cfgfile = Path.cwd() / DEFAULT_CONFIG
                if cfgfile.is_file() or not conf_required:
                    parsed_arg.config = [DEFAULT_CONFIG]

        return parsed_arg

    def _build_args(self, optionlist, parser):

        for val in optionlist:
            opt = AVAILABLE_CLI_OPTIONS[val]
            parser.add_argument(*opt.cli, dest=val, **opt.kwargs)

    def _build_subcommands(self) -> None:
        """
        Builds and attaches all subcommands.
        :return: None
        """
        # Build shared arguments (as group Common Options)
        _common_parser = argparse.ArgumentParser(add_help=False)
        group = _common_parser.add_argument_group("Common arguments")
        self._build_args(optionlist=ARGS_COMMON, parser=group)

        _strategy_parser = argparse.ArgumentParser(add_help=False)
        strategy_group = _strategy_parser.add_argument_group("Strategy arguments")
        self._build_args(optionlist=ARGS_STRATEGY, parser=strategy_group)

        # Build main command
        self.parser = argparse.ArgumentParser(description='Free, open source crypto trading bot')
        self._build_args(optionlist=['version'], parser=self.parser)

        from freqtrade.commands import (start_create_userdir, start_convert_data,
                                        start_download_data, start_list_data,
                                        start_hyperopt_list, start_hyperopt_show,
                                        start_list_exchanges, start_list_hyperopts,
                                        start_list_markets, start_list_strategies,
                                        start_list_timeframes, start_new_config,
                                        start_new_hyperopt, start_new_strategy,
                                        start_plot_dataframe, start_plot_profit, start_show_trades,
                                        start_backtesting, start_hyperopt, start_edge,
                                        start_test_pairlist, start_trading)

        subparsers = self.parser.add_subparsers(dest='command',
                                                # Use custom message when no subhandler is added
                                                # shown from `main.py`
                                                # required=True
                                                )

        # Add trade subcommand
        trade_cmd = subparsers.add_parser(
            "trade", help="Trade module.", parents=[_common_parser, _strategy_parser]
        )
        trade_cmd.set_defaults(func=start_trading)
        self._build_args(optionlist=ARGS_TRADE, parser=trade_cmd)

        # add create-userdir subcommand
        create_userdir_cmd = subparsers.add_parser(
            "create-userdir", help="Create user-data directory.",
        )
        create_userdir_cmd.set_defaults(func=start_create_userdir)
        self._build_args(optionlist=ARGS_CREATE_USERDIR, parser=create_userdir_cmd)

        # add new-config subcommand
        build_config_cmd = subparsers.add_parser("new-config", help="Create new config")
        build_config_cmd.set_defaults(func=start_new_config)
        self._build_args(optionlist=ARGS_BUILD_CONFIG, parser=build_config_cmd)

        # add new-hyperopt subcommand
        build_hyperopt_cmd = subparsers.add_parser('new-hyperopt',
                                                   help="Create new hyperopt")
        build_hyperopt_cmd.set_defaults(func=start_new_hyperopt)
        self._build_args(optionlist=ARGS_BUILD_HYPEROPT, parser=build_hyperopt_cmd)

        # add new-strategy subcommand
        build_strategy_cmd = subparsers.add_parser("new-strategy", help="Create new strategy")
        build_strategy_cmd.set_defaults(func=start_new_strategy)
        self._build_args(optionlist=ARGS_BUILD_STRATEGY, parser=build_strategy_cmd)

        # Add download-data subcommand
        download_data_cmd = subparsers.add_parser(
            'download-data',
            help='Download backtesting data.',
            parents=[_common_parser],
        )
        download_data_cmd.set_defaults(func=start_download_data)
        self._build_args(optionlist=ARGS_DOWNLOAD_DATA, parser=download_data_cmd)

        # Add convert-data subcommand
        convert_data_cmd = subparsers.add_parser(
            'convert-data',
            help='Convert candle (OHLCV) data from one format to another.',
            parents=[_common_parser],
        )
        convert_data_cmd.set_defaults(func=partial(start_convert_data, ohlcv=True))
        self._build_args(optionlist=ARGS_CONVERT_DATA_OHLCV, parser=convert_data_cmd)

        # Add convert-trade-data subcommand
        convert_trade_data_cmd = subparsers.add_parser(
            'convert-trade-data',
            help='Convert trade data from one format to another.',
            parents=[_common_parser],
        )
        convert_trade_data_cmd.set_defaults(func=partial(start_convert_data, ohlcv=False))
        self._build_args(optionlist=ARGS_CONVERT_DATA, parser=convert_trade_data_cmd)

        # Add list-data subcommand
        list_data_cmd = subparsers.add_parser(
            'list-data',
            help='List downloaded data.',
            parents=[_common_parser],
        )
        list_data_cmd.set_defaults(func=start_list_data)
        self._build_args(optionlist=ARGS_LIST_DATA, parser=list_data_cmd)

        # Add backtesting subcommand
        backtesting_cmd = subparsers.add_parser('backtesting', help='Backtesting module.',
                                                parents=[_common_parser, _strategy_parser])
        backtesting_cmd.set_defaults(func=start_backtesting)
        self._build_args(optionlist=ARGS_BACKTEST, parser=backtesting_cmd)

        # Add edge subcommand
        edge_cmd = subparsers.add_parser('edge', help='Edge module.',
                                         parents=[_common_parser, _strategy_parser])
        edge_cmd.set_defaults(func=start_edge)
        self._build_args(optionlist=ARGS_EDGE, parser=edge_cmd)

        # Add hyperopt subcommand
        hyperopt_cmd = subparsers.add_parser('hyperopt', help='Hyperopt module.',
                                             parents=[_common_parser, _strategy_parser],
                                             )
        hyperopt_cmd.set_defaults(func=start_hyperopt)
        self._build_args(optionlist=ARGS_HYPEROPT, parser=hyperopt_cmd)

        # Add hyperopt-list subcommand
        hyperopt_list_cmd = subparsers.add_parser(
            'hyperopt-list',
            help='List Hyperopt results',
            parents=[_common_parser],
        )
        hyperopt_list_cmd.set_defaults(func=start_hyperopt_list)
        self._build_args(optionlist=ARGS_HYPEROPT_LIST, parser=hyperopt_list_cmd)

        # Add hyperopt-show subcommand
        hyperopt_show_cmd = subparsers.add_parser(
            'hyperopt-show',
            help='Show details of Hyperopt results',
            parents=[_common_parser],
        )
        hyperopt_show_cmd.set_defaults(func=start_hyperopt_show)
        self._build_args(optionlist=ARGS_HYPEROPT_SHOW, parser=hyperopt_show_cmd)

        # Add list-exchanges subcommand
        list_exchanges_cmd = subparsers.add_parser(
            "list-exchanges", help="Print available exchanges.", parents=[_common_parser],
        )
        list_exchanges_cmd.set_defaults(func=start_list_exchanges)
        self._build_args(optionlist=ARGS_LIST_EXCHANGES, parser=list_exchanges_cmd)

        # Add list-hyperopts subcommand
        list_hyperopts_cmd = subparsers.add_parser(
            'list-hyperopts',
            help='Print available hyperopt classes.',
            parents=[_common_parser],
        )
        list_hyperopts_cmd.set_defaults(func=start_list_hyperopts)
        self._build_args(optionlist=ARGS_LIST_HYPEROPTS, parser=list_hyperopts_cmd)

        # Add list-markets subcommand
        list_markets_cmd = subparsers.add_parser(
            "list-markets", help="Print markets on exchange.", parents=[_common_parser],
        )
        list_markets_cmd.set_defaults(func=partial(start_list_markets, pairs_only=False))
        self._build_args(optionlist=ARGS_LIST_PAIRS, parser=list_markets_cmd)

        # Add list-pairs subcommand
        list_pairs_cmd = subparsers.add_parser(
            "list-pairs", help="Print pairs on exchange.", parents=[_common_parser],
        )
        list_pairs_cmd.set_defaults(func=partial(start_list_markets, pairs_only=True))
        self._build_args(optionlist=ARGS_LIST_PAIRS, parser=list_pairs_cmd)

        # Add list-strategies subcommand
        list_strategies_cmd = subparsers.add_parser(
            'list-strategies',
            help='Print available strategies.',
            parents=[_common_parser],
        )
        list_strategies_cmd.set_defaults(func=start_list_strategies)
        self._build_args(optionlist=ARGS_LIST_STRATEGIES, parser=list_strategies_cmd)

        # Add list-timeframes subcommand
        list_timeframes_cmd = subparsers.add_parser(
            'list-timeframes',
            help='Print available timeframes for the exchange.',
            parents=[_common_parser],
        )
        list_timeframes_cmd.set_defaults(func=start_list_timeframes)
        self._build_args(optionlist=ARGS_LIST_TIMEFRAMES, parser=list_timeframes_cmd)

        # Add show-trades subcommand
        show_trades = subparsers.add_parser(
            'show-trades',
            help='Show trades.',
            parents=[_common_parser],
        )
        show_trades.set_defaults(func=start_show_trades)
        self._build_args(optionlist=ARGS_SHOW_TRADES, parser=show_trades)

        # Add test-pairlist subcommand
        test_pairlist_cmd = subparsers.add_parser(
            'test-pairlist',
            help='Test your pairlist configuration.',
        )
        test_pairlist_cmd.set_defaults(func=start_test_pairlist)
        self._build_args(optionlist=ARGS_TEST_PAIRLIST, parser=test_pairlist_cmd)

        # Add Plotting subcommand
        plot_dataframe_cmd = subparsers.add_parser(
            "plot-dataframe",
            help="Plot candles with indicators.",
            parents=[_common_parser, _strategy_parser],
        )
        plot_dataframe_cmd.set_defaults(func=start_plot_dataframe)
        self._build_args(optionlist=ARGS_PLOT_DATAFRAME, parser=plot_dataframe_cmd)

        # Plot profit
        plot_profit_cmd = subparsers.add_parser(
            'plot-profit',
            help='Generate plot showing profits.',
            parents=[_common_parser, _strategy_parser],
        )
        plot_profit_cmd.set_defaults(func=start_plot_profit)
        self._build_args(optionlist=ARGS_PLOT_PROFIT, parser=plot_profit_cmd)<|MERGE_RESOLUTION|>--- conflicted
+++ resolved
@@ -15,12 +15,12 @@
 
 ARGS_TRADE = ["db_url", "sd_notify", "dry_run"]
 
-<<<<<<< HEAD
 ARGS_COMMON_OPTIMIZE = ["timeframe", "timerange", "max_open_trades", "stake_amount", "fee"]
 
 ARGS_BACKTEST = ARGS_COMMON_OPTIMIZE + [
     "position_stacking",
     "use_max_market_positions",
+    "enable_protections",
     "strategy_list",
     "export",
     "exportfilename",
@@ -33,6 +33,7 @@
     "epochs",
     "spaces",
     "use_max_market_positions",
+    "enable_protections",
     "print_all",
     "print_colorized",
     "print_json",
@@ -46,22 +47,6 @@
     "ask_points",
     "lie_strat",
 ]
-=======
-ARGS_COMMON_OPTIMIZE = ["timeframe", "timerange", "dataformat_ohlcv",
-                        "max_open_trades", "stake_amount", "fee"]
-
-ARGS_BACKTEST = ARGS_COMMON_OPTIMIZE + ["position_stacking", "use_max_market_positions",
-                                        "enable_protections",
-                                        "strategy_list", "export", "exportfilename"]
-
-ARGS_HYPEROPT = ARGS_COMMON_OPTIMIZE + ["hyperopt", "hyperopt_path",
-                                        "position_stacking", "use_max_market_positions",
-                                        "enable_protections",
-                                        "epochs", "spaces", "print_all",
-                                        "print_colorized", "print_json", "hyperopt_jobs",
-                                        "hyperopt_random_state", "hyperopt_min_trades",
-                                        "hyperopt_loss"]
->>>>>>> 266031a6
 
 ARGS_EDGE = ARGS_COMMON_OPTIMIZE + ["stoploss_range"]
 
