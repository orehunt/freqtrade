import logging
from pathlib import Path
from typing import Any, Dict

from questionary import Separator, prompt

from freqtrade.constants import UNLIMITED_STAKE_AMOUNT
from freqtrade.exceptions import OperationalException
<<<<<<< HEAD
=======
from freqtrade.exchange import MAP_EXCHANGE_CHILDCLASS, available_exchanges
from freqtrade.misc import render_template

>>>>>>> d2111c08

logger = logging.getLogger(__name__)


def validate_is_int(val):
    try:
        _ = int(val)
        return True
    except Exception:
        return False


def validate_is_float(val):
    try:
        _ = float(val)
        return True
    except Exception:
        return False


def ask_user_overwrite(config_path: Path) -> bool:
    questions = [
        {
            "type": "confirm",
            "name": "overwrite",
            "message": f"File {config_path} already exists. Overwrite?",
            "default": False,
        },
    ]
    answers = prompt(questions)
    return answers["overwrite"]


def ask_user_config() -> Dict[str, Any]:
    """
    Ask user a few questions to build the configuration.
    Interactive questions built using https://github.com/tmbo/questionary
    :returns: Dict with keys to put into template
    """
    questions = [
        {
            "type": "confirm",
            "name": "dry_run",
            "message": "Do you want to enable Dry-run (simulated trades)?",
            "default": True,
        },
        {
            "type": "text",
            "name": "stake_currency",
            "message": "Please insert your stake currency:",
            "default": "BTC",
        },
        {
            "type": "text",
            "name": "stake_amount",
            "message": "Please insert your stake amount:",
            "default": "0.01",
            "validate": lambda val: val == UNLIMITED_STAKE_AMOUNT or validate_is_float(val),
        },
        {
            "type": "text",
            "name": "max_open_trades",
            "message": f"Please insert max_open_trades (Integer or '{UNLIMITED_STAKE_AMOUNT}'):",
            "default": "3",
            "validate": lambda val: val == UNLIMITED_STAKE_AMOUNT or validate_is_int(val),
        },
        {
            "type": "text",
            "name": "timeframe",
            "message": "Please insert your desired timeframe (e.g. 5m):",
            "default": "5m",
        },
        {
            "type": "text",
            "name": "fiat_display_currency",
            "message": "Please insert your display Currency (for reporting):",
            "default": "USD",
        },
        {
            "type": "select",
            "name": "exchange_name",
            "message": "Select exchange",
            "choices": [
                "binance",
                "binanceje",
                "binanceus",
                "bittrex",
                "kraken",
                Separator(),
                "other",
            ],
        },
        {
            "type": "autocomplete",
            "name": "exchange_name",
            "message": "Type your exchange name (Must be supported by ccxt)",
            "choices": available_exchanges(),
            "when": lambda x: x["exchange_name"] == "other",
        },
        {
            "type": "password",
            "name": "exchange_key",
            "message": "Insert Exchange Key",
            "when": lambda x: not x["dry_run"],
        },
        {
            "type": "password",
            "name": "exchange_secret",
            "message": "Insert Exchange Secret",
            "when": lambda x: not x["dry_run"],
        },
        {
            "type": "confirm",
            "name": "telegram",
            "message": "Do you want to enable Telegram?",
            "default": False,
        },
        {
            "type": "password",
            "name": "telegram_token",
            "message": "Insert Telegram token",
            "when": lambda x: x["telegram"],
        },
        {
            "type": "text",
            "name": "telegram_chat_id",
            "message": "Insert Telegram chat id",
            "when": lambda x: x["telegram"],
        },
    ]
    answers = prompt(questions)

    if not answers:
        # Interrupted questionary sessions return an empty dict.
        raise OperationalException("User interrupted interactive questions.")

    return answers


def deploy_new_config(config_path: Path, selections: Dict[str, Any]) -> None:
    """
    Applies selections to the template and writes the result to config_path
    :param config_path: Path object for new config file. Should not exist yet
    :param selecions: Dict containing selections taken by the user.
    """
    from jinja2.exceptions import TemplateNotFound

    try:
        exchange_template = MAP_EXCHANGE_CHILDCLASS.get(
            selections["exchange_name"], selections["exchange_name"]
        )

        selections["exchange"] = render_template(
            templatefile=f"subtemplates/exchange_{exchange_template}.j2", arguments=selections
        )
    except TemplateNotFound:
        selections["exchange"] = render_template(
            templatefile=f"subtemplates/exchange_generic.j2", arguments=selections
        )

    config_text = render_template(templatefile="base_config.json.j2", arguments=selections)

    logger.info(f"Writing config to `{config_path}`.")
    config_path.write_text(config_text)


def start_new_config(args: Dict[str, Any]) -> None:
    """
    Create a new strategy from a template
    Asking the user questions to fill out the templateaccordingly.
    """

    config_path = Path(args["config"][0])
    if config_path.exists():
        overwrite = ask_user_overwrite(config_path)
        if overwrite:
            config_path.unlink()
        else:
            raise OperationalException(
                f"Configuration file `{config_path}` already exists. "
                "Please delete it or use a different configuration file name."
            )
    selections = ask_user_config()
    deploy_new_config(config_path, selections)<|MERGE_RESOLUTION|>--- conflicted
+++ resolved
@@ -6,12 +6,9 @@
 
 from freqtrade.constants import UNLIMITED_STAKE_AMOUNT
 from freqtrade.exceptions import OperationalException
-<<<<<<< HEAD
-=======
 from freqtrade.exchange import MAP_EXCHANGE_CHILDCLASS, available_exchanges
 from freqtrade.misc import render_template
 
->>>>>>> d2111c08
 
 logger = logging.getLogger(__name__)
 
@@ -42,7 +39,7 @@
         },
     ]
     answers = prompt(questions)
-    return answers["overwrite"]
+    return answers['overwrite']
 
 
 def ask_user_config() -> Dict[str, Any]:
@@ -62,7 +59,7 @@
             "type": "text",
             "name": "stake_currency",
             "message": "Please insert your stake currency:",
-            "default": "BTC",
+            "default": 'BTC',
         },
         {
             "type": "text",
@@ -76,7 +73,7 @@
             "name": "max_open_trades",
             "message": f"Please insert max_open_trades (Integer or '{UNLIMITED_STAKE_AMOUNT}'):",
             "default": "3",
-            "validate": lambda val: val == UNLIMITED_STAKE_AMOUNT or validate_is_int(val),
+            "validate": lambda val: val == UNLIMITED_STAKE_AMOUNT or validate_is_int(val)
         },
         {
             "type": "text",
@@ -88,7 +85,7 @@
             "type": "text",
             "name": "fiat_display_currency",
             "message": "Please insert your display Currency (for reporting):",
-            "default": "USD",
+            "default": 'USD',
         },
         {
             "type": "select",
@@ -109,19 +106,19 @@
             "name": "exchange_name",
             "message": "Type your exchange name (Must be supported by ccxt)",
             "choices": available_exchanges(),
-            "when": lambda x: x["exchange_name"] == "other",
+            "when": lambda x: x["exchange_name"] == 'other'
         },
         {
             "type": "password",
             "name": "exchange_key",
             "message": "Insert Exchange Key",
-            "when": lambda x: not x["dry_run"],
+            "when": lambda x: not x['dry_run']
         },
         {
             "type": "password",
             "name": "exchange_secret",
             "message": "Insert Exchange Secret",
-            "when": lambda x: not x["dry_run"],
+            "when": lambda x: not x['dry_run']
         },
         {
             "type": "confirm",
@@ -133,13 +130,13 @@
             "type": "password",
             "name": "telegram_token",
             "message": "Insert Telegram token",
-            "when": lambda x: x["telegram"],
+            "when": lambda x: x['telegram']
         },
         {
             "type": "text",
             "name": "telegram_chat_id",
             "message": "Insert Telegram chat id",
-            "when": lambda x: x["telegram"],
+            "when": lambda x: x['telegram']
         },
     ]
     answers = prompt(questions)
@@ -158,21 +155,22 @@
     :param selecions: Dict containing selections taken by the user.
     """
     from jinja2.exceptions import TemplateNotFound
-
     try:
         exchange_template = MAP_EXCHANGE_CHILDCLASS.get(
-            selections["exchange_name"], selections["exchange_name"]
+            selections['exchange_name'], selections['exchange_name'])
+
+        selections['exchange'] = render_template(
+            templatefile=f"subtemplates/exchange_{exchange_template}.j2",
+            arguments=selections
+            )
+    except TemplateNotFound:
+        selections['exchange'] = render_template(
+            templatefile="subtemplates/exchange_generic.j2",
+            arguments=selections
         )
 
-        selections["exchange"] = render_template(
-            templatefile=f"subtemplates/exchange_{exchange_template}.j2", arguments=selections
-        )
-    except TemplateNotFound:
-        selections["exchange"] = render_template(
-            templatefile=f"subtemplates/exchange_generic.j2", arguments=selections
-        )
-
-    config_text = render_template(templatefile="base_config.json.j2", arguments=selections)
+    config_text = render_template(templatefile='base_config.json.j2',
+                                  arguments=selections)
 
     logger.info(f"Writing config to `{config_path}`.")
     config_path.write_text(config_text)
@@ -184,7 +182,7 @@
     Asking the user questions to fill out the templateaccordingly.
     """
 
-    config_path = Path(args["config"][0])
+    config_path = Path(args['config'][0])
     if config_path.exists():
         overwrite = ask_user_overwrite(config_path)
         if overwrite:
@@ -192,7 +190,6 @@
         else:
             raise OperationalException(
                 f"Configuration file `{config_path}` already exists. "
-                "Please delete it or use a different configuration file name."
-            )
+                "Please delete it or use a different configuration file name.")
     selections = ask_user_config()
     deploy_new_config(config_path, selections)