--- conflicted
+++ resolved
@@ -1,41 +1,40 @@
 import logging
 import sys
 from logging import Formatter
-<<<<<<< HEAD
 from logging.handlers import RotatingFileHandler, SysLogHandler, BufferingHandler
 from typing import Any, Dict, List
 from colorama import Fore, Style, init
-=======
-from logging.handlers import BufferingHandler, RotatingFileHandler, SysLogHandler
-from typing import Any, Dict
->>>>>>> d2111c08
 
 from freqtrade.exceptions import OperationalException
 
 
 logger = logging.getLogger(__name__)
-LOGFORMAT = '%(asctime)s - %(name)s - %(levelname)s - %(message)s'
+LOGFORMAT = "%(asctime)s - %(name)s - %(levelname)s - %(message)s"
 
 # Initialize bufferhandler - will be used for /log endpoints
 bufferHandler = BufferingHandler(1000)
 bufferHandler.setFormatter(Formatter(LOGFORMAT))
 
 
-def _set_loggers(verbosity: int = 0, api_verbosity: str = 'info') -> None:
+def _set_loggers(verbosity: int = 0, api_verbosity: str = "info") -> None:
     """
     Set the logging level for third party libraries
     :return: None
     """
 
-    logging.getLogger("requests").setLevel(logging.INFO if verbosity <= 1 else logging.DEBUG)
-    logging.getLogger("urllib3").setLevel(logging.INFO if verbosity <= 1 else logging.DEBUG)
+    logging.getLogger("requests").setLevel(
+        logging.INFO if verbosity <= 1 else logging.DEBUG
+    )
+    logging.getLogger("urllib3").setLevel(
+        logging.INFO if verbosity <= 1 else logging.DEBUG
+    )
     logging.getLogger("ccxt.base.exchange").setLevel(
         logging.INFO if verbosity <= 2 else logging.DEBUG
     )
     logging.getLogger("telegram").setLevel(logging.INFO)
 
-    logging.getLogger('werkzeug').setLevel(
-        logging.ERROR if api_verbosity == 'error' else logging.INFO
+    logging.getLogger("werkzeug").setLevel(
+        logging.ERROR if api_verbosity == "error" else logging.INFO
     )
 
 
@@ -50,7 +49,7 @@
     logging.basicConfig(
         level=logging.INFO,
         format=LOGFORMAT,
-        handlers=[logging.StreamHandler(sys.stderr), bufferHandler]
+        handlers=[logging.StreamHandler(sys.stderr), bufferHandler],
     )
 
 
@@ -59,10 +58,10 @@
     Process -v/--verbose, --logfile options
     """
     # Log level
-    verbosity = config['verbosity']
+    verbosity = config["verbosity"]
     logging.root.addHandler(bufferHandler)
 
-    logfile = config.get('logfile')
+    logfile = config.get("logfile")
 
     if logfile:
         s = logfile.split(":")
@@ -72,36 +71,40 @@
             # Address can be omitted (i.e. simple 'syslog' used as the value of
             # config['logfilename']), which defaults to '/dev/log', applicable for most
             # of the systems.
-            address = (s[1], int(s[2])) if len(s) > 2 else s[1] if len(s) > 1 else "/dev/log"
+            address = (
+                (s[1], int(s[2])) if len(s) > 2 else s[1] if len(s) > 1 else "/dev/log"
+            )
             handler = SysLogHandler(address=address)
             # No datetime field for logging into syslog, to allow syslog
             # to perform reduction of repeating messages if this is set in the
             # syslog config. The messages should be equal for this.
-            handler.setFormatter(Formatter('%(name)s - %(levelname)s - %(message)s'))
+            handler.setFormatter(Formatter("%(name)s - %(levelname)s - %(message)s"))
             logging.root.addHandler(handler)
-        elif s[0] == 'journald':
+        elif s[0] == "journald":
             try:
                 from systemd.journal import JournaldLogHandler
             except ImportError:
-                raise OperationalException("You need the systemd python package be installed in "
-                                           "order to use logging to journald.")
+                raise OperationalException(
+                    "You need the systemd python package be installed in "
+                    "order to use logging to journald."
+                )
             handler_jd = JournaldLogHandler()
             # No datetime field for logging into journald, to allow syslog
             # to perform reduction of repeating messages if this is set in the
             # syslog config. The messages should be equal for this.
-            handler_jd.setFormatter(Formatter('%(name)s - %(levelname)s - %(message)s'))
+            handler_jd.setFormatter(Formatter("%(name)s - %(levelname)s - %(message)s"))
             logging.root.addHandler(handler_jd)
         else:
-            handler_rf = RotatingFileHandler(logfile,
-                                             maxBytes=1024 * 1024 * 10,  # 10Mb
-                                             backupCount=10)
+            handler_rf = RotatingFileHandler(
+                logfile, maxBytes=1024 * 1024 * 10, backupCount=10  # 10Mb
+            )
             handler_rf.setFormatter(Formatter(LOGFORMAT))
             logging.root.addHandler(handler_rf)
 
     logging.root.setLevel(logging.INFO if verbosity < 1 else logging.DEBUG)
-    _set_loggers(verbosity, config.get('api_server', {}).get('verbosity', 'info'))
+    _set_loggers(verbosity, config.get("api_server", {}).get("verbosity", "info"))
 
-    logger.info('Verbosity set to %s', verbosity)
+    logger.info("Verbosity set to %s", verbosity)
     if config.get("print_colorized"):
         init(autoreset=True)
         logging.addLevelName(
@@ -120,7 +123,10 @@
         )
         logging.addLevelName(
             logging.ERROR,
-            Fore.LIGHTRED_EX + Style.BRIGHT + logging.getLevelName(logging.ERROR) + Style.RESET_ALL,
+            Fore.LIGHTRED_EX
+            + Style.BRIGHT
+            + logging.getLevelName(logging.ERROR)
+            + Style.RESET_ALL,
         )
         logging.addLevelName(
             logging.INFO,
