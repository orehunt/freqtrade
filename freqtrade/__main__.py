--- conflicted
+++ resolved
@@ -8,10 +8,6 @@
 
 from freqtrade import main
 
-<<<<<<< HEAD
+
 if __name__ == "__main__":
-=======
-
-if __name__ == '__main__':
->>>>>>> d2111c08
     main.main()