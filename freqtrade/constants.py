# pragma pylint: disable=too-few-public-methods

"""
bot constants
"""
from typing import List, Tuple


DEFAULT_CONFIG = 'config.json'
DEFAULT_EXCHANGE = 'bittrex'
PROCESS_THROTTLE_SECS = 5  # sec
HYPEROPT_EPOCH = 0  # epochs
HYPEROPT_EFFORT = 0.0  # tune max epoch count
HYPEROPT_ASK_POINTS = 1  # tune iterations between estimations
HYPEROPT_MODE = "single"
HYPEROPT_LIE_STRAT = "default"
HYPEROPT_LIST_STEP_VALUES = {
    "profit": 25,
    "avg_profit": 0.01,
    "duration": 5,
    "trade_count": 25,
    "loss": 1,
    "range": 0,
}
RETRY_TIMEOUT = 30  # sec
DEFAULT_DB_PROD_URL = 'sqlite:///tradesv3.sqlite'
DEFAULT_DB_DRYRUN_URL = 'sqlite:///tradesv3.dryrun.sqlite'
UNLIMITED_STAKE_AMOUNT = 'unlimited'
DEFAULT_AMOUNT_RESERVE_PERCENT = 0.05
REQUIRED_ORDERTIF = ['buy', 'sell']
REQUIRED_ORDERTYPES = ['buy', 'sell', 'stoploss', 'stoploss_on_exchange']
ORDERBOOK_SIDES = ['ask', 'bid']
ORDERTYPE_POSSIBILITIES = ['limit', 'market']
ORDERTIF_POSSIBILITIES = ['gtc', 'fok', 'ioc']
HYPEROPT_LOSS_BUILTIN = ['ShortTradeDurHyperOptLoss', 'OnlyProfitHyperOptLoss',
                         'SharpeHyperOptLoss', 'SharpeHyperOptLossDaily',
                         'SortinoHyperOptLoss', 'SortinoHyperOptLossDaily']
AVAILABLE_PAIRLISTS = ['StaticPairList', 'VolumePairList',
                       'AgeFilter', 'PerformanceFilter', 'PrecisionFilter',
                       'PriceFilter', 'RangeStabilityFilter', 'ShuffleFilter',
                       'SpreadFilter']
<<<<<<< HEAD
AVAILABLE_DATAHANDLERS = ['json', 'jsongz', 'hdf5', 'parquet', 'zarr']
=======
AVAILABLE_PROTECTIONS = ['CooldownPeriod', 'LowProfitPairs', 'MaxDrawdown', 'StoplossGuard']
AVAILABLE_DATAHANDLERS = ['json', 'jsongz', 'hdf5']
>>>>>>> 266031a6
DRY_RUN_WALLET = 1000
DATETIME_PRINT_FORMAT = '%Y-%m-%d %H:%M:%S'
MATH_CLOSE_PREC = 1e-14  # Precision used for float comparisons
DEFAULT_DATAFRAME_COLUMNS = ['date', 'open', 'high', 'low', 'close', 'volume']
# Don't modify sequence of DEFAULT_TRADES_COLUMNS
# it has wide consequences for stored trades files
DEFAULT_TRADES_COLUMNS = ['timestamp', 'id', 'type', 'side', 'price', 'amount', 'cost']

LAST_BT_RESULT_FN = '.last_result.json'

USERPATH_HYPEROPTS = 'hyperopts'
USERPATH_STRATEGIES = 'strategies'
USERPATH_NOTEBOOKS = 'notebooks'

TELEGRAM_SETTING_OPTIONS = ['on', 'off', 'silent']

# Soure files with destination directories within user-directory
USER_DATA_FILES = {
    'sample_strategy.py': USERPATH_STRATEGIES,
    'sample_hyperopt_advanced.py': USERPATH_HYPEROPTS,
    'sample_hyperopt_loss.py': USERPATH_HYPEROPTS,
    'sample_hyperopt.py': USERPATH_HYPEROPTS,
    'strategy_analysis_example.ipynb': USERPATH_NOTEBOOKS,
}

SUPPORTED_FIAT = [
    "AUD", "BRL", "CAD", "CHF", "CLP", "CNY", "CZK", "DKK",
    "EUR", "GBP", "HKD", "HUF", "IDR", "ILS", "INR", "JPY",
    "KRW", "MXN", "MYR", "NOK", "NZD", "PHP", "PKR", "PLN",
    "RUB", "SEK", "SGD", "THB", "TRY", "TWD", "ZAR", "USD",
    "BTC", "ETH", "XRP", "LTC", "BCH"
]

MINIMAL_CONFIG = {
    'stake_currency': '',
    'dry_run': True,
    'exchange': {
        'name': '',
        'key': '',
        'secret': '',
        'pair_whitelist': [],
        'ccxt_async_config': {
            'enableRateLimit': True,
        }
    }
}

# Required json-schema for user specified config
CONF_SCHEMA = {
    'type': 'object',
    'properties': {
        'max_open_trades': {'type': ['integer', 'number'], 'minimum': -1},
        'timeframe': {'type': 'string'},
        'stake_currency': {'type': 'string'},
        'stake_amount': {
            'type': ['number', 'string'],
            'minimum': 0.0001,
            'pattern': UNLIMITED_STAKE_AMOUNT
        },
        'tradable_balance_ratio': {
            'type': 'number',
            'minimum': 0.1,
            'maximum': 1,
            'default': 0.99
        },
        'amend_last_stake_amount': {'type': 'boolean', 'default': False},
        'last_stake_amount_min_ratio': {
            'type': 'number', 'minimum': 0.0, 'maximum': 1.0, 'default': 0.5
        },
        'fiat_display_currency': {'type': 'string', 'enum': SUPPORTED_FIAT},
        'dry_run': {'type': 'boolean'},
        'dry_run_wallet': {'type': 'number', 'default': DRY_RUN_WALLET},
        'cancel_open_orders_on_exit': {'type': 'boolean', 'default': False},
        'process_only_new_candles': {'type': 'boolean'},
        'minimal_roi': {
            'type': 'object',
            'patternProperties': {
                '^[0-9.]+$': {'type': 'number'}
            },
            'minProperties': 1
        },
        'amount_reserve_percent': {'type': 'number', 'minimum': 0.0, 'maximum': 0.5},
        'stoploss': {'type': 'number', 'maximum': 0, 'exclusiveMaximum': True},
        'trailing_stop': {'type': 'boolean'},
        'trailing_stop_positive': {'type': ['number', 'null'], 'minimum': 0, 'maximum': 1},
        'trailing_stop_positive_offset': {'type': 'number', 'minimum': 0, 'maximum': 1},
        'trailing_only_offset_is_reached': {'type': 'boolean'},
        'unfilledtimeout': {
            'type': 'object',
            'properties': {
                'buy': {'type': 'number', 'minimum': 1},
                'sell': {'type': 'number', 'minimum': 1}
            }
        },
        'bid_strategy': {
            'type': 'object',
            'properties': {
                'ask_last_balance': {
                    'type': 'number',
                    'minimum': 0,
                    'maximum': 1,
                    'exclusiveMaximum': False,
                },
                'price_side': {'type': 'string', 'enum': ORDERBOOK_SIDES, 'default': 'bid'},
                'use_order_book': {'type': 'boolean'},
                'order_book_top': {'type': 'integer', 'maximum': 20, 'minimum': 1},
                'check_depth_of_market': {
                    'type': 'object',
                    'properties': {
                        'enabled': {'type': 'boolean'},
                        'bids_to_ask_delta': {'type': 'number', 'minimum': 0},
                    }
                },
            },
            'required': ['ask_last_balance']
        },
        'ask_strategy': {
            'type': 'object',
            'properties': {
                'price_side': {'type': 'string', 'enum': ORDERBOOK_SIDES, 'default': 'ask'},
                'use_order_book': {'type': 'boolean'},
                'order_book_min': {'type': 'integer', 'minimum': 1},
                'order_book_max': {'type': 'integer', 'minimum': 1, 'maximum': 50},
                'use_sell_signal': {'type': 'boolean'},
                'sell_profit_only': {'type': 'boolean'},
                'ignore_roi_if_buy_signal': {'type': 'boolean'}
            }
        },
        'order_types': {
            'type': 'object',
            'properties': {
                'buy': {'type': 'string', 'enum': ORDERTYPE_POSSIBILITIES},
                'sell': {'type': 'string', 'enum': ORDERTYPE_POSSIBILITIES},
                'emergencysell': {'type': 'string', 'enum': ORDERTYPE_POSSIBILITIES},
                'stoploss': {'type': 'string', 'enum': ORDERTYPE_POSSIBILITIES},
                'stoploss_on_exchange': {'type': 'boolean'},
                'stoploss_on_exchange_interval': {'type': 'number'},
                'stoploss_on_exchange_limit_ratio': {'type': 'number', 'minimum': 0.0,
                                                     'maximum': 1.0}
            },
            'required': ['buy', 'sell', 'stoploss', 'stoploss_on_exchange']
        },
        'order_time_in_force': {
            'type': 'object',
            'properties': {
                'buy': {'type': 'string', 'enum': ORDERTIF_POSSIBILITIES},
                'sell': {'type': 'string', 'enum': ORDERTIF_POSSIBILITIES}
            },
            'required': ['buy', 'sell']
        },
        'exchange': {'$ref': '#/definitions/exchange'},
        'edge': {'$ref': '#/definitions/edge'},
        'experimental': {
            'type': 'object',
            'properties': {
                'block_bad_exchanges': {'type': 'boolean'}
            }
        },
        'pairlists': {
            'type': 'array',
            'items': {
                'type': 'object',
                'properties': {
                    'method': {'type': 'string', 'enum': AVAILABLE_PAIRLISTS},
                },
                'required': ['method'],
            }
        },
        'protections': {
            'type': 'array',
            'items': {
                'type': 'object',
                'properties': {
                    'method': {'type': 'string', 'enum': AVAILABLE_PROTECTIONS},
                    'stop_duration': {'type': 'number', 'minimum': 0.0},
                    'stop_duration_candles': {'type': 'number', 'minimum': 0},
                    'trade_limit': {'type': 'number', 'minimum': 1},
                    'lookback_period': {'type': 'number', 'minimum': 1},
                    'lookback_period_candles': {'type': 'number', 'minimum': 1},
                },
                'required': ['method'],
            }
        },
        'telegram': {
            'type': 'object',
            'properties': {
                'enabled': {'type': 'boolean'},
                'token': {'type': 'string'},
                'chat_id': {'type': 'string'},
                'notification_settings': {
                    'type': 'object',
                    'properties': {
                        'status': {'type': 'string', 'enum': TELEGRAM_SETTING_OPTIONS},
                        'warning': {'type': 'string', 'enum': TELEGRAM_SETTING_OPTIONS},
                        'startup': {'type': 'string', 'enum': TELEGRAM_SETTING_OPTIONS},
                        'buy': {'type': 'string', 'enum': TELEGRAM_SETTING_OPTIONS},
                        'sell': {'type': 'string', 'enum': TELEGRAM_SETTING_OPTIONS},
                        'buy_cancel': {'type': 'string', 'enum': TELEGRAM_SETTING_OPTIONS},
                        'sell_cancel': {'type': 'string', 'enum': TELEGRAM_SETTING_OPTIONS}
                    }
                }
            },
            'required': ['enabled', 'token', 'chat_id']
        },
        'webhook': {
            'type': 'object',
            'properties': {
                'enabled': {'type': 'boolean'},
                'webhookbuy': {'type': 'object'},
                'webhookbuycancel': {'type': 'object'},
                'webhooksell': {'type': 'object'},
                'webhooksellcancel': {'type': 'object'},
                'webhookstatus': {'type': 'object'},
            },
        },
        'api_server': {
            'type': 'object',
            'properties': {
                'enabled': {'type': 'boolean'},
                'listen_ip_address': {'format': 'ipv4'},
                'listen_port': {
                    'type': 'integer',
                    'minimum': 1024,
                    'maximum': 65535
                },
                'username': {'type': 'string'},
                'password': {'type': 'string'},
                'jwt_secret_key': {'type': 'string'},
                'CORS_origins': {'type': 'array', 'items': {'type': 'string'}},
                'verbosity': {'type': 'string', 'enum': ['error', 'info']},
            },
            'required': ['enabled', 'listen_ip_address', 'listen_port', 'username', 'password']
        },
        'db_url': {'type': 'string'},
        'initial_state': {'type': 'string', 'enum': ['running', 'stopped']},
        'forcebuy_enable': {'type': 'boolean'},
        'disable_dataframe_checks': {'type': 'boolean'},
        'internals': {
            'type': 'object',
            'default': {},
            'properties': {
                'process_throttle_secs': {'type': 'integer'},
                'interval': {'type': 'integer'},
                'sd_notify': {'type': 'boolean'},
            }
        },
        'dataformat_ohlcv': {
            'type': 'string',
                    'enum': AVAILABLE_DATAHANDLERS,
                    'default': 'json'
        },
        'dataformat_trades': {
            'type': 'string',
                    'enum': AVAILABLE_DATAHANDLERS,
                    'default': 'jsongz'
        }
    },
    'definitions': {
        'exchange': {
            'type': 'object',
            'properties': {
                'name': {'type': 'string'},
                'sandbox': {'type': 'boolean', 'default': False},
                'key': {'type': 'string', 'default': ''},
                'secret': {'type': 'string', 'default': ''},
                'password': {'type': 'string', 'default': ''},
                'uid': {'type': 'string'},
                'pair_whitelist': {
                    'type': 'array',
                    'items': {
                        'type': 'string',
                    },
                    'uniqueItems': True
                },
                'pair_blacklist': {
                    'type': 'array',
                    'items': {
                        'type': 'string',
                    },
                    'uniqueItems': True
                },
                'outdated_offset': {'type': 'integer', 'minimum': 1},
                'markets_refresh_interval': {'type': 'integer'},
                'ccxt_config': {'type': 'object'},
                'ccxt_async_config': {'type': 'object'}
            },
            'required': ['name']
        },
        'edge': {
            'type': 'object',
            'properties': {
                'enabled': {'type': 'boolean'},
                'process_throttle_secs': {'type': 'integer', 'minimum': 600},
                'calculate_since_number_of_days': {'type': 'integer'},
                'allowed_risk': {'type': 'number'},
                'stoploss_range_min': {'type': 'number'},
                'stoploss_range_max': {'type': 'number'},
                'stoploss_range_step': {'type': 'number'},
                'minimum_winrate': {'type': 'number'},
                'minimum_expectancy': {'type': 'number'},
                'min_trade_number': {'type': 'number'},
                'max_trade_duration_minute': {'type': 'integer'},
                'remove_pumps': {'type': 'boolean'}
            },
            'required': ['process_throttle_secs', 'allowed_risk']
        }
    },
}

SCHEMA_TRADE_REQUIRED = [
    'exchange',
    'timeframe',
    'max_open_trades',
    'stake_currency',
    'stake_amount',
    'tradable_balance_ratio',
    'last_stake_amount_min_ratio',
    'dry_run',
    'dry_run_wallet',
    'ask_strategy',
    'bid_strategy',
    'unfilledtimeout',
    'stoploss',
    'minimal_roi',
    'internals',
    'dataformat_ohlcv',
    'dataformat_trades',
]

SCHEMA_MINIMAL_REQUIRED = [
    'exchange',
    'dry_run',
    'dataformat_ohlcv',
    'dataformat_trades',
]

CANCEL_REASON = {
    "TIMEOUT": "cancelled due to timeout",
    "PARTIALLY_FILLED_KEEP_OPEN": "partially filled - keeping order open",
    "PARTIALLY_FILLED": "partially filled",
    "FULLY_CANCELLED": "fully cancelled",
    "ALL_CANCELLED": "cancelled (all unfilled and partially filled open orders cancelled)",
    "CANCELLED_ON_EXCHANGE": "cancelled on exchange",
    "FORCE_SELL": "forcesold",
}

# List of pairs with their timeframes
PairWithTimeframe = Tuple[str, str]
ListPairsWithTimeframes = List[PairWithTimeframe]

# Type for trades list
TradeList = List[List]<|MERGE_RESOLUTION|>--- conflicted
+++ resolved
@@ -39,12 +39,8 @@
                        'AgeFilter', 'PerformanceFilter', 'PrecisionFilter',
                        'PriceFilter', 'RangeStabilityFilter', 'ShuffleFilter',
                        'SpreadFilter']
-<<<<<<< HEAD
+AVAILABLE_PROTECTIONS = ['CooldownPeriod', 'LowProfitPairs', 'MaxDrawdown', 'StoplossGuard']
 AVAILABLE_DATAHANDLERS = ['json', 'jsongz', 'hdf5', 'parquet', 'zarr']
-=======
-AVAILABLE_PROTECTIONS = ['CooldownPeriod', 'LowProfitPairs', 'MaxDrawdown', 'StoplossGuard']
-AVAILABLE_DATAHANDLERS = ['json', 'jsongz', 'hdf5']
->>>>>>> 266031a6
 DRY_RUN_WALLET = 1000
 DATETIME_PRINT_FORMAT = '%Y-%m-%d %H:%M:%S'
 MATH_CLOSE_PREC = 1e-14  # Precision used for float comparisons
