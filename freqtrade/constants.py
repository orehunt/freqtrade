--- conflicted
+++ resolved
@@ -3,16 +3,11 @@
 """
 bot constants
 """
-<<<<<<< HEAD
-DEFAULT_CONFIG = "config.json"
-DEFAULT_EXCHANGE = "bittrex"
-=======
 from typing import List, Tuple
 
 
 DEFAULT_CONFIG = 'config.json'
 DEFAULT_EXCHANGE = 'bittrex'
->>>>>>> b1e6662c
 PROCESS_THROTTLE_SECS = 5  # sec
 HYPEROPT_EPOCH = 0  # epochs
 HYPEROPT_EFFORT = 0.0  # tune max epoch count
