--- conflicted
+++ resolved
@@ -5,21 +5,11 @@
 import pandas as pd
 
 from freqtrade.configuration import TimeRange
-<<<<<<< HEAD
-from freqtrade.data.btanalysis import (
-    calculate_max_drawdown,
-    combine_dataframes_with_mean,
-    create_cum_profit,
-    extract_trades_of_period,
-    load_trades,
-)
-=======
 from freqtrade.data.btanalysis import (calculate_max_drawdown,
                                        combine_dataframes_with_mean,
                                        create_cum_profit,
                                        extract_trades_of_period,
                                        load_trades)
->>>>>>> 92d8adf3
 from freqtrade.data.converter import trim_dataframe
 from freqtrade.data.dataprovider import DataProvider
 from freqtrade.data.history import load_data
@@ -64,21 +54,6 @@
     )
 
     no_trades = False
-<<<<<<< HEAD
-    if config.get("no_trades", False):
-        no_trades = True
-    elif not config["exportfilename"].is_file() and config["trade_source"] == "file":
-        logger.warning("Backtest file is missing skipping trades.")
-        no_trades = True
-
-    trades = load_trades(
-        config["trade_source"],
-        db_url=config.get("db_url"),
-        exportfilename=config.get("exportfilename"),
-        no_trades=no_trades,
-    )
-    trades = trim_dataframe(trades, timerange, "open_time")
-=======
     filename = config.get('exportfilename')
     if config.get('no_trades', False):
         no_trades = True
@@ -95,7 +70,6 @@
         strategy=config.get("strategy"),
     )
     trades = trim_dataframe(trades, timerange, 'open_date')
->>>>>>> 92d8adf3
 
     return {
         "ohlcv": data,
