--- conflicted
+++ resolved
@@ -48,12 +48,8 @@
         pairs=pairs,
         timeframe=config.get('timeframe', '5m'),
         timerange=timerange,
-<<<<<<< HEAD
-        data_format=config.get("dataformat_ohlcv", "json"),
-=======
         startup_candles=startup_candles,
         data_format=config.get('dataformat_ohlcv', 'json'),
->>>>>>> d6cc3d73
     )
 
     if startup_candles:
@@ -80,19 +76,11 @@
     )
     trades = trim_dataframe(trades, timerange, 'open_date')
 
-<<<<<<< HEAD
-    return {
-        "ohlcv": data,
-        "trades": trades,
-        "pairs": pairs,
-    }
-=======
     return {"ohlcv": data,
             "trades": trades,
             "pairs": pairs,
             "timerange": timerange,
             }
->>>>>>> d6cc3d73
 
 
 def add_indicators(fig, row, indicators: Dict[str, Dict], data: pd.DataFrame) -> make_subplots:
@@ -482,27 +470,17 @@
 
     exchange = ExchangeResolver.load_exchange(config['exchange']['name'], config)
     IStrategy.dp = DataProvider(config, exchange)
-<<<<<<< HEAD
-    plot_elements = init_plotscript(config)
-    trades = plot_elements["trades"]
-=======
     plot_elements = init_plotscript(config, strategy.startup_candle_count)
     timerange = plot_elements['timerange']
     trades = plot_elements['trades']
->>>>>>> d6cc3d73
     pair_counter = 0
     for pair, data in plot_elements["ohlcv"].items():
         pair_counter += 1
         logger.info("analyse pair %s", pair)
 
-<<<<<<< HEAD
-        df_analyzed = strategy.analyze_ticker(data, {"pair": pair})
-        trades_pair = trades.loc[trades["pair"] == pair]
-=======
         df_analyzed = strategy.analyze_ticker(data, {'pair': pair})
         df_analyzed = trim_dataframe(df_analyzed, timerange)
         trades_pair = trades.loc[trades['pair'] == pair]
->>>>>>> d6cc3d73
         trades_pair = extract_trades_of_period(df_analyzed, trades_pair)
 
         fig = generate_candlestick_graph(
