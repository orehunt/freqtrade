--- conflicted
+++ resolved
@@ -48,11 +48,7 @@
     data = load_data(
         datadir=config.get("datadir"),
         pairs=pairs,
-<<<<<<< HEAD
-        timeframe=config.get("ticker_interval", "5m"),
-=======
         timeframe=config.get('timeframe', '5m'),
->>>>>>> 761407f7
         timerange=timerange,
         data_format=config.get("dataformat_ohlcv", "json"),
     )
@@ -481,16 +477,8 @@
             plot_config=strategy.plot_config if hasattr(strategy, "plot_config") else {},
         )
 
-<<<<<<< HEAD
-        store_plot_file(
-            fig,
-            filename=generate_plot_filename(pair, config["ticker_interval"]),
-            directory=config["user_data_dir"] / "plot",
-        )
-=======
         store_plot_file(fig, filename=generate_plot_filename(pair, config['timeframe']),
                         directory=config['user_data_dir'] / "plot")
->>>>>>> 761407f7
 
     logger.info("End of plotting process. %s plots generated", pair_counter)
 
@@ -516,20 +504,7 @@
 
     # Create an average close price of all the pairs that were involved.
     # this could be useful to gauge the overall market trend
-<<<<<<< HEAD
-    fig = generate_profit_graph(
-        plot_elements["pairs"], plot_elements["ohlcv"], trades, config.get("ticker_interval", "5m"),
-        config.get("plot_pairs_profit", True)
-    )
-    store_plot_file(
-        fig,
-        filename="freqtrade-profit-plot.html",
-        directory=config["user_data_dir"] / "plot",
-        auto_open=True,
-    )
-=======
     fig = generate_profit_graph(plot_elements["pairs"], plot_elements["ohlcv"],
                                 trades, config.get('timeframe', '5m'))
     store_plot_file(fig, filename='freqtrade-profit-plot.html',
-                    directory=config['user_data_dir'] / "plot", auto_open=True)
->>>>>>> 761407f7
+                    directory=config['user_data_dir'] / "plot", auto_open=True)