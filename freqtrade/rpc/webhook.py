--- conflicted
+++ resolved
@@ -11,7 +11,7 @@
 
 logger = logging.getLogger(__name__)
 
-logger.debug("Included module rpc.webhook ...")
+logger.debug('Included module rpc.webhook ...')
 
 
 class Webhook(RPC):
@@ -26,7 +26,7 @@
         super().__init__(freqtrade)
 
         self._config = freqtrade.config
-        self._url = self._config["webhook"]["url"]
+        self._url = self._config['webhook']['url']
 
     def cleanup(self) -> None:
         """
@@ -52,23 +52,16 @@
                                  RPCMessageType.WARNING_NOTIFICATION):
                 valuedict = self._config['webhook'].get('webhookstatus', None)
             else:
-                raise NotImplementedError("Unknown message type: {}".format(msg["type"]))
+                raise NotImplementedError('Unknown message type: {}'.format(msg['type']))
             if not valuedict:
-<<<<<<< HEAD
-                logger.info("Message type %s not configured for webhooks", msg["type"])
-=======
                 logger.info("Message type '%s' not configured for webhooks", msg['type'])
->>>>>>> d2111c08
                 return
 
             payload = {key: value.format(**msg) for (key, value) in valuedict.items()}
             self._send_msg(payload)
         except KeyError as exc:
-            logger.exception(
-                "Problem calling Webhook. Please check your webhook configuration. "
-                "Exception: %s",
-                exc,
-            )
+            logger.exception("Problem calling Webhook. Please check your webhook configuration. "
+                             "Exception: %s", exc)
 
     def _send_msg(self, payload: dict) -> None:
         """do the actual call to the webhook"""
