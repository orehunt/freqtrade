--- conflicted
+++ resolved
@@ -287,14 +287,6 @@
 
         best_pair = Trade.get_best_pair()
 
-<<<<<<< HEAD
-        if not best_pair:
-            raise RPCException("no closed trade")
-
-        bp_pair, bp_rate = best_pair
-
-=======
->>>>>>> 84c50bf1
         # Prepare data to display
         profit_closed_coin_sum = round(sum(profit_closed_coin), 8)
         profit_closed_percent = (
