"""
This module contains class to manage RPC communications (Telegram, Slack, ...)
"""
import logging
from typing import Any, Dict, List

from freqtrade.rpc import RPC, RPCHandler, RPCMessageType


logger = logging.getLogger(__name__)


class RPCManager:
    """
    Class to manage RPC objects (Telegram, Slack, ...)
    """

    def __init__(self, freqtrade) -> None:
        """ Initializes all enabled rpc modules """
        self.registered_modules: List[RPCHandler] = []
        self._rpc = RPC(freqtrade)
        config = freqtrade.config
        # Enable telegram
<<<<<<< HEAD
        if freqtrade.config.get("telegram", {}).get("enabled", False):
            logger.info("Enabling rpc.telegram ...")
            from freqtrade.rpc.telegram import Telegram

            self.registered_modules.append(Telegram(freqtrade))

        # Enable Webhook
        if freqtrade.config.get("webhook", {}).get("enabled", False):
            logger.info("Enabling rpc.webhook ...")
            from freqtrade.rpc.webhook import Webhook

            self.registered_modules.append(Webhook(freqtrade))

        # Enable local rest api server for cmd line control
        if freqtrade.config.get("api_server", {}).get("enabled", False):
            logger.info("Enabling rpc.api_server")
            from freqtrade.rpc.api_server import ApiServer

            self.registered_modules.append(ApiServer(freqtrade))
=======
        if config.get('telegram', {}).get('enabled', False):
            logger.info('Enabling rpc.telegram ...')
            from freqtrade.rpc.telegram import Telegram
            self.registered_modules.append(Telegram(self._rpc, config))

        # Enable Webhook
        if config.get('webhook', {}).get('enabled', False):
            logger.info('Enabling rpc.webhook ...')
            from freqtrade.rpc.webhook import Webhook
            self.registered_modules.append(Webhook(self._rpc, config))

        # Enable local rest api server for cmd line control
        if config.get('api_server', {}).get('enabled', False):
            logger.info('Enabling rpc.api_server')
            from freqtrade.rpc.api_server import ApiServer

            self.registered_modules.append(ApiServer(self._rpc, config))
>>>>>>> c785bce7

    def cleanup(self) -> None:
        """ Stops all enabled rpc modules """
        logger.info("Cleaning up rpc modules ...")
        while self.registered_modules:
            mod = self.registered_modules.pop()
            logger.debug("Cleaning up rpc.%s ...", mod.name)
            mod.cleanup()
            del mod

    def send_msg(self, msg: Dict[str, Any]) -> None:
        """
        Send given message to all registered rpc modules.
        A message consists of one or more key value pairs of strings.
        e.g.:
        {
            'status': 'stopping bot'
        }
        """
        logger.info("Sending rpc message: %s", msg)
        for mod in self.registered_modules:
            logger.debug("Forwarding message to rpc.%s", mod.name)
            try:
                mod.send_msg(msg)
            except NotImplementedError:
                logger.error(f"Message type '{msg['type']}' not implemented by handler {mod.name}.")

    def startup_messages(self, config: Dict[str, Any], pairlist, protections) -> None:
        if config['dry_run']:
            self.send_msg({
                'type': RPCMessageType.WARNING_NOTIFICATION,
                'status': 'Dry run is enabled. All trades are simulated.'
            })
        stake_currency = config['stake_currency']
        stake_amount = config['stake_amount']
        minimal_roi = config['minimal_roi']
        stoploss = config['stoploss']
        trailing_stop = config['trailing_stop']
        timeframe = config['timeframe']
        exchange_name = config['exchange']['name']
        strategy_name = config.get('strategy', '')
        self.send_msg({
            'type': RPCMessageType.STARTUP_NOTIFICATION,
            'status': f'*Exchange:* `{exchange_name}`\n'
                      f'*Stake per trade:* `{stake_amount} {stake_currency}`\n'
                      f'*Minimum ROI:* `{minimal_roi}`\n'
                      f'*{"Trailing " if trailing_stop else ""}Stoploss:* `{stoploss}`\n'
                      f'*Timeframe:* `{timeframe}`\n'
                      f'*Strategy:* `{strategy_name}`'
        })
        self.send_msg({
            'type': RPCMessageType.STARTUP_NOTIFICATION,
            'status': f'Searching for {stake_currency} pairs to buy and sell '
                      f'based on {pairlist.short_desc()}'
        })
        if len(protections.name_list) > 0:
            prots = '\n'.join([p for prot in protections.short_desc() for k, p in prot.items()])
            self.send_msg({
                'type': RPCMessageType.STARTUP_NOTIFICATION,
                'status': f'Using Protections: \n{prots}'
            })<|MERGE_RESOLUTION|>--- conflicted
+++ resolved
@@ -21,27 +21,6 @@
         self._rpc = RPC(freqtrade)
         config = freqtrade.config
         # Enable telegram
-<<<<<<< HEAD
-        if freqtrade.config.get("telegram", {}).get("enabled", False):
-            logger.info("Enabling rpc.telegram ...")
-            from freqtrade.rpc.telegram import Telegram
-
-            self.registered_modules.append(Telegram(freqtrade))
-
-        # Enable Webhook
-        if freqtrade.config.get("webhook", {}).get("enabled", False):
-            logger.info("Enabling rpc.webhook ...")
-            from freqtrade.rpc.webhook import Webhook
-
-            self.registered_modules.append(Webhook(freqtrade))
-
-        # Enable local rest api server for cmd line control
-        if freqtrade.config.get("api_server", {}).get("enabled", False):
-            logger.info("Enabling rpc.api_server")
-            from freqtrade.rpc.api_server import ApiServer
-
-            self.registered_modules.append(ApiServer(freqtrade))
-=======
         if config.get('telegram', {}).get('enabled', False):
             logger.info('Enabling rpc.telegram ...')
             from freqtrade.rpc.telegram import Telegram
@@ -59,7 +38,6 @@
             from freqtrade.rpc.api_server import ApiServer
 
             self.registered_modules.append(ApiServer(self._rpc, config))
->>>>>>> c785bce7
 
     def cleanup(self) -> None:
         """ Stops all enabled rpc modules """
