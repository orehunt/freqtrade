"""
This module contains class to manage RPC communications (Telegram, Slack, ...)
"""
import logging
from typing import Any, Dict, List

from freqtrade.rpc import RPC, RPCMessageType

logger = logging.getLogger(__name__)


class RPCManager:
    """
    Class to manage RPC objects (Telegram, Slack, ...)
    """

    def __init__(self, freqtrade) -> None:
        """ Initializes all enabled rpc modules """
        self.registered_modules: List[RPC] = []

        # Enable telegram
        if freqtrade.config.get("telegram", {}).get("enabled", False):
            logger.info("Enabling rpc.telegram ...")
            from freqtrade.rpc.telegram import Telegram

            self.registered_modules.append(Telegram(freqtrade))

        # Enable Webhook
        if freqtrade.config.get("webhook", {}).get("enabled", False):
            logger.info("Enabling rpc.webhook ...")
            from freqtrade.rpc.webhook import Webhook

            self.registered_modules.append(Webhook(freqtrade))

        # Enable local rest api server for cmd line control
        if freqtrade.config.get("api_server", {}).get("enabled", False):
            logger.info("Enabling rpc.api_server")
            from freqtrade.rpc.api_server import ApiServer

            self.registered_modules.append(ApiServer(freqtrade))

    def cleanup(self) -> None:
        """ Stops all enabled rpc modules """
        logger.info("Cleaning up rpc modules ...")
        while self.registered_modules:
            mod = self.registered_modules.pop()
            logger.debug("Cleaning up rpc.%s ...", mod.name)
            mod.cleanup()
            del mod

    def send_msg(self, msg: Dict[str, Any]) -> None:
        """
        Send given message to all registered rpc modules.
        A message consists of one or more key value pairs of strings.
        e.g.:
        {
            'status': 'stopping bot'
        }
        """
        logger.info("Sending rpc message: %s", msg)
        for mod in self.registered_modules:
            logger.debug("Forwarding message to rpc.%s", mod.name)
            try:
                mod.send_msg(msg)
            except NotImplementedError:
                logger.error(f"Message type {msg['type']} not implemented by handler {mod.name}.")

    def startup_messages(self, config: Dict[str, Any], pairlist) -> None:
<<<<<<< HEAD
        if config["dry_run"]:
            self.send_msg(
                {
                    "type": RPCMessageType.WARNING_NOTIFICATION,
                    "status": "Dry run is enabled. All trades are simulated.",
                }
            )
        stake_currency = config["stake_currency"]
        stake_amount = config["stake_amount"]
        minimal_roi = config["minimal_roi"]
        stoploss = config["stoploss"]
        trailing_stop = config["trailing_stop"]
        ticker_interval = config["ticker_interval"]
        exchange_name = config["exchange"]["name"]
        strategy_name = config.get("strategy", "")
        self.send_msg(
            {
                "type": RPCMessageType.CUSTOM_NOTIFICATION,
                "status": f"*Exchange:* `{exchange_name}`\n"
                f"*Stake per trade:* `{stake_amount} {stake_currency}`\n"
                f"*Minimum ROI:* `{minimal_roi}`\n"
                f'*{"Trailing " if trailing_stop else ""}Stoploss:* `{stoploss}`\n'
                f"*Ticker Interval:* `{ticker_interval}`\n"
                f"*Strategy:* `{strategy_name}`",
            }
        )
        self.send_msg(
            {
                "type": RPCMessageType.STATUS_NOTIFICATION,
                "status": f"Searching for {stake_currency} pairs to buy and sell "
                f"based on {pairlist.short_desc()}",
            }
        )
=======
        if config['dry_run']:
            self.send_msg({
                'type': RPCMessageType.WARNING_NOTIFICATION,
                'status': 'Dry run is enabled. All trades are simulated.'
            })
        stake_currency = config['stake_currency']
        stake_amount = config['stake_amount']
        minimal_roi = config['minimal_roi']
        stoploss = config['stoploss']
        trailing_stop = config['trailing_stop']
        timeframe = config['timeframe']
        exchange_name = config['exchange']['name']
        strategy_name = config.get('strategy', '')
        self.send_msg({
            'type': RPCMessageType.CUSTOM_NOTIFICATION,
            'status': f'*Exchange:* `{exchange_name}`\n'
                      f'*Stake per trade:* `{stake_amount} {stake_currency}`\n'
                      f'*Minimum ROI:* `{minimal_roi}`\n'
                      f'*{"Trailing " if trailing_stop else ""}Stoploss:* `{stoploss}`\n'
                      f'*Timeframe:* `{timeframe}`\n'
                      f'*Strategy:* `{strategy_name}`'
        })
        self.send_msg({
            'type': RPCMessageType.STATUS_NOTIFICATION,
            'status': f'Searching for {stake_currency} pairs to buy and sell '
                      f'based on {pairlist.short_desc()}'
        })
>>>>>>> 761407f7
<|MERGE_RESOLUTION|>--- conflicted
+++ resolved
@@ -66,41 +66,6 @@
                 logger.error(f"Message type {msg['type']} not implemented by handler {mod.name}.")
 
     def startup_messages(self, config: Dict[str, Any], pairlist) -> None:
-<<<<<<< HEAD
-        if config["dry_run"]:
-            self.send_msg(
-                {
-                    "type": RPCMessageType.WARNING_NOTIFICATION,
-                    "status": "Dry run is enabled. All trades are simulated.",
-                }
-            )
-        stake_currency = config["stake_currency"]
-        stake_amount = config["stake_amount"]
-        minimal_roi = config["minimal_roi"]
-        stoploss = config["stoploss"]
-        trailing_stop = config["trailing_stop"]
-        ticker_interval = config["ticker_interval"]
-        exchange_name = config["exchange"]["name"]
-        strategy_name = config.get("strategy", "")
-        self.send_msg(
-            {
-                "type": RPCMessageType.CUSTOM_NOTIFICATION,
-                "status": f"*Exchange:* `{exchange_name}`\n"
-                f"*Stake per trade:* `{stake_amount} {stake_currency}`\n"
-                f"*Minimum ROI:* `{minimal_roi}`\n"
-                f'*{"Trailing " if trailing_stop else ""}Stoploss:* `{stoploss}`\n'
-                f"*Ticker Interval:* `{ticker_interval}`\n"
-                f"*Strategy:* `{strategy_name}`",
-            }
-        )
-        self.send_msg(
-            {
-                "type": RPCMessageType.STATUS_NOTIFICATION,
-                "status": f"Searching for {stake_currency} pairs to buy and sell "
-                f"based on {pairlist.short_desc()}",
-            }
-        )
-=======
         if config['dry_run']:
             self.send_msg({
                 'type': RPCMessageType.WARNING_NOTIFICATION,
@@ -127,5 +92,4 @@
             'type': RPCMessageType.STATUS_NOTIFICATION,
             'status': f'Searching for {stake_currency} pairs to buy and sell '
                       f'based on {pairlist.short_desc()}'
-        })
->>>>>>> 761407f7
+        })