--- conflicted
+++ resolved
@@ -55,12 +55,8 @@
 
 
 # Type should really be Callable[[ApiServer], Any], but that will create a circular dependency
-<<<<<<< HEAD
-def rpc_catch_errors(func: Callable[[Any], Any]):
-=======
 def rpc_catch_errors(func: Callable[..., Any]):
 
->>>>>>> 067d1fd7
     def func_wrapper(obj, *args, **kwargs):
 
         try:
@@ -188,33 +184,6 @@
         self.app.add_url_rule(f'{BASE_URI}/reload_config', 'reload_config',
                               view_func=self._reload_config, methods=['POST'])
         # Info commands
-<<<<<<< HEAD
-        self.app.add_url_rule(
-            f"{BASE_URI}/balance", "balance", view_func=self._balance, methods=["GET"]
-        )
-        self.app.add_url_rule(f"{BASE_URI}/count", "count", view_func=self._count, methods=["GET"])
-        self.app.add_url_rule(f"{BASE_URI}/daily", "daily", view_func=self._daily, methods=["GET"])
-        self.app.add_url_rule(f"{BASE_URI}/edge", "edge", view_func=self._edge, methods=["GET"])
-        self.app.add_url_rule(
-            f"{BASE_URI}/profit", "profit", view_func=self._profit, methods=["GET"]
-        )
-        self.app.add_url_rule(
-            f"{BASE_URI}/performance", "performance", view_func=self._performance, methods=["GET"]
-        )
-        self.app.add_url_rule(
-            f"{BASE_URI}/status", "status", view_func=self._status, methods=["GET"]
-        )
-        self.app.add_url_rule(
-            f"{BASE_URI}/version", "version", view_func=self._version, methods=["GET"]
-        )
-        self.app.add_url_rule(
-            f"{BASE_URI}/show_config", "show_config", view_func=self._show_config, methods=["GET"]
-        )
-        self.app.add_url_rule(f"{BASE_URI}/ping", "ping", view_func=self._ping, methods=["GET"])
-        self.app.add_url_rule(
-            f"{BASE_URI}/trades", "trades", view_func=self._trades, methods=["GET"]
-        )
-=======
         self.app.add_url_rule(f'{BASE_URI}/balance', 'balance',
                               view_func=self._balance, methods=['GET'])
         self.app.add_url_rule(f'{BASE_URI}/count', 'count', view_func=self._count, methods=['GET'])
@@ -236,7 +205,6 @@
                               view_func=self._trades, methods=['GET'])
         self.app.add_url_rule(f'{BASE_URI}/trades/<int:tradeid>', 'trades_delete',
                               view_func=self._trades_delete, methods=['DELETE'])
->>>>>>> 067d1fd7
         # Combined actions and infos
         self.app.add_url_rule(
             f"{BASE_URI}/blacklist", "blacklist", view_func=self._blacklist, methods=["GET", "POST"]
