# pragma pylint: disable=unused-argument, unused-variable, protected-access, invalid-name

"""
This module manage Telegram communication
"""
import logging
from typing import Any, Callable, Dict

from tabulate import tabulate
from telegram import ParseMode, ReplyKeyboardMarkup, Update
from telegram.error import NetworkError, TelegramError
from telegram.ext import CallbackContext, CommandHandler, Updater

from freqtrade.__init__ import __version__
from freqtrade.rpc import RPC, RPCException, RPCMessageType
from freqtrade.rpc.fiat_convert import CryptoToFiatConverter

logger = logging.getLogger(__name__)

logger.debug("Included module rpc.telegram ...")


MAX_TELEGRAM_MESSAGE_LENGTH = 4096


def authorized_only(command_handler: Callable[..., None]) -> Callable[..., Any]:
    """
    Decorator to check if the message comes from the correct chat_id
    :param command_handler: Telegram CommandHandler
    :return: decorated function
    """

    def wrapper(self, *args, **kwargs):
        """ Decorator logic """
        update = kwargs.get("update") or args[0]

        # Reject unauthorized messages
        chat_id = int(self._config["telegram"]["chat_id"])

        if int(update.message.chat_id) != chat_id:
            logger.info("Rejected unauthorized message from: %s", update.message.chat_id)
            return wrapper

        logger.info("Executing handler: %s for chat_id: %s", command_handler.__name__, chat_id)
        try:
            return command_handler(self, *args, **kwargs)
        except BaseException:
            logger.exception("Exception occurred within Telegram module")

    return wrapper


class Telegram(RPC):
    """  This class handles all telegram communication """

    def __init__(self, freqtrade) -> None:
        """
        Init the Telegram call, and init the super class RPC
        :param freqtrade: Instance of a freqtrade bot
        :return: None
        """
        super().__init__(freqtrade)

        self._updater: Updater = None
        self._config = freqtrade.config
        self._init()
        if self._config.get("fiat_display_currency", None):
            self._fiat_converter = CryptoToFiatConverter()

    def _init(self) -> None:
        """
        Initializes this module with the given config,
        registers all known command handlers
        and starts polling for message updates
        """
        self._updater = Updater(
            token=self._config["telegram"]["token"], workers=0, use_context=True
        )

        # Register command handler and start telegram message polling
        handles = [
            CommandHandler("status", self._status),
            CommandHandler("profit", self._profit),
            CommandHandler("balance", self._balance),
            CommandHandler("start", self._start),
            CommandHandler("stop", self._stop),
            CommandHandler("forcesell", self._forcesell),
            CommandHandler("forcebuy", self._forcebuy),
            CommandHandler("performance", self._performance),
            CommandHandler("daily", self._daily),
            CommandHandler("count", self._count),
            CommandHandler("reload_conf", self._reload_conf),
            CommandHandler("show_config", self._show_config),
            CommandHandler("stopbuy", self._stopbuy),
            CommandHandler("whitelist", self._whitelist),
            CommandHandler("blacklist", self._blacklist),
            CommandHandler("edge", self._edge),
            CommandHandler("help", self._help),
            CommandHandler("version", self._version),
        ]
        for handle in handles:
            self._updater.dispatcher.add_handler(handle)
        self._updater.start_polling(
            clean=True, bootstrap_retries=-1, timeout=30, read_latency=60,
        )
        logger.info(
            "rpc.telegram is listening for following commands: %s", [h.command for h in handles]
        )

    def cleanup(self) -> None:
        """
        Stops all running telegram threads.
        :return: None
        """
        self._updater.stop()

    def send_msg(self, msg: Dict[str, Any]) -> None:
        """ Send a message to telegram channel """

        if msg["type"] == RPCMessageType.BUY_NOTIFICATION:
            if self._fiat_converter:
                msg["stake_amount_fiat"] = self._fiat_converter.convert_amount(
                    msg["stake_amount"], msg["stake_currency"], msg["fiat_currency"]
                )
            else:
                msg["stake_amount_fiat"] = 0

            message = (
                "*{exchange}:* Buying {pair}\n"
                "*Amount:* `{amount:.8f}`\n"
                "*Open Rate:* `{limit:.8f}`\n"
                "*Current Rate:* `{current_rate:.8f}`\n"
                "*Total:* `({stake_amount:.6f} {stake_currency}"
            ).format(**msg)

            if msg.get("fiat_currency", None):
                message += ", {stake_amount_fiat:.3f} {fiat_currency}".format(**msg)
            message += ")`"

        elif msg["type"] == RPCMessageType.BUY_CANCEL_NOTIFICATION:
            message = "*{exchange}:* Cancelling Open Buy Order for {pair}".format(**msg)

        elif msg["type"] == RPCMessageType.SELL_NOTIFICATION:
            msg["amount"] = round(msg["amount"], 8)
            msg["profit_percent"] = round(msg["profit_ratio"] * 100, 2)
            msg["duration"] = msg["close_date"].replace(microsecond=0) - msg["open_date"].replace(
                microsecond=0
            )
            msg["duration_min"] = msg["duration"].total_seconds() / 60

            message = (
                "*{exchange}:* Selling {pair}\n"
                "*Amount:* `{amount:.8f}`\n"
                "*Open Rate:* `{open_rate:.8f}`\n"
                "*Current Rate:* `{current_rate:.8f}`\n"
                "*Close Rate:* `{limit:.8f}`\n"
                "*Sell Reason:* `{sell_reason}`\n"
                "*Duration:* `{duration} ({duration_min:.1f} min)`\n"
                "*Profit:* `{profit_percent:.2f}%`"
            ).format(**msg)

            # Check if all sell properties are available.
            # This might not be the case if the message origin is triggered by /forcesell
            if (
                all(prop in msg for prop in ["gain", "fiat_currency", "stake_currency"])
                and self._fiat_converter
            ):
                msg["profit_fiat"] = self._fiat_converter.convert_amount(
                    msg["profit_amount"], msg["stake_currency"], msg["fiat_currency"]
                )
                message += (
                    " `({gain}: {profit_amount:.8f} {stake_currency}"
                    " / {profit_fiat:.3f} {fiat_currency})`"
                ).format(**msg)

        elif msg["type"] == RPCMessageType.SELL_CANCEL_NOTIFICATION:
            message = (
                "*{exchange}:* Cancelling Open Sell Order " "for {pair}. Reason: {reason}"
            ).format(**msg)

        elif msg["type"] == RPCMessageType.STATUS_NOTIFICATION:
            message = "*Status:* `{status}`".format(**msg)

        elif msg["type"] == RPCMessageType.WARNING_NOTIFICATION:
            message = "*Warning:* `{status}`".format(**msg)

        elif msg["type"] == RPCMessageType.CUSTOM_NOTIFICATION:
            message = "{status}".format(**msg)

        else:
            raise NotImplementedError("Unknown message type: {}".format(msg["type"]))

        self._send_msg(message)

    @authorized_only
    def _status(self, update: Update, context: CallbackContext) -> None:
        """
        Handler for /status.
        Returns the current TradeThread status
        :param bot: telegram bot
        :param update: message update
        :return: None
        """

        if "table" in context.args:
            self._status_table(update, context)
            return

        try:
            results = self._rpc_trade_status()

            messages = []
            for r in results:
                lines = [
                    "*Trade ID:* `{trade_id}` `(since {open_date_hum})`",
                    "*Current Pair:* {pair}",
                    "*Amount:* `{amount} ({stake_amount} {base_currency})`",
                    "*Open Rate:* `{open_rate:.8f}`",
                    "*Close Rate:* `{close_rate}`" if r["close_rate"] else "",
                    "*Current Rate:* `{current_rate:.8f}`",
                    ("*Close Profit:* `{close_profit_pct}`"
                     if r['close_profit_pct'] is not None else ""),
                    "*Current Profit:* `{current_profit_pct:.2f}%`",

                    # Adding initial stoploss only if it is different from stoploss
                    "*Initial Stoploss:* `{initial_stop_loss:.8f}` " +
                    ("`({initial_stop_loss_pct:.2f}%)`") if (
                        r['stop_loss'] != r['initial_stop_loss']
                        and r['initial_stop_loss_pct'] is not None) else "",

                    # Adding stoploss and stoploss percentage only if it is not None
                    "*Stoploss:* `{stop_loss:.8f}` " +
                    ("`({stop_loss_pct:.2f}%)`" if r['stop_loss_pct'] else ""),
                ]
                if r['open_order']:
                    if r['sell_order_status']:
                        lines.append("*Open Order:* `{open_order}` - `{sell_order_status}`")
                    else:
                        lines.append("*Open Order:* `{open_order}`")

                # Filter empty lines using list-comprehension
                messages.append("\n".join([line for line in lines if line]).format(**r))

            for msg in messages:
                self._send_msg(msg)

        except RPCException as e:
            self._send_msg(str(e))

    @authorized_only
    def _status_table(self, update: Update, context: CallbackContext) -> None:
        """
        Handler for /status table.
        Returns the current TradeThread status in table format
        :param bot: telegram bot
        :param update: message update
        :return: None
        """
        try:
            statlist, head = self._rpc_status_table(
                self._config["stake_currency"], self._config.get("fiat_display_currency", "")
            )
            message = tabulate(statlist, headers=head, tablefmt="simple")
            self._send_msg(f"<pre>{message}</pre>", parse_mode=ParseMode.HTML)
        except RPCException as e:
            self._send_msg(str(e))

    @authorized_only
    def _daily(self, update: Update, context: CallbackContext) -> None:
        """
        Handler for /daily <n>
        Returns a daily profit (in BTC) over the last n days.
        :param bot: telegram bot
        :param update: message update
        :return: None
        """
        stake_cur = self._config["stake_currency"]
        fiat_disp_cur = self._config.get("fiat_display_currency", "")
        try:
            timescale = int(context.args[0])
        except (TypeError, ValueError, IndexError):
            timescale = 7
        try:
            stats = self._rpc_daily_profit(timescale, stake_cur, fiat_disp_cur)
            stats_tab = tabulate(
                stats,
                headers=["Day", f"Profit {stake_cur}", f"Profit {fiat_disp_cur}", f"Trades"],
                tablefmt="simple",
            )
            stats_tab = tabulate(
                [[day['date'],
                  f"{day['abs_profit']} {stats['stake_currency']}",
                  f"{day['fiat_value']} {stats['fiat_display_currency']}",
                  f"{day['trade_count']} trades"] for day in stats['data']],
                headers=[
                    'Day',
                    f'Profit {stake_cur}',
                    f'Profit {fiat_disp_cur}',
                    'Trades',
                ],
                tablefmt='simple')
            message = f'<b>Daily Profit over the last {timescale} days</b>:\n<pre>{stats_tab}</pre>'
            self._send_msg(message, parse_mode=ParseMode.HTML)
        except RPCException as e:
            self._send_msg(str(e))

    @authorized_only
    def _profit(self, update: Update, context: CallbackContext) -> None:
        """
        Handler for /profit.
        Returns a cumulative profit statistics.
        :param bot: telegram bot
        :param update: message update
        :return: None
        """
        stake_cur = self._config["stake_currency"]
        fiat_disp_cur = self._config.get("fiat_display_currency", "")

<<<<<<< HEAD
        try:
            stats = self._rpc_trade_statistics(stake_cur, fiat_disp_cur)
            profit_closed_coin = stats["profit_closed_coin"]
            profit_closed_percent = stats["profit_closed_percent"]
            profit_closed_fiat = stats["profit_closed_fiat"]
            profit_all_coin = stats["profit_all_coin"]
            profit_all_percent = stats["profit_all_percent"]
            profit_all_fiat = stats["profit_all_fiat"]
            trade_count = stats["trade_count"]
            first_trade_date = stats["first_trade_date"]
            latest_trade_date = stats["latest_trade_date"]
            avg_duration = stats["avg_duration"]
            best_pair = stats["best_pair"]
            best_rate = stats["best_rate"]
            # Message to display
            markdown_msg = (
                "*ROI:* Close trades\n"
                f"∙ `{profit_closed_coin:.8f} {stake_cur} "
                f"({profit_closed_percent:.2f}%)`\n"
                f"∙ `{profit_closed_fiat:.3f} {fiat_disp_cur}`\n"
                f"*ROI:* All trades\n"
                f"∙ `{profit_all_coin:.8f} {stake_cur} ({profit_all_percent:.2f}%)`\n"
                f"∙ `{profit_all_fiat:.3f} {fiat_disp_cur}`\n"
                f"*Total Trade Count:* `{trade_count}`\n"
                f"*First Trade opened:* `{first_trade_date}`\n"
                f"*Latest Trade opened:* `{latest_trade_date}`\n"
                f"*Avg. Duration:* `{avg_duration}`\n"
                f"*Best Performing:* `{best_pair}: {best_rate:.2f}%`"
            )
            self._send_msg(markdown_msg)
        except RPCException as e:
            self._send_msg(str(e))
=======
        stats = self._rpc_trade_statistics(
            stake_cur,
            fiat_disp_cur)
        profit_closed_coin = stats['profit_closed_coin']
        profit_closed_percent = stats['profit_closed_percent']
        profit_closed_fiat = stats['profit_closed_fiat']
        profit_all_coin = stats['profit_all_coin']
        profit_all_percent = stats['profit_all_percent']
        profit_all_fiat = stats['profit_all_fiat']
        trade_count = stats['trade_count']
        first_trade_date = stats['first_trade_date']
        latest_trade_date = stats['latest_trade_date']
        avg_duration = stats['avg_duration']
        best_pair = stats['best_pair']
        best_rate = stats['best_rate']
        if stats['trade_count'] == 0:
            markdown_msg = 'No trades yet.'
        else:
            # Message to display
            if stats['closed_trade_count'] > 0:
                markdown_msg = ("*ROI:* Closed trades\n"
                                f"∙ `{profit_closed_coin:.8f} {stake_cur} "
                                f"({profit_closed_percent:.2f}%)`\n"
                                f"∙ `{profit_closed_fiat:.3f} {fiat_disp_cur}`\n")
            else:
                markdown_msg = "`No closed trade` \n"

            markdown_msg += (f"*ROI:* All trades\n"
                             f"∙ `{profit_all_coin:.8f} {stake_cur} ({profit_all_percent:.2f}%)`\n"
                             f"∙ `{profit_all_fiat:.3f} {fiat_disp_cur}`\n"
                             f"*Total Trade Count:* `{trade_count}`\n"
                             f"*First Trade opened:* `{first_trade_date}`\n"
                             f"*Latest Trade opened:* `{latest_trade_date}`")
            if stats['closed_trade_count'] > 0:
                markdown_msg += (f"\n*Avg. Duration:* `{avg_duration}`\n"
                                 f"*Best Performing:* `{best_pair}: {best_rate:.2f}%`")
        self._send_msg(markdown_msg)
>>>>>>> 84c50bf1

    @authorized_only
    def _balance(self, update: Update, context: CallbackContext) -> None:
        """ Handler for /balance """
        try:
            result = self._rpc_balance(
                self._config["stake_currency"], self._config.get("fiat_display_currency", "")
            )

            output = ""
            if self._config["dry_run"]:
                output += (
                    f"*Warning:* Simulated balances in Dry Mode.\n"
                    "This mode is still experimental!\n"
                    "Starting capital: "
                    f"`{self._config['dry_run_wallet']}` {self._config['stake_currency']}.\n"
                )
            for currency in result["currencies"]:
                if currency["est_stake"] > 0.0001:
                    curr_output = (
                        "*{currency}:*\n"
                        "\t`Available: {free: .8f}`\n"
                        "\t`Balance: {balance: .8f}`\n"
                        "\t`Pending: {used: .8f}`\n"
                        "\t`Est. {stake}: {est_stake: .8f}`\n".format(**currency)
                    )
                else:
                    curr_output = "*{currency}:* not showing <1$ amount \n".format(**currency)

                # Handle overflowing messsage length
                if len(output + curr_output) >= MAX_TELEGRAM_MESSAGE_LENGTH:
                    self._send_msg(output)
                    output = curr_output
                else:
                    output += curr_output

            output += (
                "\n*Estimated Value*:\n"
                "\t`{stake}: {total: .8f}`\n"
                "\t`{symbol}: {value: .2f}`\n".format(**result)
            )
            self._send_msg(output)
        except RPCException as e:
            self._send_msg(str(e))

    @authorized_only
    def _start(self, update: Update, context: CallbackContext) -> None:
        """
        Handler for /start.
        Starts TradeThread
        :param bot: telegram bot
        :param update: message update
        :return: None
        """
        msg = self._rpc_start()
        self._send_msg("Status: `{status}`".format(**msg))

    @authorized_only
    def _stop(self, update: Update, context: CallbackContext) -> None:
        """
        Handler for /stop.
        Stops TradeThread
        :param bot: telegram bot
        :param update: message update
        :return: None
        """
        msg = self._rpc_stop()
        self._send_msg("Status: `{status}`".format(**msg))

    @authorized_only
    def _reload_conf(self, update: Update, context: CallbackContext) -> None:
        """
        Handler for /reload_conf.
        Triggers a config file reload
        :param bot: telegram bot
        :param update: message update
        :return: None
        """
        msg = self._rpc_reload_conf()
        self._send_msg("Status: `{status}`".format(**msg))

    @authorized_only
    def _stopbuy(self, update: Update, context: CallbackContext) -> None:
        """
        Handler for /stop_buy.
        Sets max_open_trades to 0 and gracefully sells all open trades
        :param bot: telegram bot
        :param update: message update
        :return: None
        """
        msg = self._rpc_stopbuy()
        self._send_msg("Status: `{status}`".format(**msg))

    @authorized_only
    def _forcesell(self, update: Update, context: CallbackContext) -> None:
        """
        Handler for /forcesell <id>.
        Sells the given trade at current price
        :param bot: telegram bot
        :param update: message update
        :return: None
        """

        trade_id = context.args[0] if len(context.args) > 0 else None
        try:
            msg = self._rpc_forcesell(trade_id)
            self._send_msg("Forcesell Result: `{result}`".format(**msg))

        except RPCException as e:
            self._send_msg(str(e))

    @authorized_only
    def _forcebuy(self, update: Update, context: CallbackContext) -> None:
        """
        Handler for /forcebuy <asset> <price>.
        Buys a pair trade at the given or current price
        :param bot: telegram bot
        :param update: message update
        :return: None
        """

        pair = context.args[0]
        price = float(context.args[1]) if len(context.args) > 1 else None
        try:
            self._rpc_forcebuy(pair, price)
        except RPCException as e:
            self._send_msg(str(e))

    @authorized_only
    def _performance(self, update: Update, context: CallbackContext) -> None:
        """
        Handler for /performance.
        Shows a performance statistic from finished trades
        :param bot: telegram bot
        :param update: message update
        :return: None
        """
        try:
            trades = self._rpc_performance()
            stats = "\n".join(
                "{index}.\t<code>{pair}\t{profit:.2f}% ({count})</code>".format(
                    index=i + 1, pair=trade["pair"], profit=trade["profit"], count=trade["count"]
                )
                for i, trade in enumerate(trades)
            )
            message = "<b>Performance:</b>\n{}".format(stats)
            self._send_msg(message, parse_mode=ParseMode.HTML)
        except RPCException as e:
            self._send_msg(str(e))

    @authorized_only
    def _count(self, update: Update, context: CallbackContext) -> None:
        """
        Handler for /count.
        Returns the number of trades running
        :param bot: telegram bot
        :param update: message update
        :return: None
        """
        try:
            counts = self._rpc_count()
            message = tabulate(
                {k: [v] for k, v in counts.items()},
                headers=["current", "max", "total stake"],
                tablefmt="simple",
            )
            message = "<pre>{}</pre>".format(message)
            logger.debug(message)
            self._send_msg(message, parse_mode=ParseMode.HTML)
        except RPCException as e:
            self._send_msg(str(e))

    @authorized_only
    def _whitelist(self, update: Update, context: CallbackContext) -> None:
        """
        Handler for /whitelist
        Shows the currently active whitelist
        """
        try:
            whitelist = self._rpc_whitelist()

            message = f"Using whitelist `{whitelist['method']}` with {whitelist['length']} pairs\n"
            message += f"`{', '.join(whitelist['whitelist'])}`"

            logger.debug(message)
            self._send_msg(message)
        except RPCException as e:
            self._send_msg(str(e))

    @authorized_only
    def _blacklist(self, update: Update, context: CallbackContext) -> None:
        """
        Handler for /blacklist
        Shows the currently active blacklist
        """
        try:

            blacklist = self._rpc_blacklist(context.args)

            message = f"Blacklist contains {blacklist['length']} pairs\n"
            message += f"`{', '.join(blacklist['blacklist'])}`"

            logger.debug(message)
            self._send_msg(message)
        except RPCException as e:
            self._send_msg(str(e))

    @authorized_only
    def _edge(self, update: Update, context: CallbackContext) -> None:
        """
        Handler for /edge
        Shows information related to Edge
        """
        try:
            edge_pairs = self._rpc_edge()
            edge_pairs_tab = tabulate(edge_pairs, headers="keys", tablefmt="simple")
            message = f"<b>Edge only validated following pairs:</b>\n<pre>{edge_pairs_tab}</pre>"
            self._send_msg(message, parse_mode=ParseMode.HTML)
        except RPCException as e:
            self._send_msg(str(e))

    @authorized_only
    def _help(self, update: Update, context: CallbackContext) -> None:
        """
        Handler for /help.
        Show commands of the bot
        :param bot: telegram bot
        :param update: message update
        :return: None
        """
        forcebuy_text = "*/forcebuy <pair> [<rate>]:* `Instantly buys the given pair. " \
                        "Optionally takes a rate at which to buy.` \n"
        message = "*/start:* `Starts the trader`\n" \
                  "*/stop:* `Stops the trader`\n" \
                  "*/status [table]:* `Lists all open trades`\n" \
                  "         *table :* `will display trades in a table`\n" \
                  "                `pending buy orders are marked with an asterisk (*)`\n" \
                  "                `pending sell orders are marked with a double asterisk (**)`\n" \
                  "*/profit:* `Lists cumulative profit from all finished trades`\n" \
                  "*/forcesell <trade_id>|all:* `Instantly sells the given trade or all trades, " \
                  "regardless of profit`\n" \
                  f"{forcebuy_text if self._config.get('forcebuy_enable', False) else '' }" \
                  "*/performance:* `Show performance of each finished trade grouped by pair`\n" \
                  "*/daily <n>:* `Shows profit or loss per day, over the last n days`\n" \
                  "*/count:* `Show number of trades running compared to allowed number of trades`" \
                  "\n" \
                  "*/balance:* `Show account balance per currency`\n" \
                  "*/stopbuy:* `Stops buying, but handles open trades gracefully` \n" \
                  "*/reload_conf:* `Reload configuration file` \n" \
                  "*/show_config:* `Show running configuration` \n" \
                  "*/whitelist:* `Show current whitelist` \n" \
                  "*/blacklist [pair]:* `Show current blacklist, or adds one or more pairs " \
                  "to the blacklist.` \n" \
                  "*/edge:* `Shows validated pairs by Edge if it is enabled` \n" \
                  "*/help:* `This help message`\n" \
                  "*/version:* `Show version`"

        self._send_msg(message)

    @authorized_only
    def _version(self, update: Update, context: CallbackContext) -> None:
        """
        Handler for /version.
        Show version information
        :param bot: telegram bot
        :param update: message update
        :return: None
        """
        self._send_msg("*Version:* `{}`".format(__version__))

    @authorized_only
    def _show_config(self, update: Update, context: CallbackContext) -> None:
        """
        Handler for /show_config.
        Show config information information
        :param bot: telegram bot
        :param update: message update
        :return: None
        """
        val = self._rpc_show_config()
        if val["trailing_stop"]:
            sl_info = (
                f"*Initial Stoploss:* `{val['stoploss']}`\n"
                f"*Trailing stop positive:* `{val['trailing_stop_positive']}`\n"
                f"*Trailing stop offset:* `{val['trailing_stop_positive_offset']}`\n"
                f"*Only trail above offset:* `{val['trailing_only_offset_is_reached']}`\n"
            )

        else:
            sl_info = f"*Stoploss:* `{val['stoploss']}`\n"

        self._send_msg(
            f"*Mode:* `{'Dry-run' if val['dry_run'] else 'Live'}`\n"
            f"*Exchange:* `{val['exchange']}`\n"
            f"*Stake per trade:* `{val['stake_amount']} {val['stake_currency']}`\n"
            f"*Max open Trades:* `{val['max_open_trades']}`\n"
            f"*Minimum ROI:* `{val['minimal_roi']}`\n"
            f"{sl_info}"
            f"*Ticker Interval:* `{val['ticker_interval']}`\n"
            f"*Strategy:* `{val['strategy']}`\n"
            f"*Current state:* `{val['state']}`"
        )

    def _send_msg(self, msg: str, parse_mode: ParseMode = ParseMode.MARKDOWN) -> None:
        """
        Send given markdown message
        :param msg: message
        :param bot: alternative bot
        :param parse_mode: telegram parse mode
        :return: None
        """

        keyboard = [
            ["/daily", "/profit", "/balance"],
            ["/status", "/status table", "/performance"],
            ["/count", "/start", "/stop", "/help"],
        ]

        reply_markup = ReplyKeyboardMarkup(keyboard)

        try:
            try:
                self._updater.bot.send_message(
                    self._config["telegram"]["chat_id"],
                    text=msg,
                    parse_mode=parse_mode,
                    reply_markup=reply_markup,
                )
            except NetworkError as network_err:
                # Sometimes the telegram server resets the current connection,
                # if this is the case we send the message again.
                logger.warning(
                    "Telegram NetworkError: %s! Trying one more time.", network_err.message
                )
                self._updater.bot.send_message(
                    self._config["telegram"]["chat_id"],
                    text=msg,
                    parse_mode=parse_mode,
                    reply_markup=reply_markup,
                )
        except TelegramError as telegram_err:
            logger.warning("TelegramError: %s! Giving up on that message.", telegram_err.message)<|MERGE_RESOLUTION|>--- conflicted
+++ resolved
@@ -316,40 +316,6 @@
         stake_cur = self._config["stake_currency"]
         fiat_disp_cur = self._config.get("fiat_display_currency", "")
 
-<<<<<<< HEAD
-        try:
-            stats = self._rpc_trade_statistics(stake_cur, fiat_disp_cur)
-            profit_closed_coin = stats["profit_closed_coin"]
-            profit_closed_percent = stats["profit_closed_percent"]
-            profit_closed_fiat = stats["profit_closed_fiat"]
-            profit_all_coin = stats["profit_all_coin"]
-            profit_all_percent = stats["profit_all_percent"]
-            profit_all_fiat = stats["profit_all_fiat"]
-            trade_count = stats["trade_count"]
-            first_trade_date = stats["first_trade_date"]
-            latest_trade_date = stats["latest_trade_date"]
-            avg_duration = stats["avg_duration"]
-            best_pair = stats["best_pair"]
-            best_rate = stats["best_rate"]
-            # Message to display
-            markdown_msg = (
-                "*ROI:* Close trades\n"
-                f"∙ `{profit_closed_coin:.8f} {stake_cur} "
-                f"({profit_closed_percent:.2f}%)`\n"
-                f"∙ `{profit_closed_fiat:.3f} {fiat_disp_cur}`\n"
-                f"*ROI:* All trades\n"
-                f"∙ `{profit_all_coin:.8f} {stake_cur} ({profit_all_percent:.2f}%)`\n"
-                f"∙ `{profit_all_fiat:.3f} {fiat_disp_cur}`\n"
-                f"*Total Trade Count:* `{trade_count}`\n"
-                f"*First Trade opened:* `{first_trade_date}`\n"
-                f"*Latest Trade opened:* `{latest_trade_date}`\n"
-                f"*Avg. Duration:* `{avg_duration}`\n"
-                f"*Best Performing:* `{best_pair}: {best_rate:.2f}%`"
-            )
-            self._send_msg(markdown_msg)
-        except RPCException as e:
-            self._send_msg(str(e))
-=======
         stats = self._rpc_trade_statistics(
             stake_cur,
             fiat_disp_cur)
@@ -387,7 +353,6 @@
                 markdown_msg += (f"\n*Avg. Duration:* `{avg_duration}`\n"
                                  f"*Best Performing:* `{best_pair}: {best_rate:.2f}%`")
         self._send_msg(markdown_msg)
->>>>>>> 84c50bf1
 
     @authorized_only
     def _balance(self, update: Update, context: CallbackContext) -> None:
