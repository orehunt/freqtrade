# pragma pylint: disable=missing-docstring, C0103
# pragma pylint: disable=protected-access, too-many-lines, invalid-name, too-many-arguments

import logging
import re
import time
from copy import deepcopy
from unittest.mock import MagicMock

import arrow
import pytest
import requests

from freqtrade import (DependencyException, OperationalException,
                       TemporaryError, constants)
from freqtrade.freqtradebot import FreqtradeBot
from freqtrade.persistence import Trade
from freqtrade.rpc import RPCMessageType
from freqtrade.state import State
from freqtrade.strategy.interface import SellType, SellCheckTuple
from freqtrade.tests.conftest import log_has, patch_exchange


# Functions for recurrent object patching
def get_patched_freqtradebot(mocker, config) -> FreqtradeBot:
    """
    This function patch _init_modules() to not call dependencies
    :param mocker: a Mocker object to apply patches
    :param config: Config to pass to the bot
    :return: None
    """
    mocker.patch('freqtrade.freqtradebot.RPCManager', MagicMock())
    mocker.patch('freqtrade.freqtradebot.persistence.init', MagicMock())
    patch_exchange(mocker)

    return FreqtradeBot(config)


def patch_get_signal(freqtrade: FreqtradeBot, value=(True, False)) -> None:
    """
    :param mocker: mocker to patch IStrategy class
    :param value: which value IStrategy.get_signal() must return
    :return: None
    """
    freqtrade.strategy.get_signal = lambda e, s, t: value
<<<<<<< HEAD
    freqtrade.exchange.get_ticker_history = lambda p, i: None
    freqtrade.exchange.refresh_tickers = lambda pl, i: {}
=======
    freqtrade.exchange.get_candle_history = lambda p, i: None
>>>>>>> ea72af7c


def patch_RPCManager(mocker) -> MagicMock:
    """
    This function mock RPC manager to avoid repeating this code in almost every tests
    :param mocker: mocker to patch RPCManager class
    :return: RPCManager.send_msg MagicMock to track if this method is called
    """
    mocker.patch('freqtrade.rpc.telegram.Telegram', MagicMock())
    rpc_mock = mocker.patch('freqtrade.freqtradebot.RPCManager.send_msg', MagicMock())
    return rpc_mock


# Unit tests

def test_freqtradebot(mocker, default_conf) -> None:
    freqtrade = get_patched_freqtradebot(mocker, default_conf)
    assert freqtrade.state is State.RUNNING

    default_conf.pop('initial_state')
    freqtrade = FreqtradeBot(default_conf)
    assert freqtrade.state is State.STOPPED


def test_cleanup(mocker, default_conf, caplog) -> None:
    mock_cleanup = MagicMock()
    mocker.patch('freqtrade.persistence.cleanup', mock_cleanup)

    freqtrade = get_patched_freqtradebot(mocker, default_conf)
    freqtrade.cleanup()
    assert log_has('Cleaning up modules ...', caplog.record_tuples)
    assert mock_cleanup.call_count == 1


def test_worker_running(mocker, default_conf, caplog) -> None:
    mock_throttle = MagicMock()
    mocker.patch('freqtrade.freqtradebot.FreqtradeBot._throttle', mock_throttle)

    freqtrade = get_patched_freqtradebot(mocker, default_conf)

    state = freqtrade.worker(old_state=None)
    assert state is State.RUNNING
    assert log_has('Changing state to: RUNNING', caplog.record_tuples)
    assert mock_throttle.call_count == 1


def test_worker_stopped(mocker, default_conf, caplog) -> None:
    mock_throttle = MagicMock()
    mocker.patch('freqtrade.freqtradebot.FreqtradeBot._throttle', mock_throttle)
    mock_sleep = mocker.patch('time.sleep', return_value=None)

    freqtrade = get_patched_freqtradebot(mocker, default_conf)
    freqtrade.state = State.STOPPED
    state = freqtrade.worker(old_state=State.RUNNING)
    assert state is State.STOPPED
    assert log_has('Changing state to: STOPPED', caplog.record_tuples)
    assert mock_throttle.call_count == 0
    assert mock_sleep.call_count == 1


def test_throttle(mocker, default_conf, caplog) -> None:
    def throttled_func():
        return 42

    caplog.set_level(logging.DEBUG)
    freqtrade = get_patched_freqtradebot(mocker, default_conf)

    start = time.time()
    result = freqtrade._throttle(throttled_func, min_secs=0.1)
    end = time.time()

    assert result == 42
    assert end - start > 0.1
    assert log_has('Throttling throttled_func for 0.10 seconds', caplog.record_tuples)

    result = freqtrade._throttle(throttled_func, min_secs=-1)
    assert result == 42


def test_throttle_with_assets(mocker, default_conf) -> None:
    def throttled_func(nb_assets=-1):
        return nb_assets

    freqtrade = get_patched_freqtradebot(mocker, default_conf)

    result = freqtrade._throttle(throttled_func, min_secs=0.1, nb_assets=666)
    assert result == 666

    result = freqtrade._throttle(throttled_func, min_secs=0.1)
    assert result == -1


def test_gen_pair_whitelist(mocker, default_conf, tickers) -> None:
    freqtrade = get_patched_freqtradebot(mocker, default_conf)
    mocker.patch('freqtrade.exchange.Exchange.get_tickers', tickers)
    mocker.patch('freqtrade.exchange.Exchange.exchange_has', MagicMock(return_value=True))
    # mocker.patch('freqtrade.exchange.validate_pairs', MagicMock(return_value=True))

    # Test to retrieved BTC sorted on quoteVolume (default)
    whitelist = freqtrade._gen_pair_whitelist(base_currency='BTC')
    assert whitelist == ['ETH/BTC', 'TKN/BTC', 'BLK/BTC', 'LTC/BTC']

    # Test to retrieve BTC sorted on bidVolume
    whitelist = freqtrade._gen_pair_whitelist(base_currency='BTC', key='bidVolume')
    assert whitelist == ['LTC/BTC', 'TKN/BTC', 'ETH/BTC', 'BLK/BTC']

    # Test with USDT sorted on quoteVolume (default)
    whitelist = freqtrade._gen_pair_whitelist(base_currency='USDT')
    assert whitelist == ['TKN/USDT', 'ETH/USDT', 'LTC/USDT', 'BLK/USDT']

    # Test with ETH (our fixture does not have ETH, so result should be empty)
    whitelist = freqtrade._gen_pair_whitelist(base_currency='ETH')
    assert whitelist == []


@pytest.mark.skip(reason="Test not implemented")
def test_refresh_whitelist() -> None:
    pass


def test_get_trade_stake_amount(default_conf, ticker, limit_buy_order, fee, mocker) -> None:
    patch_RPCManager(mocker)
    mocker.patch.multiple(
        'freqtrade.exchange.Exchange',
        validate_pairs=MagicMock(),
        get_balance=MagicMock(return_value=default_conf['stake_amount'] * 2)
    )

    freqtrade = FreqtradeBot(default_conf)

    result = freqtrade._get_trade_stake_amount()
    assert result == default_conf['stake_amount']


def test_get_trade_stake_amount_no_stake_amount(default_conf,
                                                ticker,
                                                limit_buy_order,
                                                fee,
                                                mocker) -> None:
    patch_RPCManager(mocker)
    mocker.patch.multiple(
        'freqtrade.exchange.Exchange',
        validate_pairs=MagicMock(),
        get_balance=MagicMock(return_value=default_conf['stake_amount'] * 0.5)
    )
    freqtrade = FreqtradeBot(default_conf)

    with pytest.raises(DependencyException, match=r'.*stake amount.*'):
        freqtrade._get_trade_stake_amount()


def test_get_trade_stake_amount_unlimited_amount(default_conf,
                                                 ticker,
                                                 limit_buy_order,
                                                 fee,
                                                 markets,
                                                 mocker) -> None:
    patch_RPCManager(mocker)
    mocker.patch.multiple(
        'freqtrade.exchange.Exchange',
        validate_pairs=MagicMock(),
        get_ticker=ticker,
        buy=MagicMock(return_value={'id': limit_buy_order['id']}),
        get_balance=MagicMock(return_value=default_conf['stake_amount']),
        get_fee=fee,
        get_markets=markets
    )

    conf = deepcopy(default_conf)
    conf['stake_amount'] = constants.UNLIMITED_STAKE_AMOUNT
    conf['max_open_trades'] = 2

    freqtrade = FreqtradeBot(conf)
    patch_get_signal(freqtrade)

    # no open trades, order amount should be 'balance / max_open_trades'
    result = freqtrade._get_trade_stake_amount()
    assert result == default_conf['stake_amount'] / conf['max_open_trades']

    # create one trade, order amount should be 'balance / (max_open_trades - num_open_trades)'
    freqtrade.create_trade()

    result = freqtrade._get_trade_stake_amount()
    assert result == default_conf['stake_amount'] / (conf['max_open_trades'] - 1)

    # create 2 trades, order amount should be None
    freqtrade.create_trade()

    result = freqtrade._get_trade_stake_amount()
    assert result is None

    # set max_open_trades = None, so do not trade
    conf['max_open_trades'] = 0
    freqtrade = FreqtradeBot(conf)
    result = freqtrade._get_trade_stake_amount()
    assert result is None


def test_get_min_pair_stake_amount(mocker, default_conf) -> None:
    patch_RPCManager(mocker)
    mocker.patch('freqtrade.exchange.Exchange.validate_pairs', MagicMock())
    freqtrade = FreqtradeBot(default_conf)
    freqtrade.strategy.stoploss = -0.05
    # no pair found
    mocker.patch(
        'freqtrade.exchange.Exchange.get_markets',
        MagicMock(return_value=[{
            'symbol': 'ETH/BTC'
        }])
    )
    with pytest.raises(ValueError, match=r'.*get market information.*'):
        freqtrade._get_min_pair_stake_amount('BNB/BTC', 1)

    # no 'limits' section
    mocker.patch(
        'freqtrade.exchange.Exchange.get_markets',
        MagicMock(return_value=[{
            'symbol': 'ETH/BTC'
        }])
    )
    result = freqtrade._get_min_pair_stake_amount('ETH/BTC', 1)
    assert result is None

    # empty 'limits' section
    mocker.patch(
        'freqtrade.exchange.Exchange.get_markets',
        MagicMock(return_value=[{
            'symbol': 'ETH/BTC',
            'limits': {}
        }])
    )
    result = freqtrade._get_min_pair_stake_amount('ETH/BTC', 1)
    assert result is None

    # no cost Min
    mocker.patch(
        'freqtrade.exchange.Exchange.get_markets',
        MagicMock(return_value=[{
            'symbol': 'ETH/BTC',
            'limits': {
                'cost': {"min": None},
                'amount': {}
            }
        }])
    )
    result = freqtrade._get_min_pair_stake_amount('ETH/BTC', 1)
    assert result is None

    # no amount Min
    mocker.patch(
        'freqtrade.exchange.Exchange.get_markets',
        MagicMock(return_value=[{
            'symbol': 'ETH/BTC',
            'limits': {
                'cost': {},
                'amount': {"min": None}
            }
        }])
    )
    result = freqtrade._get_min_pair_stake_amount('ETH/BTC', 1)
    assert result is None

    # empty 'cost'/'amount' section
    mocker.patch(
        'freqtrade.exchange.Exchange.get_markets',
        MagicMock(return_value=[{
            'symbol': 'ETH/BTC',
            'limits': {
                'cost': {},
                'amount': {}
            }
        }])
    )
    result = freqtrade._get_min_pair_stake_amount('ETH/BTC', 1)
    assert result is None

    # min cost is set
    mocker.patch(
        'freqtrade.exchange.Exchange.get_markets',
        MagicMock(return_value=[{
            'symbol': 'ETH/BTC',
            'limits': {
                'cost': {'min': 2},
                'amount': {}
            }
        }])
    )
    result = freqtrade._get_min_pair_stake_amount('ETH/BTC', 1)
    assert result == 2 / 0.9

    # min amount is set
    mocker.patch(
        'freqtrade.exchange.Exchange.get_markets',
        MagicMock(return_value=[{
            'symbol': 'ETH/BTC',
            'limits': {
                'cost': {},
                'amount': {'min': 2}
            }
        }])
    )
    result = freqtrade._get_min_pair_stake_amount('ETH/BTC', 2)
    assert result == 2 * 2 / 0.9

    # min amount and cost are set (cost is minimal)
    mocker.patch(
        'freqtrade.exchange.Exchange.get_markets',
        MagicMock(return_value=[{
            'symbol': 'ETH/BTC',
            'limits': {
                'cost': {'min': 2},
                'amount': {'min': 2}
            }
        }])
    )
    result = freqtrade._get_min_pair_stake_amount('ETH/BTC', 2)
    assert result == min(2, 2 * 2) / 0.9

    # min amount and cost are set (amount is minial)
    mocker.patch(
        'freqtrade.exchange.Exchange.get_markets',
        MagicMock(return_value=[{
            'symbol': 'ETH/BTC',
            'limits': {
                'cost': {'min': 8},
                'amount': {'min': 2}
            }
        }])
    )
    result = freqtrade._get_min_pair_stake_amount('ETH/BTC', 2)
    assert result == min(8, 2 * 2) / 0.9


def test_create_trade(default_conf, ticker, limit_buy_order, fee, markets, mocker) -> None:
    patch_RPCManager(mocker)
    mocker.patch.multiple(
        'freqtrade.exchange.Exchange',
        validate_pairs=MagicMock(),
        get_ticker=ticker,
        buy=MagicMock(return_value={'id': limit_buy_order['id']}),
        get_fee=fee,
        get_markets=markets
    )

    # Save state of current whitelist
    whitelist = deepcopy(default_conf['exchange']['pair_whitelist'])
    freqtrade = FreqtradeBot(default_conf)
    patch_get_signal(freqtrade)
    freqtrade.create_trade()

    trade = Trade.query.first()
    assert trade is not None
    assert trade.stake_amount == 0.001
    assert trade.is_open
    assert trade.open_date is not None
    assert trade.exchange == 'bittrex'

    # Simulate fulfilled LIMIT_BUY order for trade
    trade.update(limit_buy_order)

    assert trade.open_rate == 0.00001099
    assert trade.amount == 90.99181073

    assert whitelist == default_conf['exchange']['pair_whitelist']


def test_create_trade_no_stake_amount(default_conf, ticker, limit_buy_order,
                                      fee, markets, mocker) -> None:
    patch_RPCManager(mocker)
    mocker.patch.multiple(
        'freqtrade.exchange.Exchange',
        validate_pairs=MagicMock(),
        get_ticker=ticker,
        buy=MagicMock(return_value={'id': limit_buy_order['id']}),
        get_balance=MagicMock(return_value=default_conf['stake_amount'] * 0.5),
        get_fee=fee,
        get_markets=markets
    )
    freqtrade = FreqtradeBot(default_conf)
    patch_get_signal(freqtrade)

    with pytest.raises(DependencyException, match=r'.*stake amount.*'):
        freqtrade.create_trade()


def test_create_trade_minimal_amount(default_conf, ticker, limit_buy_order,
                                     fee, markets, mocker) -> None:
    patch_RPCManager(mocker)
    buy_mock = MagicMock(return_value={'id': limit_buy_order['id']})
    mocker.patch.multiple(
        'freqtrade.exchange.Exchange',
        validate_pairs=MagicMock(),
        get_ticker=ticker,
        buy=buy_mock,
        get_fee=fee,
        get_markets=markets
    )
    default_conf['stake_amount'] = 0.0005
    freqtrade = FreqtradeBot(default_conf)
    patch_get_signal(freqtrade)

    freqtrade.create_trade()
    rate, amount = buy_mock.call_args[0][1], buy_mock.call_args[0][2]
    assert rate * amount >= default_conf['stake_amount']


def test_create_trade_too_small_stake_amount(default_conf, ticker, limit_buy_order,
                                             fee, markets, mocker) -> None:
    patch_RPCManager(mocker)
    buy_mock = MagicMock(return_value={'id': limit_buy_order['id']})
    mocker.patch.multiple(
        'freqtrade.exchange.Exchange',
        validate_pairs=MagicMock(),
        get_ticker=ticker,
        buy=buy_mock,
        get_fee=fee,
        get_markets=markets
    )

    default_conf['stake_amount'] = 0.000000005
    freqtrade = FreqtradeBot(default_conf)
    patch_get_signal(freqtrade)

    result = freqtrade.create_trade()
    assert result is False


def test_create_trade_limit_reached(default_conf, ticker, limit_buy_order,
                                    fee, markets, mocker) -> None:
    patch_RPCManager(mocker)
    mocker.patch.multiple(
        'freqtrade.exchange.Exchange',
        validate_pairs=MagicMock(),
        get_ticker=ticker,
        buy=MagicMock(return_value={'id': limit_buy_order['id']}),
        get_balance=MagicMock(return_value=default_conf['stake_amount']),
        get_fee=fee,
        get_markets=markets
    )
    default_conf['max_open_trades'] = 0
    default_conf['stake_amount'] = constants.UNLIMITED_STAKE_AMOUNT

    freqtrade = FreqtradeBot(default_conf)
    patch_get_signal(freqtrade)

    assert freqtrade.create_trade() is False
    assert freqtrade._get_trade_stake_amount() is None


def test_create_trade_no_pairs(default_conf, ticker, limit_buy_order, fee, markets, mocker) -> None:
    patch_RPCManager(mocker)
    mocker.patch.multiple(
        'freqtrade.exchange.Exchange',
        validate_pairs=MagicMock(),
        get_ticker=ticker,
        buy=MagicMock(return_value={'id': limit_buy_order['id']}),
        get_fee=fee,
        get_markets=markets
    )

    default_conf['exchange']['pair_whitelist'] = ["ETH/BTC"]
    default_conf['exchange']['pair_blacklist'] = ["ETH/BTC"]
    freqtrade = FreqtradeBot(default_conf)
    patch_get_signal(freqtrade)

    freqtrade.create_trade()

    with pytest.raises(DependencyException, match=r'.*No currency pairs in whitelist.*'):
        freqtrade.create_trade()


def test_create_trade_no_pairs_after_blacklist(default_conf, ticker,
                                               limit_buy_order, fee, markets, mocker) -> None:
    patch_RPCManager(mocker)
    mocker.patch.multiple(
        'freqtrade.exchange.Exchange',
        validate_pairs=MagicMock(),
        get_ticker=ticker,
        buy=MagicMock(return_value={'id': limit_buy_order['id']}),
        get_fee=fee,
        get_markets=markets
    )
    default_conf['exchange']['pair_whitelist'] = ["ETH/BTC"]
    default_conf['exchange']['pair_blacklist'] = ["ETH/BTC"]
    freqtrade = FreqtradeBot(default_conf)
    patch_get_signal(freqtrade)

    freqtrade.create_trade()

    with pytest.raises(DependencyException, match=r'.*No currency pairs in whitelist.*'):
        freqtrade.create_trade()


def test_create_trade_no_signal(default_conf, fee, mocker) -> None:
    default_conf['dry_run'] = True

    patch_RPCManager(mocker)
    mocker.patch.multiple(
        'freqtrade.exchange.Exchange',
        validate_pairs=MagicMock(),
        get_candle_history=MagicMock(return_value=20),
        get_balance=MagicMock(return_value=20),
        get_fee=fee,
    )
    default_conf['stake_amount'] = 10
    freqtrade = FreqtradeBot(default_conf)
    patch_get_signal(freqtrade, value=(False, False))

    Trade.query = MagicMock()
    Trade.query.filter = MagicMock()
    assert not freqtrade.create_trade()


def test_process_trade_creation(default_conf, ticker, limit_buy_order,
                                markets, fee, mocker, caplog) -> None:
    patch_RPCManager(mocker)
    mocker.patch.multiple(
        'freqtrade.exchange.Exchange',
        validate_pairs=MagicMock(),
        get_ticker=ticker,
        get_markets=markets,
        buy=MagicMock(return_value={'id': limit_buy_order['id']}),
        get_order=MagicMock(return_value=limit_buy_order),
        get_fee=fee,
    )
    freqtrade = FreqtradeBot(default_conf)
    patch_get_signal(freqtrade)

    trades = Trade.query.filter(Trade.is_open.is_(True)).all()
    assert not trades

    result = freqtrade._process()
    assert result is True

    trades = Trade.query.filter(Trade.is_open.is_(True)).all()
    assert len(trades) == 1
    trade = trades[0]
    assert trade is not None
    assert trade.stake_amount == default_conf['stake_amount']
    assert trade.is_open
    assert trade.open_date is not None
    assert trade.exchange == 'bittrex'
    assert trade.open_rate == 0.00001099
    assert trade.amount == 90.99181073703367

    assert log_has(
        'Checking buy signals to create a new trade with stake_amount: 0.001000 ...',
        caplog.record_tuples
    )


def test_process_exchange_failures(default_conf, ticker, markets, mocker) -> None:
    patch_RPCManager(mocker)
    mocker.patch.multiple(
        'freqtrade.exchange.Exchange',
        validate_pairs=MagicMock(),
        get_ticker=ticker,
        get_markets=markets,
        buy=MagicMock(side_effect=TemporaryError)
    )
    sleep_mock = mocker.patch('time.sleep', side_effect=lambda _: None)

    freqtrade = FreqtradeBot(default_conf)
    patch_get_signal(freqtrade)

    result = freqtrade._process()
    assert result is False
    assert sleep_mock.has_calls()


def test_process_operational_exception(default_conf, ticker, markets, mocker) -> None:
    msg_mock = patch_RPCManager(mocker)
    mocker.patch.multiple(
        'freqtrade.exchange.Exchange',
        validate_pairs=MagicMock(),
        get_ticker=ticker,
        get_markets=markets,
        buy=MagicMock(side_effect=OperationalException)
    )
    freqtrade = FreqtradeBot(default_conf)
    patch_get_signal(freqtrade)

    assert freqtrade.state == State.RUNNING

    result = freqtrade._process()
    assert result is False
    assert freqtrade.state == State.STOPPED
    assert 'OperationalException' in msg_mock.call_args_list[-1][0][0]['status']


def test_process_trade_handling(
        default_conf, ticker, limit_buy_order, markets, fee, mocker) -> None:
    patch_RPCManager(mocker)
    mocker.patch.multiple(
        'freqtrade.exchange.Exchange',
        validate_pairs=MagicMock(),
        get_ticker=ticker,
        get_markets=markets,
        buy=MagicMock(return_value={'id': limit_buy_order['id']}),
        get_order=MagicMock(return_value=limit_buy_order),
        get_fee=fee,
    )
    freqtrade = FreqtradeBot(default_conf)
    patch_get_signal(freqtrade)

    trades = Trade.query.filter(Trade.is_open.is_(True)).all()
    assert not trades
    result = freqtrade._process()
    assert result is True
    trades = Trade.query.filter(Trade.is_open.is_(True)).all()
    assert len(trades) == 1

    result = freqtrade._process()
    assert result is False


def test_balance_fully_ask_side(mocker, default_conf) -> None:
    default_conf['bid_strategy']['ask_last_balance'] = 0.0
    freqtrade = get_patched_freqtradebot(mocker, default_conf)

    assert freqtrade.get_target_bid({'ask': 20, 'last': 10}) == 20


def test_balance_fully_last_side(mocker, default_conf) -> None:
    default_conf['bid_strategy']['ask_last_balance'] = 1.0
    freqtrade = get_patched_freqtradebot(mocker, default_conf)

    assert freqtrade.get_target_bid({'ask': 20, 'last': 10}) == 10


def test_balance_bigger_last_ask(mocker, default_conf) -> None:
    default_conf['bid_strategy']['ask_last_balance'] = 1.0
    freqtrade = get_patched_freqtradebot(mocker, default_conf)

    assert freqtrade.get_target_bid({'ask': 5, 'last': 10}) == 5


def test_process_maybe_execute_buy(mocker, default_conf) -> None:
    freqtrade = get_patched_freqtradebot(mocker, default_conf)

    mocker.patch('freqtrade.freqtradebot.FreqtradeBot.create_trade', MagicMock(return_value=True))
    assert freqtrade.process_maybe_execute_buy()

    mocker.patch('freqtrade.freqtradebot.FreqtradeBot.create_trade', MagicMock(return_value=False))
    assert not freqtrade.process_maybe_execute_buy()


def test_process_maybe_execute_buy_exception(mocker, default_conf, caplog) -> None:
    freqtrade = get_patched_freqtradebot(mocker, default_conf)

    mocker.patch(
        'freqtrade.freqtradebot.FreqtradeBot.create_trade',
        MagicMock(side_effect=DependencyException)
    )
    freqtrade.process_maybe_execute_buy()
    log_has('Unable to create trade:', caplog.record_tuples)


def test_process_maybe_execute_sell(mocker, default_conf, limit_buy_order, caplog) -> None:
    freqtrade = get_patched_freqtradebot(mocker, default_conf)

    mocker.patch('freqtrade.freqtradebot.FreqtradeBot.handle_trade', MagicMock(return_value=True))
    mocker.patch('freqtrade.exchange.Exchange.get_order', return_value=limit_buy_order)
    mocker.patch('freqtrade.exchange.Exchange.get_trades_for_order', return_value=[])
    mocker.patch('freqtrade.freqtradebot.FreqtradeBot.get_real_amount',
                 return_value=limit_buy_order['amount'])

    trade = MagicMock()
    trade.open_order_id = '123'
    trade.open_fee = 0.001
    assert not freqtrade.process_maybe_execute_sell(trade)
    # Test amount not modified by fee-logic
    assert not log_has(
        'Applying fee to amount for Trade {} from 90.99181073 to 90.81'.format(trade),
        caplog.record_tuples
    )

    mocker.patch('freqtrade.freqtradebot.FreqtradeBot.get_real_amount', return_value=90.81)
    # test amount modified by fee-logic
    assert not freqtrade.process_maybe_execute_sell(trade)

    trade.is_open = True
    trade.open_order_id = None
    # Assert we call handle_trade() if trade is feasible for execution
    assert freqtrade.process_maybe_execute_sell(trade)

    regexp = re.compile('Found open order for.*')
    assert filter(regexp.match, caplog.record_tuples)


def test_process_maybe_execute_sell_exception(mocker, default_conf,
                                              limit_buy_order, caplog) -> None:
    freqtrade = get_patched_freqtradebot(mocker, default_conf)
    mocker.patch('freqtrade.exchange.Exchange.get_order', return_value=limit_buy_order)

    trade = MagicMock()
    trade.open_order_id = '123'
    trade.open_fee = 0.001

    # Test raise of OperationalException exception
    mocker.patch(
        'freqtrade.freqtradebot.FreqtradeBot.get_real_amount',
        side_effect=OperationalException()
    )
    freqtrade.process_maybe_execute_sell(trade)
    assert log_has('could not update trade amount: ', caplog.record_tuples)

    # Test raise of DependencyException exception
    mocker.patch(
        'freqtrade.freqtradebot.FreqtradeBot.get_real_amount',
        side_effect=DependencyException()
    )
    freqtrade.process_maybe_execute_sell(trade)
    assert log_has('Unable to sell trade: ', caplog.record_tuples)


def test_handle_trade(default_conf, limit_buy_order, limit_sell_order,
                      fee, markets, mocker) -> None:
    patch_RPCManager(mocker)
    mocker.patch.multiple(
        'freqtrade.exchange.Exchange',
        validate_pairs=MagicMock(),
        get_ticker=MagicMock(return_value={
            'bid': 0.00001172,
            'ask': 0.00001173,
            'last': 0.00001172
        }),
        buy=MagicMock(return_value={'id': limit_buy_order['id']}),
        sell=MagicMock(return_value={'id': limit_sell_order['id']}),
        get_fee=fee,
        get_markets=markets
    )
    freqtrade = FreqtradeBot(default_conf)
    patch_get_signal(freqtrade)

    freqtrade.create_trade()

    trade = Trade.query.first()
    assert trade

    time.sleep(0.01)  # Race condition fix
    trade.update(limit_buy_order)
    assert trade.is_open is True

    patch_get_signal(freqtrade, value=(False, True))
    assert freqtrade.handle_trade(trade) is True
    assert trade.open_order_id == limit_sell_order['id']

    # Simulate fulfilled LIMIT_SELL order for trade
    trade.update(limit_sell_order)

    assert trade.close_rate == 0.00001173
    assert trade.close_profit == 0.06201057
    assert trade.calc_profit() == 0.00006217
    assert trade.close_date is not None


def test_handle_overlpapping_signals(default_conf, ticker, limit_buy_order,
                                     fee, markets, mocker) -> None:
    default_conf.update({'experimental': {'use_sell_signal': True}})

    patch_RPCManager(mocker)
    mocker.patch.multiple(
        'freqtrade.exchange.Exchange',
        validate_pairs=MagicMock(),
        get_ticker=ticker,
        buy=MagicMock(return_value={'id': limit_buy_order['id']}),
        get_fee=fee,
        get_markets=markets
    )

    freqtrade = FreqtradeBot(default_conf)
    patch_get_signal(freqtrade, value=(True, True))
    freqtrade.strategy.min_roi_reached = lambda trade, current_profit, current_time: False

    freqtrade.create_trade()

    # Buy and Sell triggering, so doing nothing ...
    trades = Trade.query.all()
    nb_trades = len(trades)
    assert nb_trades == 0

    # Buy is triggering, so buying ...
    patch_get_signal(freqtrade, value=(True, False))
    freqtrade.create_trade()
    trades = Trade.query.all()
    nb_trades = len(trades)
    assert nb_trades == 1
    assert trades[0].is_open is True

    # Buy and Sell are not triggering, so doing nothing ...
    patch_get_signal(freqtrade, value=(False, False))
    assert freqtrade.handle_trade(trades[0]) is False
    trades = Trade.query.all()
    nb_trades = len(trades)
    assert nb_trades == 1
    assert trades[0].is_open is True

    # Buy and Sell are triggering, so doing nothing ...
    patch_get_signal(freqtrade, value=(True, True))
    assert freqtrade.handle_trade(trades[0]) is False
    trades = Trade.query.all()
    nb_trades = len(trades)
    assert nb_trades == 1
    assert trades[0].is_open is True

    # Sell is triggering, guess what : we are Selling!
    patch_get_signal(freqtrade, value=(False, True))
    trades = Trade.query.all()
    assert freqtrade.handle_trade(trades[0]) is True


def test_handle_trade_roi(default_conf, ticker, limit_buy_order,
                          fee, mocker, markets, caplog) -> None:
    caplog.set_level(logging.DEBUG)
    default_conf.update({'experimental': {'use_sell_signal': True}})

    patch_RPCManager(mocker)
    mocker.patch.multiple(
        'freqtrade.exchange.Exchange',
        validate_pairs=MagicMock(),
        get_ticker=ticker,
        buy=MagicMock(return_value={'id': limit_buy_order['id']}),
        get_fee=fee,
        get_markets=markets
    )

    freqtrade = FreqtradeBot(default_conf)
    patch_get_signal(freqtrade, value=(True, False))
    freqtrade.strategy.min_roi_reached = lambda trade, current_profit, current_time: True

    freqtrade.create_trade()

    trade = Trade.query.first()
    trade.is_open = True

    # FIX: sniffing logs, suggest handle_trade should not execute_sell
    #      instead that responsibility should be moved out of handle_trade(),
    #      we might just want to check if we are in a sell condition without
    #      executing
    # if ROI is reached we must sell
    patch_get_signal(freqtrade, value=(False, True))
    assert freqtrade.handle_trade(trade)
    assert log_has('Required profit reached. Selling..', caplog.record_tuples)


def test_handle_trade_experimental(
        default_conf, ticker, limit_buy_order, fee, mocker, markets, caplog) -> None:
    caplog.set_level(logging.DEBUG)
    default_conf.update({'experimental': {'use_sell_signal': True}})
    patch_RPCManager(mocker)
    mocker.patch.multiple(
        'freqtrade.exchange.Exchange',
        validate_pairs=MagicMock(),
        get_ticker=ticker,
        buy=MagicMock(return_value={'id': limit_buy_order['id']}),
        get_fee=fee,
        get_markets=markets
    )

    freqtrade = FreqtradeBot(default_conf)
    patch_get_signal(freqtrade)
    freqtrade.strategy.min_roi_reached = lambda trade, current_profit, current_time: False
    freqtrade.create_trade()

    trade = Trade.query.first()
    trade.is_open = True

    patch_get_signal(freqtrade, value=(False, False))
    assert not freqtrade.handle_trade(trade)

    patch_get_signal(freqtrade, value=(False, True))
    assert freqtrade.handle_trade(trade)
    assert log_has('Sell signal received. Selling..', caplog.record_tuples)


def test_close_trade(default_conf, ticker, limit_buy_order, limit_sell_order,
                     fee, markets, mocker) -> None:
    patch_RPCManager(mocker)
    mocker.patch.multiple(
        'freqtrade.exchange.Exchange',
        validate_pairs=MagicMock(),
        get_ticker=ticker,
        buy=MagicMock(return_value={'id': limit_buy_order['id']}),
        get_fee=fee,
        get_markets=markets
    )
    freqtrade = FreqtradeBot(default_conf)
    patch_get_signal(freqtrade)

    # Create trade and sell it
    freqtrade.create_trade()

    trade = Trade.query.first()
    assert trade

    trade.update(limit_buy_order)
    trade.update(limit_sell_order)
    assert trade.is_open is False

    with pytest.raises(ValueError, match=r'.*closed trade.*'):
        freqtrade.handle_trade(trade)


def test_check_handle_timedout_buy(default_conf, ticker, limit_buy_order_old, fee, mocker) -> None:
    rpc_mock = patch_RPCManager(mocker)
    cancel_order_mock = MagicMock()
    mocker.patch.multiple(
        'freqtrade.exchange.Exchange',
        validate_pairs=MagicMock(),
        get_ticker=ticker,
        get_order=MagicMock(return_value=limit_buy_order_old),
        cancel_order=cancel_order_mock,
        get_fee=fee
    )
    freqtrade = FreqtradeBot(default_conf)

    trade_buy = Trade(
        pair='ETH/BTC',
        open_rate=0.00001099,
        exchange='bittrex',
        open_order_id='123456789',
        amount=90.99181073,
        fee_open=0.0,
        fee_close=0.0,
        stake_amount=1,
        open_date=arrow.utcnow().shift(minutes=-601).datetime,
        is_open=True
    )

    Trade.session.add(trade_buy)

    # check it does cancel buy orders over the time limit
    freqtrade.check_handle_timedout()
    assert cancel_order_mock.call_count == 1
    assert rpc_mock.call_count == 1
    trades = Trade.query.filter(Trade.open_order_id.is_(trade_buy.open_order_id)).all()
    nb_trades = len(trades)
    assert nb_trades == 0


def test_check_handle_timedout_sell(default_conf, ticker, limit_sell_order_old, mocker) -> None:
    rpc_mock = patch_RPCManager(mocker)
    cancel_order_mock = MagicMock()
    mocker.patch.multiple(
        'freqtrade.exchange.Exchange',
        validate_pairs=MagicMock(),
        get_ticker=ticker,
        get_order=MagicMock(return_value=limit_sell_order_old),
        cancel_order=cancel_order_mock
    )
    freqtrade = FreqtradeBot(default_conf)

    trade_sell = Trade(
        pair='ETH/BTC',
        open_rate=0.00001099,
        exchange='bittrex',
        open_order_id='123456789',
        amount=90.99181073,
        fee_open=0.0,
        fee_close=0.0,
        stake_amount=1,
        open_date=arrow.utcnow().shift(hours=-5).datetime,
        close_date=arrow.utcnow().shift(minutes=-601).datetime,
        is_open=False
    )

    Trade.session.add(trade_sell)

    # check it does cancel sell orders over the time limit
    freqtrade.check_handle_timedout()
    assert cancel_order_mock.call_count == 1
    assert rpc_mock.call_count == 1
    assert trade_sell.is_open is True


def test_check_handle_timedout_partial(default_conf, ticker, limit_buy_order_old_partial,
                                       mocker) -> None:
    rpc_mock = patch_RPCManager(mocker)
    cancel_order_mock = MagicMock()
    mocker.patch.multiple(
        'freqtrade.exchange.Exchange',
        validate_pairs=MagicMock(),
        get_ticker=ticker,
        get_order=MagicMock(return_value=limit_buy_order_old_partial),
        cancel_order=cancel_order_mock
    )
    freqtrade = FreqtradeBot(default_conf)

    trade_buy = Trade(
        pair='ETH/BTC',
        open_rate=0.00001099,
        exchange='bittrex',
        open_order_id='123456789',
        amount=90.99181073,
        fee_open=0.0,
        fee_close=0.0,
        stake_amount=1,
        open_date=arrow.utcnow().shift(minutes=-601).datetime,
        is_open=True
    )

    Trade.session.add(trade_buy)

    # check it does cancel buy orders over the time limit
    # note this is for a partially-complete buy order
    freqtrade.check_handle_timedout()
    assert cancel_order_mock.call_count == 1
    assert rpc_mock.call_count == 1
    trades = Trade.query.filter(Trade.open_order_id.is_(trade_buy.open_order_id)).all()
    assert len(trades) == 1
    assert trades[0].amount == 23.0
    assert trades[0].stake_amount == trade_buy.open_rate * trades[0].amount


def test_check_handle_timedout_exception(default_conf, ticker, mocker, caplog) -> None:
    patch_RPCManager(mocker)
    cancel_order_mock = MagicMock()

    mocker.patch.multiple(
        'freqtrade.freqtradebot.FreqtradeBot',
        handle_timedout_limit_buy=MagicMock(),
        handle_timedout_limit_sell=MagicMock(),
    )
    mocker.patch.multiple(
        'freqtrade.exchange.Exchange',
        validate_pairs=MagicMock(),
        get_ticker=ticker,
        get_order=MagicMock(side_effect=requests.exceptions.RequestException('Oh snap')),
        cancel_order=cancel_order_mock
    )
    freqtrade = FreqtradeBot(default_conf)

    trade_buy = Trade(
        pair='ETH/BTC',
        open_rate=0.00001099,
        exchange='bittrex',
        open_order_id='123456789',
        amount=90.99181073,
        fee_open=0.0,
        fee_close=0.0,
        stake_amount=1,
        open_date=arrow.utcnow().shift(minutes=-601).datetime,
        is_open=True
    )

    Trade.session.add(trade_buy)
    regexp = re.compile(
        'Cannot query order for Trade(id=1, pair=ETH/BTC, amount=90.99181073, '
        'open_rate=0.00001099, open_since=10 hours ago) due to Traceback (most '
        'recent call last):\n.*'
    )

    freqtrade.check_handle_timedout()
    assert filter(regexp.match, caplog.record_tuples)


def test_handle_timedout_limit_buy(mocker, default_conf) -> None:
    patch_RPCManager(mocker)
    cancel_order_mock = MagicMock()
    mocker.patch.multiple(
        'freqtrade.exchange.Exchange',
        validate_pairs=MagicMock(),
        cancel_order=cancel_order_mock
    )

    freqtrade = FreqtradeBot(default_conf)

    Trade.session = MagicMock()
    trade = MagicMock()
    order = {'remaining': 1,
             'amount': 1}
    assert freqtrade.handle_timedout_limit_buy(trade, order)
    assert cancel_order_mock.call_count == 1
    order['amount'] = 2
    assert not freqtrade.handle_timedout_limit_buy(trade, order)
    assert cancel_order_mock.call_count == 2


def test_handle_timedout_limit_sell(mocker, default_conf) -> None:
    patch_RPCManager(mocker)
    cancel_order_mock = MagicMock()
    mocker.patch.multiple(
        'freqtrade.exchange.Exchange',
        validate_pairs=MagicMock(),
        cancel_order=cancel_order_mock
    )

    freqtrade = FreqtradeBot(default_conf)

    trade = MagicMock()
    order = {'remaining': 1,
             'amount': 1}
    assert freqtrade.handle_timedout_limit_sell(trade, order)
    assert cancel_order_mock.call_count == 1
    order['amount'] = 2
    assert not freqtrade.handle_timedout_limit_sell(trade, order)
    # Assert cancel_order was not called (callcount remains unchanged)
    assert cancel_order_mock.call_count == 1


def test_execute_sell_up(default_conf, ticker, fee, ticker_sell_up, markets, mocker) -> None:
    rpc_mock = patch_RPCManager(mocker)
    mocker.patch.multiple(
        'freqtrade.exchange.Exchange',
        validate_pairs=MagicMock(),
        get_ticker=ticker,
        get_fee=fee,
        get_markets=markets
    )
    freqtrade = FreqtradeBot(default_conf)
    patch_get_signal(freqtrade)

    # Create some test data
    freqtrade.create_trade()

    trade = Trade.query.first()
    assert trade

    # Increase the price and sell it
    mocker.patch.multiple(
        'freqtrade.exchange.Exchange',
        validate_pairs=MagicMock(),
        get_ticker=ticker_sell_up
    )

    freqtrade.execute_sell(trade=trade, limit=ticker_sell_up()['bid'], sell_reason=SellType.ROI)

    assert rpc_mock.call_count == 2
    last_msg = rpc_mock.call_args_list[-1][0][0]
    assert {
        'type': RPCMessageType.SELL_NOTIFICATION,
        'exchange': 'Bittrex',
        'pair': 'ETH/BTC',
        'gain': 'profit',
        'market_url': 'https://bittrex.com/Market/Index?MarketName=BTC-ETH',
        'limit': 1.172e-05,
        'amount': 90.99181073703367,
        'open_rate': 1.099e-05,
        'current_rate': 1.172e-05,
        'profit_amount': 6.126e-05,
        'profit_percent': 0.06110514,
        'stake_currency': 'BTC',
        'fiat_currency': 'USD',
    } == last_msg


def test_execute_sell_down(default_conf, ticker, fee, ticker_sell_down, markets, mocker) -> None:
    rpc_mock = patch_RPCManager(mocker)
    mocker.patch.multiple(
        'freqtrade.exchange.Exchange',
        validate_pairs=MagicMock(),
        get_ticker=ticker,
        get_fee=fee,
        get_markets=markets
    )
    freqtrade = FreqtradeBot(default_conf)
    patch_get_signal(freqtrade)

    # Create some test data
    freqtrade.create_trade()

    trade = Trade.query.first()
    assert trade

    # Decrease the price and sell it
    mocker.patch.multiple(
        'freqtrade.exchange.Exchange',
        validate_pairs=MagicMock(),
        get_ticker=ticker_sell_down
    )

    freqtrade.execute_sell(trade=trade, limit=ticker_sell_down()['bid'],
                           sell_reason=SellType.STOP_LOSS)

    assert rpc_mock.call_count == 2
    last_msg = rpc_mock.call_args_list[-1][0][0]
    assert {
        'type': RPCMessageType.SELL_NOTIFICATION,
        'exchange': 'Bittrex',
        'pair': 'ETH/BTC',
        'gain': 'loss',
        'market_url': 'https://bittrex.com/Market/Index?MarketName=BTC-ETH',
        'limit': 1.044e-05,
        'amount': 90.99181073703367,
        'open_rate': 1.099e-05,
        'current_rate': 1.044e-05,
        'profit_amount': -5.492e-05,
        'profit_percent': -0.05478343,
        'stake_currency': 'BTC',
        'fiat_currency': 'USD',
    } == last_msg


def test_execute_sell_without_conf_sell_up(default_conf, ticker, fee,
                                           ticker_sell_up, markets, mocker) -> None:
    rpc_mock = patch_RPCManager(mocker)
    mocker.patch.multiple(
        'freqtrade.exchange.Exchange',
        validate_pairs=MagicMock(),
        get_ticker=ticker,
        get_fee=fee,
        get_markets=markets
    )
    freqtrade = FreqtradeBot(default_conf)
    patch_get_signal(freqtrade)

    # Create some test data
    freqtrade.create_trade()

    trade = Trade.query.first()
    assert trade

    # Increase the price and sell it
    mocker.patch.multiple(
        'freqtrade.exchange.Exchange',
        validate_pairs=MagicMock(),
        get_ticker=ticker_sell_up
    )
    freqtrade.config = {}

    freqtrade.execute_sell(trade=trade, limit=ticker_sell_up()['bid'], sell_reason=SellType.ROI)

    assert rpc_mock.call_count == 2
    last_msg = rpc_mock.call_args_list[-1][0][0]
    assert {
        'type': RPCMessageType.SELL_NOTIFICATION,
        'exchange': 'Bittrex',
        'pair': 'ETH/BTC',
        'gain': 'profit',
        'market_url': 'https://bittrex.com/Market/Index?MarketName=BTC-ETH',
        'limit': 1.172e-05,
        'amount': 90.99181073703367,
        'open_rate': 1.099e-05,
        'current_rate': 1.172e-05,
        'profit_amount': 6.126e-05,
        'profit_percent': 0.06110514,
    } == last_msg


def test_execute_sell_without_conf_sell_down(default_conf, ticker, fee,
                                             ticker_sell_down, markets, mocker) -> None:
    rpc_mock = patch_RPCManager(mocker)
    mocker.patch.multiple(
        'freqtrade.exchange.Exchange',
        validate_pairs=MagicMock(),
        get_ticker=ticker,
        get_fee=fee,
        get_markets=markets
    )
    freqtrade = FreqtradeBot(default_conf)
    patch_get_signal(freqtrade)

    # Create some test data
    freqtrade.create_trade()

    trade = Trade.query.first()
    assert trade

    # Decrease the price and sell it
    mocker.patch.multiple(
        'freqtrade.exchange.Exchange',
        validate_pairs=MagicMock(),
        get_ticker=ticker_sell_down
    )

    freqtrade.config = {}
    freqtrade.execute_sell(trade=trade, limit=ticker_sell_down()['bid'],
                           sell_reason=SellType.STOP_LOSS)

    assert rpc_mock.call_count == 2
    last_msg = rpc_mock.call_args_list[-1][0][0]
    assert {
        'type': RPCMessageType.SELL_NOTIFICATION,
        'exchange': 'Bittrex',
        'pair': 'ETH/BTC',
        'gain': 'loss',
        'market_url': 'https://bittrex.com/Market/Index?MarketName=BTC-ETH',
        'limit': 1.044e-05,
        'amount': 90.99181073703367,
        'open_rate': 1.099e-05,
        'current_rate': 1.044e-05,
        'profit_amount': -5.492e-05,
        'profit_percent': -0.05478343,
    } == last_msg


def test_sell_profit_only_enable_profit(default_conf, limit_buy_order,
                                        fee, markets, mocker) -> None:
    patch_RPCManager(mocker)
    mocker.patch.multiple(
        'freqtrade.exchange.Exchange',
        validate_pairs=MagicMock(),
        get_ticker=MagicMock(return_value={
            'bid': 0.00002172,
            'ask': 0.00002173,
            'last': 0.00002172
        }),
        buy=MagicMock(return_value={'id': limit_buy_order['id']}),
        get_fee=fee,
        get_markets=markets
    )
    default_conf['experimental'] = {
        'use_sell_signal': True,
        'sell_profit_only': True,
    }
    freqtrade = FreqtradeBot(default_conf)
    patch_get_signal(freqtrade)
    freqtrade.strategy.min_roi_reached = lambda trade, current_profit, current_time: False

    freqtrade.create_trade()

    trade = Trade.query.first()
    trade.update(limit_buy_order)
    patch_get_signal(freqtrade, value=(False, True))
    assert freqtrade.handle_trade(trade) is True
    assert trade.sell_reason == SellType.SELL_SIGNAL.value


def test_sell_profit_only_disable_profit(default_conf, limit_buy_order,
                                         fee, markets, mocker) -> None:
    patch_RPCManager(mocker)
    mocker.patch.multiple(
        'freqtrade.exchange.Exchange',
        validate_pairs=MagicMock(),
        get_ticker=MagicMock(return_value={
            'bid': 0.00002172,
            'ask': 0.00002173,
            'last': 0.00002172
        }),
        buy=MagicMock(return_value={'id': limit_buy_order['id']}),
        get_fee=fee,
        get_markets=markets
    )
    default_conf['experimental'] = {
        'use_sell_signal': True,
        'sell_profit_only': False,
    }
    freqtrade = FreqtradeBot(default_conf)
    patch_get_signal(freqtrade)
    freqtrade.strategy.min_roi_reached = lambda trade, current_profit, current_time: False
    freqtrade.create_trade()

    trade = Trade.query.first()
    trade.update(limit_buy_order)
    patch_get_signal(freqtrade, value=(False, True))
    assert freqtrade.handle_trade(trade) is True
    assert trade.sell_reason == SellType.SELL_SIGNAL.value


def test_sell_profit_only_enable_loss(default_conf, limit_buy_order, fee, markets, mocker) -> None:
    patch_RPCManager(mocker)
    mocker.patch.multiple(
        'freqtrade.exchange.Exchange',
        validate_pairs=MagicMock(),
        get_ticker=MagicMock(return_value={
            'bid': 0.00000172,
            'ask': 0.00000173,
            'last': 0.00000172
        }),
        buy=MagicMock(return_value={'id': limit_buy_order['id']}),
        get_fee=fee,
        get_markets=markets
    )
    default_conf['experimental'] = {
        'use_sell_signal': True,
        'sell_profit_only': True,
    }
    freqtrade = FreqtradeBot(default_conf)
    patch_get_signal(freqtrade)
    freqtrade.strategy.stop_loss_reached = \
        lambda current_rate, trade, current_time, current_profit: SellCheckTuple(
            sell_flag=False, sell_type=SellType.NONE)
    freqtrade.create_trade()

    trade = Trade.query.first()
    trade.update(limit_buy_order)
    patch_get_signal(freqtrade, value=(False, True))
    assert freqtrade.handle_trade(trade) is False


def test_sell_profit_only_disable_loss(default_conf, limit_buy_order, fee, markets, mocker) -> None:
    patch_RPCManager(mocker)
    mocker.patch.multiple(
        'freqtrade.exchange.Exchange',
        validate_pairs=MagicMock(),
        get_ticker=MagicMock(return_value={
            'bid': 0.0000172,
            'ask': 0.0000173,
            'last': 0.0000172
        }),
        buy=MagicMock(return_value={'id': limit_buy_order['id']}),
        get_fee=fee,
        get_markets=markets
    )
    default_conf['experimental'] = {
        'use_sell_signal': True,
        'sell_profit_only': False,
    }

    freqtrade = FreqtradeBot(default_conf)
    patch_get_signal(freqtrade)
    freqtrade.strategy.min_roi_reached = lambda trade, current_profit, current_time: False

    freqtrade.create_trade()

    trade = Trade.query.first()
    trade.update(limit_buy_order)
    patch_get_signal(freqtrade, value=(False, True))
    assert freqtrade.handle_trade(trade) is True
    assert trade.sell_reason == SellType.SELL_SIGNAL.value


def test_ignore_roi_if_buy_signal(default_conf, limit_buy_order, fee, markets, mocker) -> None:
    patch_RPCManager(mocker)
    mocker.patch.multiple(
        'freqtrade.exchange.Exchange',
        validate_pairs=MagicMock(),
        get_ticker=MagicMock(return_value={
            'bid': 0.0000172,
            'ask': 0.0000173,
            'last': 0.0000172
        }),
        buy=MagicMock(return_value={'id': limit_buy_order['id']}),
        get_fee=fee,
        get_markets=markets
    )
    default_conf['experimental'] = {
        'ignore_roi_if_buy_signal': True
    }
    freqtrade = FreqtradeBot(default_conf)
    patch_get_signal(freqtrade)
    freqtrade.strategy.min_roi_reached = lambda trade, current_profit, current_time: True

    freqtrade.create_trade()

    trade = Trade.query.first()
    trade.update(limit_buy_order)
    patch_get_signal(freqtrade, value=(True, True))
    assert freqtrade.handle_trade(trade) is False

    # Test if buy-signal is absent (should sell due to roi = true)
    patch_get_signal(freqtrade, value=(False, True))
    assert freqtrade.handle_trade(trade) is True
    assert trade.sell_reason == SellType.ROI.value


def test_trailing_stop_loss(default_conf, limit_buy_order, fee, markets, caplog, mocker) -> None:
    patch_RPCManager(mocker)
    mocker.patch.multiple(
        'freqtrade.exchange.Exchange',
        validate_pairs=MagicMock(),
        get_ticker=MagicMock(return_value={
            'bid': 0.00000102,
            'ask': 0.00000103,
            'last': 0.00000102
        }),
        buy=MagicMock(return_value={'id': limit_buy_order['id']}),
        get_fee=fee,
        get_markets=markets,
    )
    default_conf['trailing_stop'] = True
    freqtrade = FreqtradeBot(default_conf)
    patch_get_signal(freqtrade)
    freqtrade.strategy.min_roi_reached = lambda trade, current_profit, current_time: False

    freqtrade.create_trade()

    trade = Trade.query.first()
    trade.update(limit_buy_order)
    caplog.set_level(logging.DEBUG)
    # Sell as trailing-stop is reached
    assert freqtrade.handle_trade(trade) is True
    assert log_has(
        f'HIT STOP: current price at 0.000001, stop loss is {trade.stop_loss:.6f}, '
        f'initial stop loss was at 0.000010, trade opened at 0.000011', caplog.record_tuples)
    assert trade.sell_reason == SellType.TRAILING_STOP_LOSS.value


def test_trailing_stop_loss_positive(default_conf, limit_buy_order, fee, markets,
                                     caplog, mocker) -> None:
    buy_price = limit_buy_order['price']
    patch_RPCManager(mocker)
    mocker.patch.multiple(
        'freqtrade.exchange.Exchange',
        validate_pairs=MagicMock(),
        get_ticker=MagicMock(return_value={
            'bid': buy_price - 0.000001,
            'ask': buy_price - 0.000001,
            'last': buy_price - 0.000001
        }),
        buy=MagicMock(return_value={'id': limit_buy_order['id']}),
        get_fee=fee,
        get_markets=markets,
    )
    default_conf['trailing_stop'] = True
    default_conf['trailing_stop_positive'] = 0.01
    freqtrade = FreqtradeBot(default_conf)
    patch_get_signal(freqtrade)
    freqtrade.strategy.min_roi_reached = lambda trade, current_profit, current_time: False
    freqtrade.create_trade()

    trade = Trade.query.first()
    trade.update(limit_buy_order)
    caplog.set_level(logging.DEBUG)
    # stop-loss not reached
    assert freqtrade.handle_trade(trade) is False

    # Raise ticker above buy price
    mocker.patch('freqtrade.exchange.Exchange.get_ticker',
                 MagicMock(return_value={
                     'bid': buy_price + 0.000003,
                     'ask': buy_price + 0.000003,
                     'last': buy_price + 0.000003
                 }))
    # stop-loss not reached, adjusted stoploss
    assert freqtrade.handle_trade(trade) is False
    assert log_has(f'using positive stop loss mode: 0.01 with offset 0 '
                   f'since we have profit 0.2666%',
                   caplog.record_tuples)
    assert log_has(f'adjusted stop loss', caplog.record_tuples)
    assert trade.stop_loss == 0.0000138501

    mocker.patch('freqtrade.exchange.Exchange.get_ticker',
                 MagicMock(return_value={
                     'bid': buy_price + 0.000002,
                     'ask': buy_price + 0.000002,
                     'last': buy_price + 0.000002
                 }))
    # Lower price again (but still positive)
    assert freqtrade.handle_trade(trade) is True
    assert log_has(
        f'HIT STOP: current price at {buy_price + 0.000002:.6f}, '
        f'stop loss is {trade.stop_loss:.6f}, '
        f'initial stop loss was at 0.000010, trade opened at 0.000011', caplog.record_tuples)


def test_trailing_stop_loss_offset(default_conf, limit_buy_order, fee,
                                   caplog, mocker, markets) -> None:
    buy_price = limit_buy_order['price']
    patch_RPCManager(mocker)
    mocker.patch.multiple(
        'freqtrade.exchange.Exchange',
        validate_pairs=MagicMock(),
        get_ticker=MagicMock(return_value={
            'bid': buy_price - 0.000001,
            'ask': buy_price - 0.000001,
            'last': buy_price - 0.000001
        }),
        buy=MagicMock(return_value={'id': limit_buy_order['id']}),
        get_fee=fee,
        get_markets=markets,
    )

    default_conf['trailing_stop'] = True
    default_conf['trailing_stop_positive'] = 0.01
    default_conf['trailing_stop_positive_offset'] = 0.011
    freqtrade = FreqtradeBot(default_conf)
    patch_get_signal(freqtrade)
    freqtrade.strategy.min_roi_reached = lambda trade, current_profit, current_time: False
    freqtrade.create_trade()

    trade = Trade.query.first()
    trade.update(limit_buy_order)
    caplog.set_level(logging.DEBUG)
    # stop-loss not reached
    assert freqtrade.handle_trade(trade) is False

    # Raise ticker above buy price
    mocker.patch('freqtrade.exchange.Exchange.get_ticker',
                 MagicMock(return_value={
                     'bid': buy_price + 0.000003,
                     'ask': buy_price + 0.000003,
                     'last': buy_price + 0.000003
                 }))
    # stop-loss not reached, adjusted stoploss
    assert freqtrade.handle_trade(trade) is False
    assert log_has(f'using positive stop loss mode: 0.01 with offset 0.011 '
                   f'since we have profit 0.2666%',
                   caplog.record_tuples)
    assert log_has(f'adjusted stop loss', caplog.record_tuples)
    assert trade.stop_loss == 0.0000138501

    mocker.patch('freqtrade.exchange.Exchange.get_ticker',
                 MagicMock(return_value={
                     'bid': buy_price + 0.000002,
                     'ask': buy_price + 0.000002,
                     'last': buy_price + 0.000002
                 }))
    # Lower price again (but still positive)
    assert freqtrade.handle_trade(trade) is True
    assert log_has(
        f'HIT STOP: current price at {buy_price + 0.000002:.6f}, '
        f'stop loss is {trade.stop_loss:.6f}, '
        f'initial stop loss was at 0.000010, trade opened at 0.000011', caplog.record_tuples)
    assert trade.sell_reason == SellType.TRAILING_STOP_LOSS.value


def test_disable_ignore_roi_if_buy_signal(default_conf, limit_buy_order,
                                          fee, markets, mocker) -> None:
    patch_RPCManager(mocker)
    mocker.patch.multiple(
        'freqtrade.exchange.Exchange',
        validate_pairs=MagicMock(),
        get_ticker=MagicMock(return_value={
            'bid': 0.00000172,
            'ask': 0.00000173,
            'last': 0.00000172
        }),
        buy=MagicMock(return_value={'id': limit_buy_order['id']}),
        get_fee=fee,
        get_markets=markets
    )
    default_conf['experimental'] = {
        'ignore_roi_if_buy_signal': False
    }
    freqtrade = FreqtradeBot(default_conf)
    patch_get_signal(freqtrade)
    freqtrade.strategy.min_roi_reached = lambda trade, current_profit, current_time: True

    freqtrade.create_trade()

    trade = Trade.query.first()
    trade.update(limit_buy_order)
    # Sell due to min_roi_reached
    patch_get_signal(freqtrade, value=(True, True))
    assert freqtrade.handle_trade(trade) is True

    # Test if buy-signal is absent
    patch_get_signal(freqtrade, value=(False, True))
    assert freqtrade.handle_trade(trade) is True
    assert trade.sell_reason == SellType.STOP_LOSS.value


def test_get_real_amount_quote(default_conf, trades_for_order, buy_order_fee, caplog, mocker):
    mocker.patch('freqtrade.exchange.Exchange.get_trades_for_order', return_value=trades_for_order)
    patch_RPCManager(mocker)
    mocker.patch('freqtrade.exchange.Exchange.validate_pairs', MagicMock(return_value=True))
    amount = sum(x['amount'] for x in trades_for_order)
    trade = Trade(
        pair='LTC/ETH',
        amount=amount,
        exchange='binance',
        open_rate=0.245441,
        open_order_id="123456"
        )
    freqtrade = FreqtradeBot(default_conf)
    patch_get_signal(freqtrade)

    # Amount is reduced by "fee"
    assert freqtrade.get_real_amount(trade, buy_order_fee) == amount - (amount * 0.001)
    assert log_has('Applying fee on amount for Trade(id=None, pair=LTC/ETH, amount=8.00000000, '
                   'open_rate=0.24544100, open_since=closed) (from 8.0 to 7.992) from Trades',
                   caplog.record_tuples)


def test_get_real_amount_no_trade(default_conf, buy_order_fee, caplog, mocker):
    mocker.patch('freqtrade.exchange.Exchange.get_trades_for_order', return_value=[])

    patch_RPCManager(mocker)
    mocker.patch('freqtrade.exchange.Exchange.validate_pairs', MagicMock(return_value=True))
    amount = buy_order_fee['amount']
    trade = Trade(
        pair='LTC/ETH',
        amount=amount,
        exchange='binance',
        open_rate=0.245441,
        open_order_id="123456"
    )
    freqtrade = FreqtradeBot(default_conf)
    patch_get_signal(freqtrade)

    # Amount is reduced by "fee"
    assert freqtrade.get_real_amount(trade, buy_order_fee) == amount
    assert log_has('Applying fee on amount for Trade(id=None, pair=LTC/ETH, amount=8.00000000, '
                   'open_rate=0.24544100, open_since=closed) failed: myTrade-Dict empty found',
                   caplog.record_tuples)


def test_get_real_amount_stake(default_conf, trades_for_order, buy_order_fee, mocker):
    trades_for_order[0]['fee']['currency'] = 'ETH'

    patch_RPCManager(mocker)
    mocker.patch('freqtrade.exchange.Exchange.validate_pairs', MagicMock(return_value=True))
    mocker.patch('freqtrade.exchange.Exchange.get_trades_for_order', return_value=trades_for_order)
    amount = sum(x['amount'] for x in trades_for_order)
    trade = Trade(
        pair='LTC/ETH',
        amount=amount,
        exchange='binance',
        open_rate=0.245441,
        open_order_id="123456"
    )
    freqtrade = FreqtradeBot(default_conf)
    patch_get_signal(freqtrade)

    # Amount does not change
    assert freqtrade.get_real_amount(trade, buy_order_fee) == amount


def test_get_real_amount_BNB(default_conf, trades_for_order, buy_order_fee, mocker):
    trades_for_order[0]['fee']['currency'] = 'BNB'
    trades_for_order[0]['fee']['cost'] = 0.00094518

    patch_RPCManager(mocker)
    mocker.patch('freqtrade.exchange.Exchange.validate_pairs', MagicMock(return_value=True))
    mocker.patch('freqtrade.exchange.Exchange.get_trades_for_order', return_value=trades_for_order)
    amount = sum(x['amount'] for x in trades_for_order)
    trade = Trade(
        pair='LTC/ETH',
        amount=amount,
        exchange='binance',
        open_rate=0.245441,
        open_order_id="123456"
    )
    freqtrade = FreqtradeBot(default_conf)
    patch_get_signal(freqtrade)

    # Amount does not change
    assert freqtrade.get_real_amount(trade, buy_order_fee) == amount


def test_get_real_amount_multi(default_conf, trades_for_order2, buy_order_fee, caplog, mocker):
    patch_RPCManager(mocker)
    mocker.patch('freqtrade.exchange.Exchange.validate_pairs', MagicMock(return_value=True))
    mocker.patch('freqtrade.exchange.Exchange.get_trades_for_order', return_value=trades_for_order2)
    amount = float(sum(x['amount'] for x in trades_for_order2))
    trade = Trade(
        pair='LTC/ETH',
        amount=amount,
        exchange='binance',
        open_rate=0.245441,
        open_order_id="123456"
    )
    freqtrade = FreqtradeBot(default_conf)
    patch_get_signal(freqtrade)

    # Amount is reduced by "fee"
    assert freqtrade.get_real_amount(trade, buy_order_fee) == amount - (amount * 0.001)
    assert log_has('Applying fee on amount for Trade(id=None, pair=LTC/ETH, amount=8.00000000, '
                   'open_rate=0.24544100, open_since=closed) (from 8.0 to 7.992) from Trades',
                   caplog.record_tuples)


def test_get_real_amount_fromorder(default_conf, trades_for_order, buy_order_fee, caplog, mocker):
    limit_buy_order = deepcopy(buy_order_fee)
    limit_buy_order['fee'] = {'cost': 0.004, 'currency': 'LTC'}

    patch_RPCManager(mocker)
    mocker.patch('freqtrade.exchange.Exchange.validate_pairs', MagicMock(return_value=True))
    mocker.patch('freqtrade.exchange.Exchange.get_trades_for_order',
                 return_value=[trades_for_order])
    amount = float(sum(x['amount'] for x in trades_for_order))
    trade = Trade(
        pair='LTC/ETH',
        amount=amount,
        exchange='binance',
        open_rate=0.245441,
        open_order_id="123456"
    )
    freqtrade = FreqtradeBot(default_conf)
    patch_get_signal(freqtrade)

    # Amount is reduced by "fee"
    assert freqtrade.get_real_amount(trade, limit_buy_order) == amount - 0.004
    assert log_has('Applying fee on amount for Trade(id=None, pair=LTC/ETH, amount=8.00000000, '
                   'open_rate=0.24544100, open_since=closed) (from 8.0 to 7.996) from Order',
                   caplog.record_tuples)


def test_get_real_amount_invalid_order(default_conf, trades_for_order, buy_order_fee, mocker):
    limit_buy_order = deepcopy(buy_order_fee)
    limit_buy_order['fee'] = {'cost': 0.004}

    patch_RPCManager(mocker)
    mocker.patch('freqtrade.exchange.Exchange.validate_pairs', MagicMock(return_value=True))
    mocker.patch('freqtrade.exchange.Exchange.get_trades_for_order', return_value=[])
    amount = float(sum(x['amount'] for x in trades_for_order))
    trade = Trade(
        pair='LTC/ETH',
        amount=amount,
        exchange='binance',
        open_rate=0.245441,
        open_order_id="123456"
    )
    freqtrade = FreqtradeBot(default_conf)
    patch_get_signal(freqtrade)

    # Amount does not change
    assert freqtrade.get_real_amount(trade, limit_buy_order) == amount


def test_get_real_amount_invalid(default_conf, trades_for_order, buy_order_fee, mocker):
    # Remove "Currency" from fee dict
    trades_for_order[0]['fee'] = {'cost': 0.008}

    patch_RPCManager(mocker)
    mocker.patch('freqtrade.exchange.Exchange.validate_pairs', MagicMock(return_value=True))
    mocker.patch('freqtrade.exchange.Exchange.get_trades_for_order', return_value=trades_for_order)
    amount = sum(x['amount'] for x in trades_for_order)
    trade = Trade(
        pair='LTC/ETH',
        amount=amount,
        exchange='binance',
        open_rate=0.245441,
        open_order_id="123456"
    )
    freqtrade = FreqtradeBot(default_conf)
    patch_get_signal(freqtrade)
    # Amount does not change
    assert freqtrade.get_real_amount(trade, buy_order_fee) == amount


def test_get_real_amount_open_trade(default_conf, mocker):
    patch_RPCManager(mocker)
    mocker.patch('freqtrade.exchange.Exchange.validate_pairs', MagicMock(return_value=True))
    amount = 12345
    trade = Trade(
        pair='LTC/ETH',
        amount=amount,
        exchange='binance',
        open_rate=0.245441,
        open_order_id="123456"
    )
    order = {
        'id': 'mocked_order',
        'amount': amount,
        'status': 'open',
    }
    freqtrade = FreqtradeBot(default_conf)
    patch_get_signal(freqtrade)
    assert freqtrade.get_real_amount(trade, order) == amount<|MERGE_RESOLUTION|>--- conflicted
+++ resolved
@@ -43,12 +43,9 @@
     :return: None
     """
     freqtrade.strategy.get_signal = lambda e, s, t: value
-<<<<<<< HEAD
-    freqtrade.exchange.get_ticker_history = lambda p, i: None
+    freqtrade.exchange.get_candle_history = lambda p, i: None
     freqtrade.exchange.refresh_tickers = lambda pl, i: {}
-=======
-    freqtrade.exchange.get_candle_history = lambda p, i: None
->>>>>>> ea72af7c
+
 
 
 def patch_RPCManager(mocker) -> MagicMock:
