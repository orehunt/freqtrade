# pragma pylint: disable=missing-docstring,W0212,C0103
import locale
import logging
from datetime import datetime
from pathlib import Path
from copy import deepcopy
from typing import Dict, List
from unittest.mock import MagicMock, PropertyMock

import pandas as pd
import pytest
from arrow import Arrow
from filelock import Timeout

from freqtrade import constants
from freqtrade.commands.optimize_commands import (setup_optimize_configuration,
                                                  start_hyperopt)
from freqtrade.data.history import load_data
from freqtrade.exceptions import DependencyException, OperationalException
from freqtrade.optimize.default_hyperopt_loss import DefaultHyperOptLoss
from freqtrade.optimize.hyperopt import Hyperopt
from freqtrade.resolvers.hyperopt_resolver import (HyperOptLossResolver,
                                                   HyperOptResolver)
from freqtrade.state import RunMode
from freqtrade.strategy.interface import SellType
from tests.conftest import (get_args, log_has, log_has_re, patch_exchange,
                            patched_configuration_load_config_file)

from .hyperopts.default_hyperopt import DefaultHyperOpt


@pytest.fixture(scope='function')
def hyperopt_conf(default_conf):
    hyperconf = deepcopy(default_conf)
    hyperconf.update({
                         'hyperopt': 'DefaultHyperOpt',
                         'hyperopt_path': str(Path(__file__).parent / 'hyperopts'),
                         'epochs': 1,
                         'timerange': None,
                         'spaces': ['default'],
                         'hyperopt_jobs': 1,
                         })
    return hyperconf


@pytest.fixture(scope='function')
def hyperopt(hyperopt_conf, mocker):

    patch_exchange(mocker)
    return Hyperopt(hyperopt_conf)


@pytest.fixture(scope='function')
def hyperopt_results():
    return pd.DataFrame(
        {
            'pair': ['ETH/BTC', 'ETH/BTC', 'ETH/BTC'],
            'profit_percent': [-0.1, 0.2, 0.3],
            'profit_abs': [-0.2, 0.4, 0.6],
            'trade_duration': [10, 30, 10],
            'sell_reason': [SellType.STOP_LOSS, SellType.ROI, SellType.ROI],
            'close_date':
            [
                datetime(2019, 1, 1, 9, 26, 3, 478039),
                datetime(2019, 2, 1, 9, 26, 3, 478039),
                datetime(2019, 3, 1, 9, 26, 3, 478039)
            ]
        }
    )


# Functions for recurrent object patching
def create_results(mocker, hyperopt, testdatadir) -> List[Dict]:
    """
    When creating results, mock the hyperopt so that *by default*
      - we don't create any pickle'd files in the filesystem
      - we might have a pickle'd file so make sure that we return
        false when looking for it
    """
    hyperopt.results_file = testdatadir / 'optimize/ut_results.pickle'

    mocker.patch.object(Path, "is_file", MagicMock(return_value=False))
    stat_mock = MagicMock()
    stat_mock.st_size = PropertyMock(return_value=1)
    mocker.patch.object(Path, "stat", MagicMock(return_value=False))

    mocker.patch.object(Path, "unlink", MagicMock(return_value=True))
    mocker.patch('freqtrade.optimize.hyperopt.dump', return_value=None)

    return [{'loss': 1, 'result': 'foo', 'params': {}}]


def test_setup_hyperopt_configuration_without_arguments(mocker, default_conf, caplog) -> None:
    patched_configuration_load_config_file(mocker, default_conf)

    args = [
        'hyperopt',
        '--config', 'config.json',
        '--hyperopt', 'DefaultHyperOpt',
    ]

    config = setup_optimize_configuration(get_args(args), RunMode.HYPEROPT)
    assert 'max_open_trades' in config
    assert 'stake_currency' in config
    assert 'stake_amount' in config
    assert 'exchange' in config
    assert 'pair_whitelist' in config['exchange']
    assert 'datadir' in config
    assert log_has('Using data directory: {} ...'.format(config['datadir']), caplog)
    assert 'timeframe' in config
    assert not log_has_re('Parameter -i/--ticker-interval detected .*', caplog)

    assert 'position_stacking' not in config
    assert not log_has('Parameter --enable-position-stacking detected ...', caplog)

    assert 'timerange' not in config
    assert 'runmode' in config
    assert config['runmode'] == RunMode.HYPEROPT


def test_setup_hyperopt_configuration_with_arguments(mocker, default_conf, caplog) -> None:
    patched_configuration_load_config_file(mocker, default_conf)
    mocker.patch(
        'freqtrade.configuration.configuration.create_datadir',
        lambda c, x: x
    )

    args = [
        'hyperopt',
        '--config', 'config.json',
        '--hyperopt', 'DefaultHyperOpt',
        '--datadir', '/foo/bar',
        '--timeframe', '1m',
        '--timerange', ':100',
        '--enable-position-stacking',
        '--disable-max-market-positions',
        '--epochs', '1000',
        '--spaces', 'default',
        '--print-all'
    ]

    config = setup_optimize_configuration(get_args(args), RunMode.HYPEROPT)
    assert 'max_open_trades' in config
    assert 'stake_currency' in config
    assert 'stake_amount' in config
    assert 'exchange' in config
    assert 'pair_whitelist' in config['exchange']
    assert 'datadir' in config
    assert config['runmode'] == RunMode.HYPEROPT

    assert log_has('Using data directory: {} ...'.format(config['datadir']), caplog)
    assert 'timeframe' in config
    assert log_has('Parameter -i/--timeframe detected ... Using timeframe: 1m ...',
                   caplog)

    assert 'position_stacking' in config
    assert log_has('Parameter --enable-position-stacking detected ...', caplog)

    assert 'use_max_market_positions' in config
    assert log_has('Parameter --disable-max-market-positions detected ...', caplog)
    assert log_has('max_open_trades set to unlimited ...', caplog)

    assert 'timerange' in config
    assert log_has('Parameter --timerange detected: {} ...'.format(config['timerange']), caplog)

    assert 'epochs' in config
    assert log_has('Parameter --epochs detected ... Will run Hyperopt with for 1000 epochs ...',
                   caplog)

    assert 'spaces' in config
    assert log_has('Parameter -s/--spaces detected: {}'.format(config['spaces']), caplog)
    assert 'print_all' in config
    assert log_has('Parameter --print-all detected ...', caplog)


def test_setup_hyperopt_configuration_unlimited_stake_amount(mocker, default_conf) -> None:
    default_conf['stake_amount'] = constants.UNLIMITED_STAKE_AMOUNT

    patched_configuration_load_config_file(mocker, default_conf)

    args = [
        'hyperopt',
        '--config', 'config.json',
        '--hyperopt', 'DefaultHyperOpt',
    ]

    with pytest.raises(DependencyException, match=r'.`stake_amount`.*'):
        setup_optimize_configuration(get_args(args), RunMode.HYPEROPT)


def test_hyperoptresolver(mocker, default_conf, caplog) -> None:
    patched_configuration_load_config_file(mocker, default_conf)

    hyperopt = DefaultHyperOpt
    delattr(hyperopt, 'populate_indicators')
    delattr(hyperopt, 'populate_buy_trend')
    delattr(hyperopt, 'populate_sell_trend')
    mocker.patch(
        'freqtrade.resolvers.hyperopt_resolver.HyperOptResolver.load_object',
        MagicMock(return_value=hyperopt(default_conf))
    )
    default_conf.update({'hyperopt': 'DefaultHyperOpt'})
    x = HyperOptResolver.load_hyperopt(default_conf)
    assert not hasattr(x, 'populate_indicators')
    assert not hasattr(x, 'populate_buy_trend')
    assert not hasattr(x, 'populate_sell_trend')
    assert log_has("Hyperopt class does not provide populate_indicators() method. "
                   "Using populate_indicators from the strategy.", caplog)
    assert log_has("Hyperopt class does not provide populate_sell_trend() method. "
                   "Using populate_sell_trend from the strategy.", caplog)
    assert log_has("Hyperopt class does not provide populate_buy_trend() method. "
                   "Using populate_buy_trend from the strategy.", caplog)
    assert hasattr(x, "ticker_interval")  # DEPRECATED
    assert hasattr(x, "timeframe")


def test_hyperoptresolver_wrongname(default_conf) -> None:
    default_conf.update({'hyperopt': "NonExistingHyperoptClass"})

    with pytest.raises(OperationalException, match=r'Impossible to load Hyperopt.*'):
        HyperOptResolver.load_hyperopt(default_conf)


def test_hyperoptresolver_noname(default_conf):
    default_conf['hyperopt'] = ''
    with pytest.raises(OperationalException,
                       match="No Hyperopt set. Please use `--hyperopt` to specify "
                             "the Hyperopt class to use."):
        HyperOptResolver.load_hyperopt(default_conf)


def test_hyperoptlossresolver(mocker, default_conf) -> None:

    hl = DefaultHyperOptLoss
    mocker.patch(
        'freqtrade.resolvers.hyperopt_resolver.HyperOptLossResolver.load_object',
        MagicMock(return_value=hl)
    )
    x = HyperOptLossResolver.load_hyperoptloss(default_conf)
    assert hasattr(x, "hyperopt_loss_function")


def test_hyperoptlossresolver_wrongname(default_conf) -> None:
    default_conf.update({'hyperopt_loss': "NonExistingLossClass"})

    with pytest.raises(OperationalException, match=r'Impossible to load HyperoptLoss.*'):
        HyperOptLossResolver.load_hyperoptloss(default_conf)


def test_start_not_installed(mocker, default_conf, import_fails) -> None:
    start_mock = MagicMock()
    patched_configuration_load_config_file(mocker, default_conf)

    mocker.patch('freqtrade.optimize.hyperopt.Hyperopt.start', start_mock)
    patch_exchange(mocker)

    args = [
        'hyperopt',
        '--config', 'config.json',
        '--hyperopt', 'DefaultHyperOpt',
        '--hyperopt-path',
        str(Path(__file__).parent / "hyperopts"),
        '--epochs', '5'
    ]
    pargs = get_args(args)

    with pytest.raises(OperationalException, match=r"Please ensure that the hyperopt dependencies"):
        start_hyperopt(pargs)


def test_start(mocker, hyperopt_conf, caplog) -> None:
    start_mock = MagicMock()
    patched_configuration_load_config_file(mocker, hyperopt_conf)
    mocker.patch('freqtrade.optimize.hyperopt.Hyperopt.start', start_mock)
    patch_exchange(mocker)

    args = [
        'hyperopt',
        '--config', 'config.json',
        '--hyperopt', 'DefaultHyperOpt',
        '--epochs', '5'
    ]
    pargs = get_args(args)
    start_hyperopt(pargs)

    assert log_has('Starting freqtrade in Hyperopt mode', caplog)
    assert start_mock.call_count == 1


def test_start_no_data(mocker, hyperopt_conf) -> None:
    patched_configuration_load_config_file(mocker, hyperopt_conf)
    mocker.patch('freqtrade.data.history.load_pair_history', MagicMock(return_value=pd.DataFrame))
    mocker.patch(
        'freqtrade.optimize.hyperopt.get_timerange',
        MagicMock(return_value=(datetime(2017, 12, 10), datetime(2017, 12, 13)))
    )

    patch_exchange(mocker)

    args = [
        'hyperopt',
        '--config', 'config.json',
        '--hyperopt', 'DefaultHyperOpt',
        '--epochs', '5'
    ]
    pargs = get_args(args)
    with pytest.raises(OperationalException, match='No data found. Terminating.'):
        start_hyperopt(pargs)


def test_start_filelock(mocker, hyperopt_conf, caplog) -> None:
    start_mock = MagicMock(side_effect=Timeout(Hyperopt.get_lock_filename(hyperopt_conf)))
    patched_configuration_load_config_file(mocker, hyperopt_conf)
    mocker.patch('freqtrade.optimize.hyperopt.Hyperopt.start', start_mock)
    patch_exchange(mocker)

    args = [
        'hyperopt',
        '--config', 'config.json',
        '--hyperopt', 'DefaultHyperOpt',
        '--epochs', '5'
    ]
    pargs = get_args(args)
    start_hyperopt(pargs)
    assert log_has("Another running instance of freqtrade Hyperopt detected.", caplog)


def test_loss_calculation_prefer_correct_trade_count(default_conf, hyperopt_results) -> None:
    hl = HyperOptLossResolver.load_hyperoptloss(default_conf)
    correct = hl.hyperopt_loss_function(hyperopt_results, 600,
                                        datetime(2019, 1, 1), datetime(2019, 5, 1))
    over = hl.hyperopt_loss_function(hyperopt_results, 600 + 100,
                                     datetime(2019, 1, 1), datetime(2019, 5, 1))
    under = hl.hyperopt_loss_function(hyperopt_results, 600 - 100,
                                      datetime(2019, 1, 1), datetime(2019, 5, 1))
    assert over > correct
    assert under > correct


def test_loss_calculation_prefer_shorter_trades(default_conf, hyperopt_results) -> None:
    resultsb = hyperopt_results.copy()
    resultsb.loc[1, 'trade_duration'] = 20

    hl = HyperOptLossResolver.load_hyperoptloss(default_conf)
    longer = hl.hyperopt_loss_function(hyperopt_results, 100,
                                       datetime(2019, 1, 1), datetime(2019, 5, 1))
    shorter = hl.hyperopt_loss_function(resultsb, 100,
                                        datetime(2019, 1, 1), datetime(2019, 5, 1))
    assert shorter < longer


def test_loss_calculation_has_limited_profit(default_conf, hyperopt_results) -> None:
    results_over = hyperopt_results.copy()
    results_over['profit_percent'] = hyperopt_results['profit_percent'] * 2
    results_under = hyperopt_results.copy()
    results_under['profit_percent'] = hyperopt_results['profit_percent'] / 2

    hl = HyperOptLossResolver.load_hyperoptloss(default_conf)
    correct = hl.hyperopt_loss_function(hyperopt_results, 600,
                                        datetime(2019, 1, 1), datetime(2019, 5, 1))
    over = hl.hyperopt_loss_function(results_over, 600,
                                     datetime(2019, 1, 1), datetime(2019, 5, 1))
    under = hl.hyperopt_loss_function(results_under, 600,
                                      datetime(2019, 1, 1), datetime(2019, 5, 1))
    assert over < correct
    assert under > correct


def test_sharpe_loss_prefers_higher_profits(default_conf, hyperopt_results) -> None:
    results_over = hyperopt_results.copy()
    results_over['profit_percent'] = hyperopt_results['profit_percent'] * 2
    results_under = hyperopt_results.copy()
    results_under['profit_percent'] = hyperopt_results['profit_percent'] / 2

    default_conf.update({'hyperopt_loss': 'SharpeHyperOptLoss'})
    hl = HyperOptLossResolver.load_hyperoptloss(default_conf)
    correct = hl.hyperopt_loss_function(hyperopt_results, len(hyperopt_results),
                                        datetime(2019, 1, 1), datetime(2019, 5, 1))
    over = hl.hyperopt_loss_function(results_over, len(hyperopt_results),
                                     datetime(2019, 1, 1), datetime(2019, 5, 1))
    under = hl.hyperopt_loss_function(results_under, len(hyperopt_results),
                                      datetime(2019, 1, 1), datetime(2019, 5, 1))
    assert over < correct
    assert under > correct


def test_sharpe_loss_daily_prefers_higher_profits(default_conf, hyperopt_results) -> None:
    results_over = hyperopt_results.copy()
    results_over['profit_percent'] = hyperopt_results['profit_percent'] * 2
    results_under = hyperopt_results.copy()
    results_under['profit_percent'] = hyperopt_results['profit_percent'] / 2

    default_conf.update({'hyperopt_loss': 'SharpeHyperOptLossDaily'})
    hl = HyperOptLossResolver.load_hyperoptloss(default_conf)
    correct = hl.hyperopt_loss_function(hyperopt_results, len(hyperopt_results),
                                        datetime(2019, 1, 1), datetime(2019, 5, 1))
    over = hl.hyperopt_loss_function(results_over, len(hyperopt_results),
                                     datetime(2019, 1, 1), datetime(2019, 5, 1))
    under = hl.hyperopt_loss_function(results_under, len(hyperopt_results),
                                      datetime(2019, 1, 1), datetime(2019, 5, 1))
    assert over < correct
    assert under > correct


def test_sortino_loss_prefers_higher_profits(default_conf, hyperopt_results) -> None:
    results_over = hyperopt_results.copy()
    results_over['profit_percent'] = hyperopt_results['profit_percent'] * 2
    results_under = hyperopt_results.copy()
    results_under['profit_percent'] = hyperopt_results['profit_percent'] / 2

    default_conf.update({'hyperopt_loss': 'SortinoHyperOptLoss'})
    hl = HyperOptLossResolver.load_hyperoptloss(default_conf)
    correct = hl.hyperopt_loss_function(hyperopt_results, len(hyperopt_results),
                                        datetime(2019, 1, 1), datetime(2019, 5, 1))
    over = hl.hyperopt_loss_function(results_over, len(hyperopt_results),
                                     datetime(2019, 1, 1), datetime(2019, 5, 1))
    under = hl.hyperopt_loss_function(results_under, len(hyperopt_results),
                                      datetime(2019, 1, 1), datetime(2019, 5, 1))
    assert over < correct
    assert under > correct


def test_sortino_loss_daily_prefers_higher_profits(default_conf, hyperopt_results) -> None:
    results_over = hyperopt_results.copy()
    results_over['profit_percent'] = hyperopt_results['profit_percent'] * 2
    results_under = hyperopt_results.copy()
    results_under['profit_percent'] = hyperopt_results['profit_percent'] / 2

    default_conf.update({'hyperopt_loss': 'SortinoHyperOptLossDaily'})
    hl = HyperOptLossResolver.load_hyperoptloss(default_conf)
    correct = hl.hyperopt_loss_function(hyperopt_results, len(hyperopt_results),
                                        datetime(2019, 1, 1), datetime(2019, 5, 1))
    over = hl.hyperopt_loss_function(results_over, len(hyperopt_results),
                                     datetime(2019, 1, 1), datetime(2019, 5, 1))
    under = hl.hyperopt_loss_function(results_under, len(hyperopt_results),
                                      datetime(2019, 1, 1), datetime(2019, 5, 1))
    assert over < correct
    assert under > correct


def test_onlyprofit_loss_prefers_higher_profits(default_conf, hyperopt_results) -> None:
    results_over = hyperopt_results.copy()
    results_over['profit_percent'] = hyperopt_results['profit_percent'] * 2
    results_under = hyperopt_results.copy()
    results_under['profit_percent'] = hyperopt_results['profit_percent'] / 2

    default_conf.update({'hyperopt_loss': 'OnlyProfitHyperOptLoss'})
    hl = HyperOptLossResolver.load_hyperoptloss(default_conf)
    correct = hl.hyperopt_loss_function(hyperopt_results, len(hyperopt_results),
                                        datetime(2019, 1, 1), datetime(2019, 5, 1))
    over = hl.hyperopt_loss_function(results_over, len(hyperopt_results),
                                     datetime(2019, 1, 1), datetime(2019, 5, 1))
    under = hl.hyperopt_loss_function(results_under, len(hyperopt_results),
                                      datetime(2019, 1, 1), datetime(2019, 5, 1))
    assert over < correct
    assert under > correct


def test_log_results_if_loss_improves(hyperopt, capsys) -> None:
    hyperopt.current_best_loss = 2
    hyperopt.total_epochs = 2

    hyperopt.print_results(
        {
            'loss': 1,
            'results_metrics':
                {
                    'trade_count': 1,
                    'avg_profit': 0.1,
                    'total_profit': 0.001,
                    'profit': 1.0,
                    'duration': 20.0
                },
            'total_profit': 0,
            'current_epoch': 2,  # This starts from 1 (in a human-friendly manner)
            'is_initial_point': False,
            'is_best': True
        }
    )
    out, err = capsys.readouterr()
    assert all(x in out
               for x in ["Best", "2/2", " 1", "0.10%", "0.00100000 BTC    (1.00%)", "20.0 m"])


def test_no_log_if_loss_does_not_improve(hyperopt, caplog) -> None:
    hyperopt.current_best_loss = 2
    hyperopt.print_results(
        {
            'is_best': False,
            'loss': 3,
            'current_epoch': 1,
        }
    )
    assert caplog.record_tuples == []


def test_save_results_saves_epochs(mocker, hyperopt, testdatadir, caplog) -> None:
    epochs = create_results(mocker, hyperopt, testdatadir)
    mock_dump = mocker.patch('freqtrade.optimize.hyperopt.dump', return_value=None)
    results_file = testdatadir / 'optimize' / 'ut_results.pickle'

<<<<<<< HEAD
    hyperopt.trials = trials
    hyperopt.save_trials(final=True)
    assert log_has(f"1 epoch saved to '{trials_file}'.", caplog)
    mock_dump.assert_called()
=======
    caplog.set_level(logging.DEBUG)

    hyperopt.epochs = epochs
    hyperopt._save_results()
    assert log_has(f"1 epoch saved to '{results_file}'.", caplog)
    mock_dump.assert_called_once()
>>>>>>> 0f50449196708e8254f8bea4d45b2b70fbe1c404

    hyperopt.epochs = epochs + epochs
    hyperopt._save_results()
    assert log_has(f"2 epochs saved to '{results_file}'.", caplog)


def test_read_results_returns_epochs(mocker, hyperopt, testdatadir, caplog) -> None:
    epochs = create_results(mocker, hyperopt, testdatadir)
    mock_load = mocker.patch('freqtrade.optimize.hyperopt.load', return_value=epochs)
    results_file = testdatadir / 'optimize' / 'ut_results.pickle'
    hyperopt_epochs = hyperopt._read_results(results_file)
    assert log_has(f"Reading epochs from '{results_file}'", caplog)
    assert hyperopt_epochs == epochs
    mock_load.assert_called_once()


def test_roi_table_generation(hyperopt) -> None:
    params = {
        'roi_t1': 5,
        'roi_t2': 10,
        'roi_t3': 15,
        'roi_p1': 1,
        'roi_p2': 2,
        'roi_p3': 3,
    }

    assert hyperopt.custom_hyperopt.generate_roi_table(params) == {0: 6, 15: 3, 25: 1, 30: 0}


def test_start_calls_optimizer(mocker, hyperopt_conf, capsys) -> None:
    dumper = mocker.patch('freqtrade.optimize.hyperopt.dump', MagicMock())
    mocker.patch('freqtrade.optimize.backtesting.Backtesting.load_bt_data',
                 MagicMock(return_value=(MagicMock(), None)))
    mocker.patch(
        'freqtrade.optimize.hyperopt.get_timerange',
        MagicMock(return_value=(datetime(2017, 12, 10), datetime(2017, 12, 13)))
    )

    parallel = mocker.patch(
        'freqtrade.optimize.hyperopt.Hyperopt.run_backtest_parallel',
        MagicMock(return_value=[{
            'loss': 1, 'results_explanation': 'foo result',
            'params': {'buy': {}, 'sell': {}, 'roi': {}, 'stoploss': 0.0},
            'is_initial_point': True,
            'results_metrics':
            {
                'trade_count': 1,
                'avg_profit': 0.1,
                'total_profit': 0.001,
                'profit': 1.0,
                'duration': 20.0
            },
        }])
    )
    patch_exchange(mocker)
    # Co-test loading timeframe from strategy
    del hyperopt_conf['timeframe']

    hyperopt = Hyperopt(hyperopt_conf)
    hyperopt.backtesting.strategy.ohlcvdata_to_dataframe = MagicMock()
    hyperopt.custom_hyperopt.generate_roi_table = MagicMock(return_value={})

    hyperopt.start()

    parallel.assert_called_once()

    out, err = capsys.readouterr()
    assert 'Best result:\n\n*    1/1: foo result Objective: 1.00000\n' in out
    assert dumper.called
    # Should be called twice, once for historical candle data, once to save evaluations
    assert dumper.call_count == 3
    assert hasattr(hyperopt.backtesting.strategy, "advise_sell")
    assert hasattr(hyperopt.backtesting.strategy, "advise_buy")
    assert hasattr(hyperopt, "max_open_trades")
    assert hyperopt.max_open_trades == hyperopt_conf['max_open_trades']
    assert hasattr(hyperopt, "position_stacking")


def test_format_results(hyperopt):
    # Test with BTC as stake_currency
    trades = [
        ('ETH/BTC', 2, 2, 123),
        ('LTC/BTC', 1, 1, 123),
        ('XPR/BTC', -1, -2, -246)
    ]
    labels = ['currency', 'profit_percent', 'profit_abs', 'trade_duration']
    df = pd.DataFrame.from_records(trades, columns=labels)
    results_metrics = hyperopt._calculate_results_metrics(df)
    results_explanation = hyperopt._format_results_explanation_string(results_metrics)
    total_profit = results_metrics['total_profit']

    results = {
        'loss': 0.0,
        'params_dict': None,
        'params_details': None,
        'results_metrics': results_metrics,
        'results_explanation': results_explanation,
        'total_profit': total_profit,
        'current_epoch': 1,
        'is_initial_point': True,
    }

    result = hyperopt._format_explanation_string(results, 1)
    assert result.find(' 66.67%')
    assert result.find('Total profit 1.00000000 BTC')
    assert result.find('2.0000Σ %')

    # Test with EUR as stake_currency
    trades = [
        ('ETH/EUR', 2, 2, 123),
        ('LTC/EUR', 1, 1, 123),
        ('XPR/EUR', -1, -2, -246)
    ]
    df = pd.DataFrame.from_records(trades, columns=labels)
    results_metrics = hyperopt._calculate_results_metrics(df)
    results['total_profit'] = results_metrics['total_profit']
    result = hyperopt._format_explanation_string(results, 1)
    assert result.find('Total profit 1.00000000 EUR')


@pytest.mark.parametrize("spaces, expected_results", [
    (['buy'],
     {'buy': True, 'sell': False, 'roi': False, 'stoploss': False, 'trailing': False}),
    (['sell'],
     {'buy': False, 'sell': True, 'roi': False, 'stoploss': False, 'trailing': False}),
    (['roi'],
     {'buy': False, 'sell': False, 'roi': True, 'stoploss': False, 'trailing': False}),
    (['stoploss'],
     {'buy': False, 'sell': False, 'roi': False, 'stoploss': True, 'trailing': False}),
    (['trailing'],
     {'buy': False, 'sell': False, 'roi': False, 'stoploss': False, 'trailing': True}),
    (['buy', 'sell', 'roi', 'stoploss'],
     {'buy': True, 'sell': True, 'roi': True, 'stoploss': True, 'trailing': False}),
    (['buy', 'sell', 'roi', 'stoploss', 'trailing'],
     {'buy': True, 'sell': True, 'roi': True, 'stoploss': True, 'trailing': True}),
    (['buy', 'roi'],
     {'buy': True, 'sell': False, 'roi': True, 'stoploss': False, 'trailing': False}),
    (['all'],
     {'buy': True, 'sell': True, 'roi': True, 'stoploss': True, 'trailing': True}),
    (['default'],
     {'buy': True, 'sell': True, 'roi': True, 'stoploss': True, 'trailing': False}),
    (['default', 'trailing'],
     {'buy': True, 'sell': True, 'roi': True, 'stoploss': True, 'trailing': True}),
    (['all', 'buy'],
     {'buy': True, 'sell': True, 'roi': True, 'stoploss': True, 'trailing': True}),
    (['default', 'buy'],
     {'buy': True, 'sell': True, 'roi': True, 'stoploss': True, 'trailing': False}),
])
def test_has_space(hyperopt, spaces, expected_results):
    for s in ['buy', 'sell', 'roi', 'stoploss', 'trailing']:
        hyperopt.config.update({'spaces': spaces})
        assert hyperopt.has_space(s) == expected_results[s]


def test_populate_indicators(hyperopt, testdatadir) -> None:
    data = load_data(testdatadir, '1m', ['UNITTEST/BTC'], fill_up_missing=True)
    dataframes = hyperopt.backtesting.strategy.ohlcvdata_to_dataframe(data)
    dataframe = hyperopt.custom_hyperopt.populate_indicators(dataframes['UNITTEST/BTC'],
                                                             {'pair': 'UNITTEST/BTC'})

    # Check if some indicators are generated. We will not test all of them
    assert 'adx' in dataframe
    assert 'mfi' in dataframe
    assert 'rsi' in dataframe


def test_buy_strategy_generator(hyperopt, testdatadir) -> None:
    data = load_data(testdatadir, '1m', ['UNITTEST/BTC'], fill_up_missing=True)
    dataframes = hyperopt.backtesting.strategy.ohlcvdata_to_dataframe(data)
    dataframe = hyperopt.custom_hyperopt.populate_indicators(dataframes['UNITTEST/BTC'],
                                                             {'pair': 'UNITTEST/BTC'})

    populate_buy_trend = hyperopt.custom_hyperopt.buy_strategy_generator(
        {
            'adx-value': 20,
            'fastd-value': 20,
            'mfi-value': 20,
            'rsi-value': 20,
            'adx-enabled': True,
            'fastd-enabled': True,
            'mfi-enabled': True,
            'rsi-enabled': True,
            'trigger': 'bb_lower'
        }
    )
    result = populate_buy_trend(dataframe, {'pair': 'UNITTEST/BTC'})
    # Check if some indicators are generated. We will not test all of them
    assert 'buy' in result
    assert 1 in result['buy']


<<<<<<< HEAD
def test_backtest_params(mocker, default_conf) -> None:
    default_conf.update({'config': 'config.json.example',
                         'hyperopt': 'DefaultHyperOpt',
                         'timerange': None,
                         'spaces': 'all',
                         'hyperopt_min_trades': 1,
                         })
=======
def test_sell_strategy_generator(hyperopt, testdatadir) -> None:
    data = load_data(testdatadir, '1m', ['UNITTEST/BTC'], fill_up_missing=True)
    dataframes = hyperopt.backtesting.strategy.ohlcvdata_to_dataframe(data)
    dataframe = hyperopt.custom_hyperopt.populate_indicators(dataframes['UNITTEST/BTC'],
                                                             {'pair': 'UNITTEST/BTC'})

    populate_sell_trend = hyperopt.custom_hyperopt.sell_strategy_generator(
        {
            'sell-adx-value': 20,
            'sell-fastd-value': 75,
            'sell-mfi-value': 80,
            'sell-rsi-value': 20,
            'sell-adx-enabled': True,
            'sell-fastd-enabled': True,
            'sell-mfi-enabled': True,
            'sell-rsi-enabled': True,
            'sell-trigger': 'sell-bb_upper'
        }
    )
    result = populate_sell_trend(dataframe, {'pair': 'UNITTEST/BTC'})
    # Check if some indicators are generated. We will not test all of them
    print(result)
    assert 'sell' in result
    assert 1 in result['sell']


def test_generate_optimizer(mocker, hyperopt_conf) -> None:
    hyperopt_conf.update({'spaces': 'all',
                          'hyperopt_min_trades': 1,
                          })
>>>>>>> 92d8adf3

    trades = [
        ('TRX/BTC', 0.023117, 0.000233, 100)
    ]
    labels = ['currency', 'profit_percent', 'profit_abs', 'trade_duration']
    backtest_result = pd.DataFrame.from_records(trades, columns=labels)

    mocker.patch(
        'freqtrade.optimize.hyperopt.Backtesting.backtest',
        MagicMock(return_value=backtest_result)
    )
    mocker.patch(
        'freqtrade.optimize.hyperopt.get_timerange',
        MagicMock(return_value=(Arrow(2017, 12, 10), Arrow(2017, 12, 13)))
    )
    patch_exchange(mocker)
    mocker.patch('freqtrade.optimize.hyperopt.load', MagicMock())

    optimizer_param = {
        'adx-value': 0,
        'fastd-value': 35,
        'mfi-value': 0,
        'rsi-value': 0,
        'adx-enabled': False,
        'fastd-enabled': True,
        'mfi-enabled': False,
        'rsi-enabled': False,
        'trigger': 'macd_cross_signal',
        'sell-adx-value': 0,
        'sell-fastd-value': 75,
        'sell-mfi-value': 0,
        'sell-rsi-value': 0,
        'sell-adx-enabled': False,
        'sell-fastd-enabled': True,
        'sell-mfi-enabled': False,
        'sell-rsi-enabled': False,
        'sell-trigger': 'macd_cross_signal',
        'roi_t1': 60.0,
        'roi_t2': 30.0,
        'roi_t3': 20.0,
        'roi_p1': 0.01,
        'roi_p2': 0.01,
        'roi_p3': 0.1,
        'stoploss': -0.4,
        'trailing_stop': True,
        'trailing_stop_positive': 0.02,
        'trailing_stop_positive_offset_p1': 0.05,
        'trailing_only_offset_is_reached': False,
    }
    response_expected = {
        'loss': 1.9840569076926293,
        'results_explanation': ('     1 trades. 1/0/0 Wins/Draws/Losses. '
                                'Avg profit   2.31%. Median profit   2.31%. Total profit  '
                                '0.00023300 BTC (   2.31\N{GREEK CAPITAL LETTER SIGMA}%). '
                                'Avg duration 100.0 min.'
                                ).encode(locale.getpreferredencoding(), 'replace').decode('utf-8'),
        'params_details': {'buy': {'adx-enabled': False,
                                   'adx-value': 0,
                                   'fastd-enabled': True,
                                   'fastd-value': 35,
                                   'mfi-enabled': False,
                                   'mfi-value': 0,
                                   'rsi-enabled': False,
                                   'rsi-value': 0,
                                   'trigger': 'macd_cross_signal'},
                           'roi': {0: 0.12000000000000001,
                                   20.0: 0.02,
                                   50.0: 0.01,
                                   110.0: 0},
                           'sell': {'sell-adx-enabled': False,
                                    'sell-adx-value': 0,
                                    'sell-fastd-enabled': True,
                                    'sell-fastd-value': 75,
                                    'sell-mfi-enabled': False,
                                    'sell-mfi-value': 0,
                                    'sell-rsi-enabled': False,
                                    'sell-rsi-value': 0,
                                    'sell-trigger': 'macd_cross_signal'},
                           'stoploss': {'stoploss': -0.4},
                           'trailing': {'trailing_only_offset_is_reached': False,
                                        'trailing_stop': True,
                                        'trailing_stop_positive': 0.02,
                                        'trailing_stop_positive_offset': 0.07}},
        'params_dict': optimizer_param,
        'results_metrics': {'avg_profit': 2.3117,
                            'draws': 0,
                            'duration': 100.0,
                            'losses': 0,
                            'winsdrawslosses': '1/0/0',
                            'median_profit': 2.3117,
                            'profit': 2.3117,
                            'total_profit': 0.000233,
                            'trade_count': 1,
                            'wins': 1},
        'total_profit': 0.00023300
    }

    hyperopt = Hyperopt(hyperopt_conf)
    hyperopt.dimensions = hyperopt.hyperopt_space()
    backtest_params_value = hyperopt.backtest_params(list(optimizer_param.values()))
    assert backtest_params_value == response_expected


def test_clean_hyperopt(mocker, hyperopt_conf, caplog):
    patch_exchange(mocker)

    mocker.patch("freqtrade.optimize.hyperopt.Path.is_file", MagicMock(return_value=True))
    unlinkmock = mocker.patch("freqtrade.optimize.hyperopt.Path.unlink", MagicMock())
    h = Hyperopt(hyperopt_conf)

    assert unlinkmock.call_count == 4
    assert log_has(f"Removing `{h.data_pickle_file}`.", caplog)


def test_continue_hyperopt(mocker, hyperopt_conf, caplog):
    patch_exchange(mocker)
    hyperopt_conf.update({'hyperopt_continue': True})
    mocker.patch("freqtrade.optimize.hyperopt.Path.is_file", MagicMock(return_value=True))
    unlinkmock = mocker.patch("freqtrade.optimize.hyperopt.Path.unlink", MagicMock())
    Hyperopt(hyperopt_conf)

    assert unlinkmock.call_count == 0
    assert log_has("Continuing on previous hyperopt results.", caplog)


def test_print_json_spaces_all(mocker, hyperopt_conf, capsys) -> None:
    dumper = mocker.patch('freqtrade.optimize.hyperopt.dump', MagicMock())
    mocker.patch('freqtrade.optimize.backtesting.Backtesting.load_bt_data',
                 MagicMock(return_value=(MagicMock(), None)))
    mocker.patch(
        'freqtrade.optimize.hyperopt.get_timerange',
        MagicMock(return_value=(datetime(2017, 12, 10), datetime(2017, 12, 13)))
    )

    parallel = mocker.patch(
        'freqtrade.optimize.hyperopt.Hyperopt.run_backtest_parallel',
        MagicMock(return_value=[{
            'loss': 1, 'results_explanation': 'foo result', 'params': {},
            'params_details': {
                'buy': {'mfi-value': None},
                'sell': {'sell-mfi-value': None},
                'roi': {}, 'stoploss': {'stoploss': None},
                'trailing': {'trailing_stop': None}
            },
            'is_initial_point': True,
            'results_metrics':
            {
                'trade_count': 1,
                'avg_profit': 0.1,
                'total_profit': 0.001,
                'profit': 1.0,
                'duration': 20.0
            }
        }])
    )
    patch_exchange(mocker)

    hyperopt_conf.update({'spaces': 'all',
                          'hyperopt_jobs': 1,
                          'print_json': True,
                          })

    hyperopt = Hyperopt(hyperopt_conf)
    hyperopt.backtesting.strategy.ohlcvdata_to_dataframe = MagicMock()
    hyperopt.custom_hyperopt.generate_roi_table = MagicMock(return_value={})

    hyperopt.start()

    parallel.assert_called_once()

    out, err = capsys.readouterr()
    result_str = (
        '{"params":{"mfi-value":null,"sell-mfi-value":null},"minimal_roi"'
        ':{},"stoploss":null,"trailing_stop":null}'
    )
    assert result_str in out  # noqa: E501
    assert dumper.called
    # Should be called twice, once for historical candle data, once to save evaluations
    assert dumper.call_count == 3


def test_print_json_spaces_default(mocker, hyperopt_conf, capsys) -> None:
    dumper = mocker.patch('freqtrade.optimize.hyperopt.dump', MagicMock())
    mocker.patch('freqtrade.optimize.backtesting.Backtesting.load_bt_data',
                 MagicMock(return_value=(MagicMock(), None)))
    mocker.patch(
        'freqtrade.optimize.hyperopt.get_timerange',
        MagicMock(return_value=(datetime(2017, 12, 10), datetime(2017, 12, 13)))
    )

    parallel = mocker.patch(
        'freqtrade.optimize.hyperopt.Hyperopt.run_backtest_parallel',
        MagicMock(return_value=[{
            'loss': 1, 'results_explanation': 'foo result', 'params': {},
            'params_details': {
                'buy': {'mfi-value': None},
                'sell': {'sell-mfi-value': None},
                'roi': {}, 'stoploss': {'stoploss': None}
            },
            'is_initial_point': True,
            'results_metrics':
            {
                'trade_count': 1,
                'avg_profit': 0.1,
                'total_profit': 0.001,
                'profit': 1.0,
                'duration': 20.0
            }
        }])
    )
    patch_exchange(mocker)

    hyperopt_conf.update({'print_json': True})

    hyperopt = Hyperopt(hyperopt_conf)
    hyperopt.backtesting.strategy.ohlcvdata_to_dataframe = MagicMock()
    hyperopt.custom_hyperopt.generate_roi_table = MagicMock(return_value={})

    hyperopt.start()

    parallel.assert_called_once()

    out, err = capsys.readouterr()
    assert '{"params":{"mfi-value":null,"sell-mfi-value":null},"minimal_roi":{},"stoploss":null}' in out  # noqa: E501
    assert dumper.called
    # Should be called twice, once for historical candle data, once to save evaluations
    assert dumper.call_count == 3


def test_print_json_spaces_roi_stoploss(mocker, hyperopt_conf, capsys) -> None:
    dumper = mocker.patch('freqtrade.optimize.hyperopt.dump', MagicMock())
    mocker.patch('freqtrade.optimize.backtesting.Backtesting.load_bt_data',
                 MagicMock(return_value=(MagicMock(), None)))
    mocker.patch(
        'freqtrade.optimize.hyperopt.get_timerange',
        MagicMock(return_value=(datetime(2017, 12, 10), datetime(2017, 12, 13)))
    )

    parallel = mocker.patch(
        'freqtrade.optimize.hyperopt.Hyperopt.run_backtest_parallel',
        MagicMock(return_value=[{
            'loss': 1, 'results_explanation': 'foo result', 'params': {},
            'params_details': {'roi': {}, 'stoploss': {'stoploss': None}},
            'is_initial_point': True,
            'results_metrics':
            {
                'trade_count': 1,
                'avg_profit': 0.1,
                'total_profit': 0.001,
                'profit': 1.0,
                'duration': 20.0
            }
        }])
    )
    patch_exchange(mocker)

    hyperopt_conf.update({'spaces': 'roi stoploss',
                          'hyperopt_jobs': 1,
                          'print_json': True,
                          })

    hyperopt = Hyperopt(hyperopt_conf)
    hyperopt.backtesting.strategy.ohlcvdata_to_dataframe = MagicMock()
    hyperopt.custom_hyperopt.generate_roi_table = MagicMock(return_value={})

    hyperopt.start()

    parallel.assert_called_once()

    out, err = capsys.readouterr()
    assert '{"minimal_roi":{},"stoploss":null}' in out
    assert dumper.called
    # Should be called twice, once for historical candle data, once to save evaluations
    assert dumper.call_count == 3


def test_simplified_interface_roi_stoploss(mocker, hyperopt_conf, capsys) -> None:
    dumper = mocker.patch('freqtrade.optimize.hyperopt.dump', MagicMock())
    mocker.patch('freqtrade.optimize.backtesting.Backtesting.load_bt_data',
                 MagicMock(return_value=(MagicMock(), None)))
    mocker.patch(
        'freqtrade.optimize.hyperopt.get_timerange',
        MagicMock(return_value=(datetime(2017, 12, 10), datetime(2017, 12, 13)))
    )

    parallel = mocker.patch(
        'freqtrade.optimize.hyperopt.Hyperopt.run_backtest_parallel',
        MagicMock(return_value=[{
            'loss': 1, 'results_explanation': 'foo result', 'params': {'stoploss': 0.0},
            'is_initial_point': True,
            'results_metrics':
            {
                'trade_count': 1,
                'avg_profit': 0.1,
                'total_profit': 0.001,
                'profit': 1.0,
                'duration': 20.0
            }
        }])
    )
    patch_exchange(mocker)

    hyperopt_conf.update({'spaces': 'roi stoploss'})

    hyperopt = Hyperopt(hyperopt_conf)
    hyperopt.backtesting.strategy.ohlcvdata_to_dataframe = MagicMock()
    hyperopt.custom_hyperopt.generate_roi_table = MagicMock(return_value={})

    del hyperopt.custom_hyperopt.__class__.buy_strategy_generator
    del hyperopt.custom_hyperopt.__class__.sell_strategy_generator
    del hyperopt.custom_hyperopt.__class__.indicator_space
    del hyperopt.custom_hyperopt.__class__.sell_indicator_space

    hyperopt.start()

    parallel.assert_called_once()

    out, err = capsys.readouterr()
    assert 'Best result:\n\n*    1/1: foo result Objective: 1.00000\n' in out
    assert dumper.called
    # Should be called twice, once for historical candle data, once to save evaluations
    assert dumper.call_count == 3
    assert hasattr(hyperopt.backtesting.strategy, "advise_sell")
    assert hasattr(hyperopt.backtesting.strategy, "advise_buy")
    assert hasattr(hyperopt, "max_open_trades")
    assert hyperopt.max_open_trades == hyperopt_conf['max_open_trades']
    assert hasattr(hyperopt, "position_stacking")


def test_simplified_interface_all_failed(mocker, hyperopt_conf) -> None:
    mocker.patch('freqtrade.optimize.hyperopt.dump', MagicMock())
    mocker.patch('freqtrade.optimize.backtesting.Backtesting.load_bt_data',
                 MagicMock(return_value=(MagicMock(), None)))
    mocker.patch(
        'freqtrade.optimize.hyperopt.get_timerange',
        MagicMock(return_value=(datetime(2017, 12, 10), datetime(2017, 12, 13)))
    )

    patch_exchange(mocker)

    hyperopt_conf.update({'spaces': 'all', })

    hyperopt = Hyperopt(hyperopt_conf)
    hyperopt.backtesting.strategy.ohlcvdata_to_dataframe = MagicMock()
    hyperopt.custom_hyperopt.generate_roi_table = MagicMock(return_value={})

    del hyperopt.custom_hyperopt.__class__.buy_strategy_generator
    del hyperopt.custom_hyperopt.__class__.sell_strategy_generator
    del hyperopt.custom_hyperopt.__class__.indicator_space
    del hyperopt.custom_hyperopt.__class__.sell_indicator_space

    with pytest.raises(OperationalException, match=r"The 'buy' space is included into *"):
        hyperopt.start()


def test_simplified_interface_buy(mocker, hyperopt_conf, capsys) -> None:
    dumper = mocker.patch('freqtrade.optimize.hyperopt.dump', MagicMock())
    mocker.patch('freqtrade.optimize.backtesting.Backtesting.load_bt_data',
                 MagicMock(return_value=(MagicMock(), None)))
    mocker.patch(
        'freqtrade.optimize.hyperopt.get_timerange',
        MagicMock(return_value=(datetime(2017, 12, 10), datetime(2017, 12, 13)))
    )

    parallel = mocker.patch(
        'freqtrade.optimize.hyperopt.Hyperopt.run_backtest_parallel',
        MagicMock(return_value=[{
            'loss': 1, 'results_explanation': 'foo result', 'params': {},
            'is_initial_point': True,
            'results_metrics':
            {
                'trade_count': 1,
                'avg_profit': 0.1,
                'total_profit': 0.001,
                'profit': 1.0,
                'duration': 20.0
            }
        }])
    )
    patch_exchange(mocker)

    hyperopt_conf.update({'spaces': 'buy'})

    hyperopt = Hyperopt(hyperopt_conf)
    hyperopt.backtesting.strategy.ohlcvdata_to_dataframe = MagicMock()
    hyperopt.custom_hyperopt.generate_roi_table = MagicMock(return_value={})

    # TODO: sell_strategy_generator() is actually not called because
    # run_backtest_parallel() is mocked
    del hyperopt.custom_hyperopt.__class__.sell_strategy_generator
    del hyperopt.custom_hyperopt.__class__.sell_indicator_space

    hyperopt.start()

    parallel.assert_called_once()

    out, err = capsys.readouterr()
    assert 'Best result:\n\n*    1/1: foo result Objective: 1.00000\n' in out
    assert dumper.called
    # Should be called twice, once for historical candle data, once to save evaluations
    assert dumper.call_count == 3
    assert hasattr(hyperopt.backtesting.strategy, "advise_sell")
    assert hasattr(hyperopt.backtesting.strategy, "advise_buy")
    assert hasattr(hyperopt, "max_open_trades")
    assert hyperopt.max_open_trades == hyperopt_conf['max_open_trades']
    assert hasattr(hyperopt, "position_stacking")


def test_simplified_interface_sell(mocker, hyperopt_conf, capsys) -> None:
    dumper = mocker.patch('freqtrade.optimize.hyperopt.dump', MagicMock())
    mocker.patch('freqtrade.optimize.backtesting.Backtesting.load_bt_data',
                 MagicMock(return_value=(MagicMock(), None)))
    mocker.patch(
        'freqtrade.optimize.hyperopt.get_timerange',
        MagicMock(return_value=(datetime(2017, 12, 10), datetime(2017, 12, 13)))
    )

    parallel = mocker.patch(
        'freqtrade.optimize.hyperopt.Hyperopt.run_backtest_parallel',
        MagicMock(return_value=[{
            'loss': 1, 'results_explanation': 'foo result', 'params': {},
            'is_initial_point': True,
            'results_metrics':
            {
                'trade_count': 1,
                'avg_profit': 0.1,
                'total_profit': 0.001,
                'profit': 1.0,
                'duration': 20.0
            }
        }])
    )
    patch_exchange(mocker)

    hyperopt_conf.update({'spaces': 'sell', })

    hyperopt = Hyperopt(hyperopt_conf)
    hyperopt.backtesting.strategy.ohlcvdata_to_dataframe = MagicMock()
    hyperopt.custom_hyperopt.generate_roi_table = MagicMock(return_value={})

    # TODO: buy_strategy_generator() is actually not called because
    # run_backtest_parallel() is mocked
    del hyperopt.custom_hyperopt.__class__.buy_strategy_generator
    del hyperopt.custom_hyperopt.__class__.indicator_space

    hyperopt.start()

    parallel.assert_called_once()

    out, err = capsys.readouterr()
    assert 'Best result:\n\n*    1/1: foo result Objective: 1.00000\n' in out
    assert dumper.called
    # Should be called twice, once for historical candle data, once to save evaluations
    assert dumper.call_count == 3
    assert hasattr(hyperopt.backtesting.strategy, "advise_sell")
    assert hasattr(hyperopt.backtesting.strategy, "advise_buy")
    assert hasattr(hyperopt, "max_open_trades")
    assert hyperopt.max_open_trades == hyperopt_conf['max_open_trades']
    assert hasattr(hyperopt, "position_stacking")


@pytest.mark.parametrize("method,space", [
    ('buy_strategy_generator', 'buy'),
    ('indicator_space', 'buy'),
    ('sell_strategy_generator', 'sell'),
    ('sell_indicator_space', 'sell'),
])
def test_simplified_interface_failed(mocker, hyperopt_conf, method, space) -> None:
    mocker.patch('freqtrade.optimize.hyperopt.dump', MagicMock())
    mocker.patch('freqtrade.optimize.backtesting.Backtesting.load_bt_data',
                 MagicMock(return_value=(MagicMock(), None)))
    mocker.patch(
        'freqtrade.optimize.hyperopt.get_timerange',
        MagicMock(return_value=(datetime(2017, 12, 10), datetime(2017, 12, 13)))
    )

    patch_exchange(mocker)

    hyperopt_conf.update({'spaces': space})

    hyperopt = Hyperopt(hyperopt_conf)
    hyperopt.backtesting.strategy.ohlcvdata_to_dataframe = MagicMock()
    hyperopt.custom_hyperopt.generate_roi_table = MagicMock(return_value={})

    delattr(hyperopt.custom_hyperopt.__class__, method)

    with pytest.raises(OperationalException, match=f"The '{space}' space is included into *"):
        hyperopt.start()<|MERGE_RESOLUTION|>--- conflicted
+++ resolved
@@ -499,19 +499,12 @@
     mock_dump = mocker.patch('freqtrade.optimize.hyperopt.dump', return_value=None)
     results_file = testdatadir / 'optimize' / 'ut_results.pickle'
 
-<<<<<<< HEAD
-    hyperopt.trials = trials
-    hyperopt.save_trials(final=True)
-    assert log_has(f"1 epoch saved to '{trials_file}'.", caplog)
-    mock_dump.assert_called()
-=======
     caplog.set_level(logging.DEBUG)
 
     hyperopt.epochs = epochs
     hyperopt._save_results()
     assert log_has(f"1 epoch saved to '{results_file}'.", caplog)
     mock_dump.assert_called_once()
->>>>>>> 0f50449196708e8254f8bea4d45b2b70fbe1c404
 
     hyperopt.epochs = epochs + epochs
     hyperopt._save_results()
@@ -703,15 +696,6 @@
     assert 1 in result['buy']
 
 
-<<<<<<< HEAD
-def test_backtest_params(mocker, default_conf) -> None:
-    default_conf.update({'config': 'config.json.example',
-                         'hyperopt': 'DefaultHyperOpt',
-                         'timerange': None,
-                         'spaces': 'all',
-                         'hyperopt_min_trades': 1,
-                         })
-=======
 def test_sell_strategy_generator(hyperopt, testdatadir) -> None:
     data = load_data(testdatadir, '1m', ['UNITTEST/BTC'], fill_up_missing=True)
     dataframes = hyperopt.backtesting.strategy.ohlcvdata_to_dataframe(data)
@@ -742,7 +726,6 @@
     hyperopt_conf.update({'spaces': 'all',
                           'hyperopt_min_trades': 1,
                           })
->>>>>>> 92d8adf3
 
     trades = [
         ('TRX/BTC', 0.023117, 0.000233, 100)
